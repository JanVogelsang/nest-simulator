#!/usr/bin/env python3

"""NEST Server with MPI support.

Usage:
  nest-server-mpi --help
  mpirun -np N nest-server-mpi [--host HOST] [--port PORT]

Options:
  -h --help     display usage information and exit
  --host HOST   use hostname/IP address HOST for server [default: 127.0.0.1]
  --port PORT   use port PORT for opening the socket [default: 52425]

"""

from docopt import docopt
from mpi4py import MPI

if __name__ == "__main__":
    opt = docopt(__doc__)

import logging
import os
import time

logger = logging.getLogger(__name__)
logger.setLevel(os.getenv("NEST_SERVER_MPI_LOGGER_LEVEL", "INFO"))

import nest
import nest.server

HOST = os.getenv("NEST_SERVER_HOST", "127.0.0.1")
PORT = os.getenv("NEST_SERVER_PORT", "52425")

comm = MPI.COMM_WORLD.Clone()
rank = comm.Get_rank()


def log(call_name, msg):
    msg = f"==> WORKER {rank}/{time.time():.7f} ({call_name}): {msg}"
    logger.debug(msg)


if rank == 0:
    logger.info("==> Starting NEST Server Master on rank 0")
    nest.server.set_mpi_comm(comm)
    nest.server.run_mpi_app(host=opt.get("--host", HOST), port=opt.get("--port", PORT))

else:
    logger.info(f"==> Starting NEST Server Worker on rank {rank}")
    nest.server.set_mpi_comm(comm)

    while True:
        log("spinwait", "waiting for call bcast")
        call_name = comm.bcast(None, root=0)

        log(call_name, "received call bcast, waiting for data bcast")
        data = comm.bcast(None, root=0)

        log(call_name, f"received data bcast, data={data}")
        args, kwargs = data

        if call_name == "exec":
            response = nest.server.do_exec(args, kwargs)
        else:
            call, args, kwargs = nest.server.nestify(call_name, args, kwargs)
            log(call_name, f"local call, args={args}, kwargs={kwargs}")

            # The following exception handler is useful if an error
            # occurs simulataneously on all processes. If only a
            # subset of processes raises an exception, a deadlock due
            # to mismatching MPI communication calls is inevitable on
            # the next call.
            try:
                response = call(*args, **kwargs)
            except Exception:
                logger.error("Failed to execute call")
                continue

<<<<<<< HEAD
        log(call_name, f"sending response gather, data={response}")
        comm.gather(nest.serializable(response), root=0)
=======
        log(call_name, f"sending reponse gather, data={response}")
        comm.gather(nest.serialize_data(response), root=0)
>>>>>>> 1275fce5
<|MERGE_RESOLUTION|>--- conflicted
+++ resolved
@@ -77,10 +77,5 @@
                 logger.error("Failed to execute call")
                 continue
 
-<<<<<<< HEAD
-        log(call_name, f"sending response gather, data={response}")
-        comm.gather(nest.serializable(response), root=0)
-=======
         log(call_name, f"sending reponse gather, data={response}")
-        comm.gather(nest.serialize_data(response), root=0)
->>>>>>> 1275fce5
+        comm.gather(nest.serialize_data(response), root=0)
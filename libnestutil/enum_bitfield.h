/*
 *  enum_bitfield.h
 *
 *  This file is part of NEST.
 *
 *  Copyright (C) 2004 The NEST Initiative
 *
 *  NEST is free software: you can redistribute it and/or modify
 *  it under the terms of the GNU General Public License as published by
 *  the Free Software Foundation, either version 2 of the License, or
 *  (at your option) any later version.
 *
 *  NEST is distributed in the hope that it will be useful,
 *  but WITHOUT ANY WARRANTY; without even the implied warranty of
 *  MERCHANTABILITY or FITNESS FOR A PARTICULAR PURPOSE.  See the
 *  GNU General Public License for more details.
 *
 *  You should have received a copy of the GNU General Public License
 *  along with NEST.  If not, see <http://www.gnu.org/licenses/>.
 *
 */

#ifndef ENUM_BITFIELD_H
#define ENUM_BITFIELD_H

namespace nest
{

/**
 * These methods support type-safe bitfields using C++'s enum classes.
 *
 * Define the bitfield flags as follows:
 *
 * .. code-block:: C++
 *
 *    enum class MyFlags : unsigned
 *    {
 *        FIRST_FLAG = 1 << 0,
 *        SECOND_FLAG = 1 << 1,
 *        THIRD_FLAG = 1 << 2,
 *        FOURTH_FLAG = 1 << 3
 *    };
 *
 * To prevent template substitution from enabling bitfield operators on *every* enum class, we use the enable_if
 * mechanism (see https://en.cppreference.com/w/cpp/language/sfinae).
 *
 * A templated struct `EnableBitMaskOperators` is defined, that, regardless of the template type, contains a single
 * static constant member `enable`, set to false. This is the "default", as the template may be specialised with any
 * type. However, we can override this behaviour by explicitly providing a template specialisation of
 * `EnableBitMaskOperators` for a particular type--namely, our bitfield enum class `MyFlags`--with a static
 * constant member by the same name but with value set to true. If we then want to ask during function definition of
 * bitmask operations whether they should be defined for an arbitrary type `T`, all we have to do is specalise
 * `EnableBitMaskOperators` by this type `T`, and check the value of its `enable` member using `enable_if`.
 *
 * To enable the bitfield operators for our `MyFlags` class, we thus specialise the template:
 *
 * .. code-block:: C++
 *
 *    template <>
 *    struct EnableBitMaskOperators< MyFlags >
 *    {
 *        static const bool enable = true;
 *    };
 *
 * Finally, we can instantiate a bitfield and do some operations on it, for example:
 *
 * .. code-block:: C++
 *
 *    MyFlags my_flags = MyFlags::FIRST_FLAG | MyFlags::FOURTH_FLAG;
 *    my_flags |= MyFlags::THIRD_FLAG;
 *    if ( flag_is_set( my_flags, MyFlags::FOURTH_FLAG ) )
 *    {
 *        std::cout << "Fourth flag is set!" << std::endl;
 *    }
 */

template < typename Enum >
struct EnableBitMaskOperators
{
  static const bool enable = false;
};

template < typename Enum >
constexpr typename std::enable_if< EnableBitMaskOperators< Enum >::enable, Enum >::type
operator|( const Enum lhs, const Enum rhs )
{
  using underlying = typename std::underlying_type< const Enum >::type;
  return static_cast< const Enum >( static_cast< underlying >( lhs ) | static_cast< underlying >( rhs ) );
}

template < typename Enum >
<<<<<<< HEAD
typename std::enable_if< EnableBitMaskOperators< Enum >::enable, Enum >::type
operator&( Enum lhs, Enum rhs )
=======
constexpr typename std::enable_if< EnableBitMaskOperators< Enum >::enable, Enum >::type
operator&( const Enum lhs, const Enum rhs )
>>>>>>> 2ab766fd
{
  using underlying = typename std::underlying_type< Enum >::type;
  return static_cast< const Enum >( static_cast< underlying >( lhs ) & static_cast< underlying >( rhs ) );
}

template < typename Enum >
constexpr typename std::enable_if< EnableBitMaskOperators< Enum >::enable, Enum >::type
operator^( const Enum& lhs, const Enum rhs )
{
  using underlying = typename std::underlying_type< Enum >::type;
  return static_cast< const Enum >( static_cast< underlying >( lhs ) ^ static_cast< underlying >( rhs ) );
}

template < typename Enum >
typename std::enable_if< EnableBitMaskOperators< Enum >::enable, Enum >::type
operator|=( Enum& lhs, Enum rhs )
{
  using underlying = typename std::underlying_type< Enum >::type;
  lhs = static_cast< Enum >( static_cast< underlying >( lhs ) | static_cast< underlying >( rhs ) );
  return lhs;
}

template < typename Enum >
typename std::enable_if< EnableBitMaskOperators< Enum >::enable, Enum >::type
operator&=( Enum& lhs, Enum rhs )
{
  using underlying = typename std::underlying_type< Enum >::type;
  lhs = static_cast< Enum >( static_cast< underlying >( lhs ) & static_cast< underlying >( rhs ) );
  return lhs;
}

template < typename Enum >
typename std::enable_if< EnableBitMaskOperators< Enum >::enable, Enum >::type
operator^=( Enum& lhs, Enum rhs )
{
  using underlying = typename std::underlying_type< Enum >::type;
  lhs = static_cast< Enum >( static_cast< underlying >( lhs ) ^ static_cast< underlying >( rhs ) );
  return lhs;
}

template < typename Enum >
bool
flag_is_set( const Enum en, const Enum flag )
{
  using underlying = typename std::underlying_type< Enum >::type;
  return static_cast< underlying >( en & flag ) != 0;
}
}


#endif /* ENUM_BITFIELD_H */<|MERGE_RESOLUTION|>--- conflicted
+++ resolved
@@ -89,13 +89,8 @@
 }
 
 template < typename Enum >
-<<<<<<< HEAD
-typename std::enable_if< EnableBitMaskOperators< Enum >::enable, Enum >::type
-operator&( Enum lhs, Enum rhs )
-=======
 constexpr typename std::enable_if< EnableBitMaskOperators< Enum >::enable, Enum >::type
 operator&( const Enum lhs, const Enum rhs )
->>>>>>> 2ab766fd
 {
   using underlying = typename std::underlying_type< Enum >::type;
   return static_cast< const Enum >( static_cast< underlying >( lhs ) & static_cast< underlying >( rhs ) );

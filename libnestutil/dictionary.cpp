--- conflicted
+++ resolved
@@ -76,11 +76,7 @@
 
 template <>
 double
-<<<<<<< HEAD
 dictionary_::cast_value_< double >( const any_type& value, const std::string& key ) const
-=======
-Dictionary::cast_value_< double >( const boost::any& value, const std::string& key ) const
->>>>>>> 1c071a9b
 {
   try
   {
@@ -112,19 +108,7 @@
 
 template <>
 std::vector< double >
-<<<<<<< HEAD
 dictionary_::cast_value_< std::vector< double > >( const any_type& value, const std::string& key ) const
-=======
-Dictionary::cast_value_< std::vector< double > >( const boost::any& value, const std::string& key ) const
->>>>>>> 1c071a9b
-{
-  return cast_vector_value_< double >( value, key );
-}
-
-
-template <>
-std::vector< double >
-Dictionary::cast_vector_value_< double >( const boost::any& value, const std::string& key ) const
 {
   // PyNEST passes vector with element type any if and only if it needs to pass
   // and empty vector, because the element type of empty lists cannot be inferred
@@ -227,11 +211,7 @@
 {
   const auto max_key_length = std::max_element( dict.begin(),
     dict.end(),
-<<<<<<< HEAD
     []( const dictionary_::value_type s1, const dictionary_::value_type s2 ) {
-=======
-    []( const Dictionary::value_type s1, const Dictionary::value_type s2 ) {
->>>>>>> 1c071a9b
       return s1.first.length() < s2.first.length();
     } )->first.length();
   const std::string pre_padding = "    ";
@@ -243,92 +223,6 @@
 
     const auto& item = kv.second.item;
 
-<<<<<<< HEAD
-=======
-    if ( is_type< int >( item ) )
-    {
-      type = "int";
-      value_stream << boost::any_cast< int >( item ) << '\n';
-    }
-    else if ( is_type< unsigned int >( item ) )
-    {
-      type = "unsigned int";
-      value_stream << boost::any_cast< unsigned int >( item ) << '\n';
-    }
-    else if ( is_type< long >( item ) )
-    {
-      type = "long";
-      value_stream << boost::any_cast< long >( item ) << '\n';
-    }
-    else if ( is_type< size_t >( item ) )
-    {
-      type = "size_t";
-      value_stream << boost::any_cast< size_t >( item ) << '\n';
-    }
-    else if ( is_type< double >( item ) )
-    {
-      type = "double";
-      value_stream << boost::any_cast< double >( item ) << '\n';
-    }
-    else if ( is_type< bool >( item ) )
-    {
-      type = "bool";
-      const auto value = boost::any_cast< bool >( item );
-      value_stream << ( value ? "true" : "false" ) << '\n';
-    }
-    else if ( is_type< std::string >( item ) )
-    {
-      type = "std::string";
-      value_stream << "\"" << boost::any_cast< std::string >( item ) << "\"\n";
-    }
-    else if ( is_type< std::vector< int > >( item ) )
-    {
-      type = "std::vector<int>";
-      value_stream << boost::any_cast< std::vector< int > >( item ) << '\n';
-    }
-    else if ( is_type< std::vector< double > >( item ) )
-    {
-      type = "std::vector<double>";
-      value_stream << boost::any_cast< std::vector< double > >( item ) << '\n';
-    }
-    else if ( is_type< std::vector< std::vector< double > > >( item ) )
-    {
-      type = "vector<vector<double>>";
-      value_stream << "vector<vector<double>>" << '\n';
-    }
-    else if ( is_type< std::vector< std::string > >( item ) )
-    {
-      type = "std::vector<std::string>";
-      value_stream << boost::any_cast< std::vector< std::string > >( item ) << '\n';
-    }
-    else if ( is_type< std::vector< boost::any > >( item ) )
-    {
-      type = "vector<boost::any>";
-      value_stream << "vector<any>" << '\n';
-    }
-    else if ( is_type< Dictionary >( item ) )
-    {
-      type = "Dictionary";
-      value_stream << "Dictionary" << '\n';
-    }
-    else if ( is_type< std::shared_ptr< nest::Parameter > >( item ) )
-    {
-      type = "parameter";
-      value_stream << "parameter" << '\n';
-    }
-    else if ( is_type< std::shared_ptr< nest::NodeCollection > >( item ) )
-    {
-      type = "NodeCollection";
-      const auto nc = boost::any_cast< std::shared_ptr< nest::NodeCollection > >( item );
-      nc->print_me( value_stream );
-      value_stream << "\n";
-    }
-    else
-    {
-      throw nest::TypeMismatch( "Type is not known" );
-    }
-    const auto s = value_stream.str();
->>>>>>> 1c071a9b
     const auto post_padding = max_key_length - kv.first.length() + 5;
     os << pre_padding << kv.first << std::setw( post_padding ) << "(" << debug_type( item ) << ")"
        << " " << std::setw( 25 - type.length() );
@@ -483,7 +377,6 @@
       return false;
     }
   }
-<<<<<<< HEAD
   else if ( std::holds_alternative< dictionary >( first ) )
   {
     if ( not std::holds_alternative< dictionary >( second ) )
@@ -492,16 +385,6 @@
     }
     const auto this_value = std::get< dictionary >( first );
     const auto other_value = std::get< dictionary >( second );
-=======
-  else if ( is_type< Dictionary >( first ) )
-  {
-    if ( not is_type< Dictionary >( second ) )
-    {
-      return false;
-    }
-    const auto this_value = boost::any_cast< Dictionary >( first );
-    const auto other_value = boost::any_cast< Dictionary >( second );
->>>>>>> 1c071a9b
     if ( this_value != other_value )
     {
       return false;
@@ -522,11 +405,7 @@
   }
   else
   {
-<<<<<<< HEAD
-    std::string msg = std::string( "Unsupported type in dictionary_::value_equal(): " ) + debug_type( first );
-=======
     std::string msg = std::string( "Unsupported type in Dictionary::value_equal(): " ) + debug_type( first );
->>>>>>> 1c071a9b
     throw nest::TypeMismatch( msg );
   }
   return true;
@@ -534,11 +413,7 @@
 
 
 bool
-<<<<<<< HEAD
 dictionary_::operator==( const dictionary_& other ) const
-=======
-Dictionary::operator==( const Dictionary& other ) const
->>>>>>> 1c071a9b
 {
   if ( size() != other.size() )
   {
@@ -565,11 +440,7 @@
 }
 
 void
-<<<<<<< HEAD
 dictionary_::register_access_( const DictEntry_& entry ) const
-=======
-Dictionary::register_access_( const DictEntry_& entry ) const
->>>>>>> 1c071a9b
 {
   if ( not entry.accessed )
   {
@@ -580,13 +451,8 @@
   }
 }
 
-<<<<<<< HEAD
 any_type&
 dictionary_::operator[]( const std::string& key )
-=======
-boost::any&
-Dictionary::operator[]( const std::string& key )
->>>>>>> 1c071a9b
 {
   auto& entry = maptype_::operator[]( key );
   // op[] inserts entry if key was not known before, so we are sure entry exists
@@ -594,13 +460,8 @@
   return entry.item;
 }
 
-<<<<<<< HEAD
 any_type&
 dictionary_::operator[]( std::string&& key )
-=======
-boost::any&
-Dictionary::operator[]( std::string&& key )
->>>>>>> 1c071a9b
 {
   auto& entry = maptype_::operator[]( key );
   // op[] inserts entry if key was not known before, so we are sure entry exists
@@ -608,13 +469,8 @@
   return entry.item;
 }
 
-<<<<<<< HEAD
 any_type&
 dictionary_::at( const std::string& key )
-=======
-boost::any&
-Dictionary::at( const std::string& key )
->>>>>>> 1c071a9b
 {
   auto& entry = maptype_::at( key );
   // at() throws if key is not know, so we are sure entry exists
@@ -622,13 +478,8 @@
   return entry.item;
 }
 
-<<<<<<< HEAD
 const any_type&
 dictionary_::at( const std::string& key ) const
-=======
-const boost::any&
-Dictionary::at( const std::string& key ) const
->>>>>>> 1c071a9b
 {
   const auto& entry = maptype_::at( key );
   // at() throws if key is not know, so we are sure entry exists
@@ -636,13 +487,8 @@
   return entry.item;
 }
 
-<<<<<<< HEAD
 dictionary_::iterator
 dictionary_::find( const std::string& key )
-=======
-Dictionary::iterator
-Dictionary::find( const std::string& key )
->>>>>>> 1c071a9b
 {
   const auto it = maptype_::find( key );
   if ( it != end() )
@@ -652,13 +498,8 @@
   return it;
 }
 
-<<<<<<< HEAD
 dictionary_::const_iterator
 dictionary_::find( const std::string& key ) const
-=======
-Dictionary::const_iterator
-Dictionary::find( const std::string& key ) const
->>>>>>> 1c071a9b
 {
   const auto it = maptype_::find( key );
   if ( it != end() )
@@ -669,11 +510,7 @@
 }
 
 void
-<<<<<<< HEAD
 dictionary_::init_access_flags( const bool thread_local_dict ) const
-=======
-Dictionary::init_access_flags( const bool thread_local_dict ) const
->>>>>>> 1c071a9b
 {
   if ( not thread_local_dict )
   {
@@ -686,11 +523,7 @@
 }
 
 void
-<<<<<<< HEAD
 dictionary_::all_entries_accessed( const std::string& where,
-=======
-Dictionary::all_entries_accessed( const std::string& where,
->>>>>>> 1c071a9b
   const std::string& what,
   const bool thread_local_dict ) const
 {
@@ -699,13 +532,8 @@
     nest::kernel().vp_manager.assert_single_threaded();
   }
 
-<<<<<<< HEAD
   // Vector of elements in the dictionary that are not accessed
   std::vector< dictionary_::key_type > not_accessed_keys;
-=======
-  // Vector of elements in the Dictionary that are not accessed
-  std::vector< Dictionary::key_type > not_accessed_keys;
->>>>>>> 1c071a9b
 
   for ( const auto& [ key, entry ] : *this )
   {
@@ -719,13 +547,8 @@
   {
     const auto missed = std::accumulate( not_accessed_keys.begin(),
       not_accessed_keys.end(),
-<<<<<<< HEAD
       dictionary_::key_type(), // creates empty instance of key type (string)
       []( const dictionary_::key_type& a, const dictionary_::key_type& b ) { return a + " " + b; } );
-=======
-      Dictionary::key_type(), // creates empty instance of key type (string)
-      []( const Dictionary::key_type& a, const Dictionary::key_type& b ) { return a + " " + b; } );
->>>>>>> 1c071a9b
 
     throw nest::UnaccessedDictionaryEntry( what, where, missed );
   }

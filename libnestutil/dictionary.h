/*
 *  dictionary.h
 *
 *  This file is part of NEST.
 *
 *  Copyright (C) 2004 The NEST Initiative
 *
 *  NEST is free software: you can redistribute it and/or modify
 *  it under the terms of the GNU General Public License as published by
 *  the Free Software Foundation, either version 2 of the License, or
 *  (at your option) any later version.
 *
 *  NEST is distributed in the hope that it will be useful,
 *  but WITHOUT ANY WARRANTY; without even the implied warranty of
 *  MERCHANTABILITY or FITNESS FOR A PARTICULAR PURPOSE.  See the
 *  GNU General Public License for more details.
 *
 *  You should have received a copy of the GNU General Public License
 *  along with NEST.  If not, see <http://www.gnu.org/licenses/>.
 *
 */

#ifndef DICTIONARY_H
#define DICTIONARY_H

#include <map>
#include <string>
#include <variant>
#include <vector>

#include <boost/type_index.hpp>

#include "exceptions.h"

<<<<<<< HEAD
#include <logging.h>
#include <memory>

class dictionary_;
class dictionary;
=======
class Dictionary;
>>>>>>> 1c071a9b

namespace nest
{
class Parameter;
class NodeCollection;
}

typedef std::variant< size_t,
  long,
  int,
  unsigned int,
  double,
  bool,
  nest::VerbosityLevel,
  std::string,
  dictionary,
  std::shared_ptr< nest::Parameter >,
  std::shared_ptr< nest::NodeCollection >,
  std::vector< size_t >,
  std::vector< int >,
  std::vector< long >,
  std::vector< double >,
  std::vector< std::vector< long > >,
  std::vector< std::vector< double > >,
  std::vector< std::vector< std::vector< long > > >,
  std::vector< std::vector< std::vector< double > > >,
  std::vector< std::string >,
  std::vector< dictionary > >
  any_type;

class dictionary : public std::shared_ptr< dictionary_ >
{
public:
  dictionary()
    : std::shared_ptr< dictionary_ >( std::make_shared< dictionary_ >() )
  {
  }

  operator dictionary_&() const
  {
    return **this;
  }

  any_type& operator[]( const std::string& key ) const;
  any_type& operator[]( std::string&& key ) const;
  any_type& at( const std::string& key );
  const any_type& at( const std::string& key ) const;

  auto begin() const;
  auto end() const;

  auto size() const;
  auto empty() const;
  void clear() const;
  auto find( const std::string& key ) const;

  bool known( const std::string& key ) const;
  void mark_as_accessed( const std::string& key ) const;
  bool has_been_accessed( const std::string& key ) const;
  void init_access_flags( const bool thread_local_dict = false ) const;
  void
  all_entries_accessed( const std::string& where, const std::string& what, const bool thread_local_dict = false ) const;

  template < typename T >
  T get( const std::string& key ) const;

  size_t get_integer( const std::string& key ) const;

  template < typename T >
  bool update_value( const std::string& key, T& value ) const;

  template < typename T >
  bool update_integer_value( const std::string& key, T& value ) const;
};

namespace nest
{
class Parameter;
class NodeCollection;
}

/**
 * @brief Get the typename of the operand.
 *
 * @param operand to get the typename of.
 * @return std::string of the typename.
 */
std::string debug_type( const any_type& operand );

<<<<<<< HEAD
std::string debug_dict_types( const dictionary_& dict );
=======
std::string debug_dict_types( const Dictionary& dict );

template < typename T >
bool
is_type( const boost::any& operand )
{
  return operand.type() == typeid( T );
}
>>>>>>> 1c071a9b

/**
 * @brief Check whether two any_type values are equal.
 *
 * @param first The first value.
 * @param second The other value.
 * @return Whether the values are equal, both in type and value.
 */
bool value_equal( const any_type& first, const any_type& second );

/**
 * @brief A Python-like dictionary_, based on std::map.
 *
 * Values are stored as any_type objects, with std::string keys.
 */
struct DictEntry_
{
  //! Constructor without arguments needed by std::map::operator[]
  DictEntry_()
    : item( any_type() )
    , accessed( false )
  {
  }
  DictEntry_( const any_type& item )
    : item( item )
    , accessed( false )
  {
  }

  any_type item;         //!< actual item stored
  mutable bool accessed; //!< initially false, set to true once entry is accessed
};

<<<<<<< HEAD
class dictionary_ : public std::map< std::string, DictEntry_ >
=======
class Dictionary : public std::map< std::string, DictEntry_ >
>>>>>>> 1c071a9b
{
  // PYNEST-NG-FUTURE: Meta-information about entries:
  //                   * Value type (enum?)
  //                   * Whether value is writable
  //                   * Docstring for each entry
<<<<<<< HEAD
  // TODO: PYNEST-NG: maybe change to unordered map, as that provides
=======
private:
  // PYNEST-NG-FUTURE: maybe change to unordered map, as that provides
>>>>>>> 1c071a9b
  // automatic hashing of keys (currently strings) which might make
  // lookups more efficient
  using maptype_ = std::map< std::string, DictEntry_ >;
  using maptype_::maptype_; // Inherit constructors

  /**
   * @brief Cast the specified non-vector value to the specified type.
   *
   * @tparam T Type of element. If the value is not of the specified type, a TypeMismatch error is thrown.
   * @param value the any object to cast.
<<<<<<< HEAD
   * @param key key where the value is located in the dictionary_, for information upon cast errors.
=======
   * @param key key where the value is located in the Dictionary, for information upon cast errors.
>>>>>>> 1c071a9b
   * @throws TypeMismatch if the value is not of specified type T.
   * @return value cast to the specified type.
   */
  template < typename T >
  T
  cast_value_( const any_type& value, const std::string& key ) const
  {
    try
    {
      return std::get< T >( value );
    }
    catch ( const std::bad_variant_access& )
    {
      std::string msg = std::string( "Failed to cast '" ) + key + "' from " + debug_type( value ) + " to type "
<<<<<<< HEAD
        + boost::typeindex::type_id< T >().pretty_name();
=======
        + std::string( boost::core::demangle( typeid( T ).name() ) );
      throw nest::TypeMismatch( msg );
    }
  }

  /**
   * @brief Cast the specified vector value to the specified type.
   *
   * @tparam T Type of vector element. If the value is not of the specified type, a TypeMismatch error is thrown.
   * @param value the any object to cast.
   * @param key key where the value is located in the Dictionary, for information upon cast errors.
   * @throws TypeMismatch if the value is not of specified type T.
   * @return value cast to the specified type.
   *
   * @note A dedicated cast_vector_value_() allows handling of empty vectors passed from the Python level.
   */
  template < typename T >
  std::vector< T >
  cast_vector_value_( const boost::any& value, const std::string& key ) const
  {
    // PyNEST passes vector with element type any if and only if it needs to pass
    // and empty vector, because the element type of empty lists cannot be inferred
    // at the Python level. The assertion just double-checks that we never get a
    // non-empty vector-of-any.
    if ( value.type() == typeid( std::vector< boost::any > ) )
    {
      assert( boost::any_cast< std::vector< boost::any > >( value ).empty() );
      return std::vector< T >();
    }

    // Now handle vectors with elements
    try
    {
      return boost::any_cast< std::vector< T > >( value );
    }
    catch ( const boost::bad_any_cast& )
    {
      std::string msg = std::string( "Failed to cast '" ) + key + "' from " + debug_type( value ) + " to type "
        + std::string( boost::core::demangle( typeid( std::vector< T > ).name() ) );
>>>>>>> 1c071a9b
      throw nest::TypeMismatch( msg );
    }
  }

  /**
   * @brief Cast the specified value to an integer.
   *
   * @param value the any object to cast.
<<<<<<< HEAD
   * @param key key where the value is located in the dictionary_, for information upon cast errors.
   * @throws TypeMismatch if the value is not an integer.
   * @return value cast to an integer.
   */
  size_t // TODO: or template?
  cast_to_integer_( const any_type& value, const std::string& key ) const
=======
   * @param key key where the value is located in the Dictionary, for information upon cast errors.
   * @throws TypeMismatch if the value is not an integer.
   * @return value cast to an integer.
   */
  long
  cast_to_integer_( const boost::any& value, const std::string& key ) const
>>>>>>> 1c071a9b
  {
    if ( std::holds_alternative< size_t >( value ) )
    {
      const size_t val = cast_value_< size_t >( value, key );
      if ( val < std::numeric_limits< long >::min() or val > std::numeric_limits< long >::max() )
      {
        const std::string msg =
          String::compose( "Failed to cast '%1' because %2 is too large to be stored as long.", key, val );
        throw nest::BadProperty( msg );
      }
      return static_cast< long >( val );
    }
    else if ( std::holds_alternative< long >( value ) )
    {
      return cast_value_< long >( value, key );
    }
    else if ( std::holds_alternative< int >( value ) )
    {
      return cast_value_< int >( value, key );
    }
    // Not an integer type
    const std::string msg =
      std::string( "Failed to cast '" ) + key + "' from " + debug_type( at( key ) ) + " to an integer type ";
    throw nest::TypeMismatch( msg );
  }

  void register_access_( const DictEntry_& entry ) const;

public:
  /**
   * @brief Get the value at key in the specified type.
   *
   * @tparam T Type of the value. If the value is not of the specified type, a TypeMismatch error is thrown.
<<<<<<< HEAD
   * @param key key where the value is located in the dictionary_.
=======
   * @param key key where the value is located in the Dictionary.
>>>>>>> 1c071a9b
   * @throws TypeMismatch if the value is not of specified type T.
   * @return the value at key cast to the specified type.
   */
  template < typename T >
  T
  get( const std::string& key ) const
  {
    return cast_value_< T >( at( key ), key );
  }

  /**
   * Return reference to vector of type T stored under key.
   *
<<<<<<< HEAD
   * @param key key where the value is located in the dictionary_.
   * @throws TypeMismatch if the value is not an integer.
   * @return the value at key cast to the specified type.
=======
   * If key does not exist in dict, create empty vector<T> and return it.
>>>>>>> 1c071a9b
   */
  template < typename T >
  std::vector< T >&
  get_vector( const std::string& key )
  {
    if ( not this->known( key ) )
    {
      // We need to insert empty vector explicitly. Relying on dict/map access
      // to create a new element would result in an empty boost::any, not an
      // empty vector<T>.
      ( *this )[ key ] = std::vector< T >();
    }
    return boost::any_cast< std::vector< T >& >( ( *this )[ key ] );
  };

  /**
   * @brief Update the specified non-vector value if there exists a value at key.
   *
<<<<<<< HEAD
   * @param key key where the value may be located in the dictionary_.
=======
   * @param key key where the value may be located in the Dictionary.
>>>>>>> 1c071a9b
   * @param value object to update if there exists a value at key.
   * @throws TypeMismatch if the value at key is not the same type as the value argument.
   * @return Whether value was updated.
   *
   * @note Only use this where the user is not allowed to use random or spatial parameters.
   *       Otherwise, use update_value_param().
   */
  template < typename T >
  bool
  update_value( const std::string& key, T& value ) const
  {
    auto it = find( key );
    if ( it != end() )
    {
      value = cast_value_< T >( it->second.item, key );
      return true;
    }
    return false;
  }

  /**
<<<<<<< HEAD
   * @brief Update the specified value if there exists an integer value at key.
   *
   * @param key key where the value may be located in the dictionary_.
=======
   * @brief Update the specified vector value if there exists a value at key.
   *
   * @param key key where the value may be located in the Dictionary.
   * @param value object to update if there exists a value at key.
   * @throws TypeMismatch if the value at key is not the same type as the value argument.
   * @return Whether value was updated.
   *
   * @note The specialisation for values that are vectors allows handling of empty vectors passed from the Python level.
   */
  template < typename T >
  bool
  update_value( const std::string& key, std::vector< T >& value ) const
  {
    auto it = find( key );
    if ( it != end() )
    {
      value = cast_vector_value_< T >( it->second.item, key );
      return true;
    }
    return false;
  }

  /**
   * @brief Update the specified value if there exists an integer value at key.
   *
   * @param key key where the value may be located in the Dictionary.
>>>>>>> 1c071a9b
   * @param value object to update if there exists a value at key.
   * @throws TypeMismatch if the value at key is not an integer.
   * @return Whether the value was updated.
   */
  template < typename T >
  bool
  update_integer_value( const std::string& key, T& value ) const
  {
    auto it = find( key );
    if ( it != end() )
    {
      value = cast_to_integer_( it->second.item, key );
      return true;
    }
    return false;
  }

  /**
<<<<<<< HEAD
   * @brief Check whether there exists a value with specified key in the dictionary_.
   *
   * @param key key where the value may be located in the dictionary_.
   * @return true if there is a value with the specified key, false if not.
   *
   * @note This does **not** mark the entry, because we sometimes need to confirm
   * that a certain key is not in a dictionary_.
=======
   * @brief Check whether there exists a value with specified key in the Dictionary.
   *
   * @param key key where the value may be located in the Dictionary.
   * @return true if there is a value with the specified key, false if not.
   *
   * @note This does **not** mark the entry, because we sometimes need to confirm
   * that a certain key is not in a Dictionary.
>>>>>>> 1c071a9b
   */
  bool
  known( const std::string& key ) const
  {
    // Bypass find() function to not set access flag
    return maptype_::find( key ) != end();
  }

  /**
   * @brief Mark entry with given key as accessed.
   */
  void
  mark_as_accessed( const std::string& key ) const
  {
    register_access_( maptype_::at( key ) );
  }

  /**
   * @brief Return true if entry has been marked as accessed.
   */
  bool
  has_been_accessed( const std::string& key ) const
  {
    return maptype_::at( key ).accessed;
  }

  /**
<<<<<<< HEAD
   * @brief Check whether the dictionary_ is equal to another dictionary_.
   *
   * Two dictionaries are equal only if they contain the exact same entries with the same values.
   *
   * @param other dictionary_ to check against.
   * @return true if the dictionary_ is equal to the other dictionary_, false if not.
   */
  bool operator==( const dictionary_& other ) const;

  /**
   * @brief Check whether the dictionary_ is unequal to another dictionary_.
   *
   * Two dictionaries are unequal if they do not contain the exact same entries with the same values.
   *
   * @param other dictionary_ to check against.
   * @return true if the dictionary_ is unequal to the other dictionary_, false if not.
   */
  bool
  operator!=( const dictionary_& other ) const
=======
   * @brief Check whether the Dictionary is equal to another Dictionary.
   *
   * Two dictionaries are equal only if they contain the exact same entries with the same values.
   *
   * @param other Dictionary to check against.
   * @return true if the Dictionary is equal to the other Dictionary, false if not.
   */
  bool operator==( const Dictionary& other ) const;

  /**
   * @brief Check whether the Dictionary is unequal to another Dictionary.
   *
   * Two dictionaries are unequal if they do not contain the exact same entries with the same values.
   *
   * @param other Dictionary to check against.
   * @return true if the Dictionary is unequal to the other Dictionary, false if not.
   */
  bool
  operator!=( const Dictionary& other ) const
>>>>>>> 1c071a9b
  {
    return not( *this == other );
  }

  /**
<<<<<<< HEAD
   * @brief Initializes or resets access flags for the current dictionary_.
   *
   * @note The method assumes that the dictionary_ was defined in global scope, whence it should
=======
   * @brief Initializes or resets access flags for the current Dictionary.
   *
   * @note The method assumes that the Dictionary was defined in global scope, whence it should
>>>>>>> 1c071a9b
   * only be called from a serial context. If the dict is in thread-specific, pass `true` to
   * allow call in parallel context.
   */
  void init_access_flags( const bool thread_local_dict = false ) const;

  /**
<<<<<<< HEAD
   * @brief Check that all elements in the dictionary_ have been accessed.
=======
   * @brief Check that all elements in the Dictionary have been accessed.
>>>>>>> 1c071a9b
   *
   * @param where Which function the error occurs in.
   * @param what Which parameter triggers the error.
   * @param thread_local_dict See note below.
<<<<<<< HEAD
   * @throws Unaccesseddictionary_Entry if there are unaccessed dictionary_ entries.
   *
   * @note The method assumes that the dictionary_ was defined in global scope, whence it should
=======
   * @throws UnaccessedDictionaryEntry if there are unaccessed Dictionary entries.
   *
   * @note The method assumes that the Dictionary was defined in global scope, whence it should
>>>>>>> 1c071a9b
   * only be called from a serial context. If the dict is in thread-specific, pass `true` to
   * allow call in parallel context.
   */
  void
  all_entries_accessed( const std::string& where, const std::string& what, const bool thread_local_dict = false ) const;

  // Wrappers for access flags
  any_type& operator[]( const std::string& key );
  any_type& operator[]( std::string&& key );
  any_type& at( const std::string& key );
  const any_type& at( const std::string& key ) const;
  iterator find( const std::string& key );
  const_iterator find( const std::string& key ) const;
};

<<<<<<< HEAD
std::ostream& operator<<( std::ostream& os, const dictionary_& dict );
=======
std::ostream& operator<<( std::ostream& os, const Dictionary& dict );
>>>>>>> 1c071a9b

//! Specialization that allows passing long where double is expected
template <>
<<<<<<< HEAD
double dictionary_::cast_value_< double >( const any_type& value, const std::string& key ) const;
=======
double Dictionary::cast_value_< double >( const boost::any& value, const std::string& key ) const;
>>>>>>> 1c071a9b

/**
 * Specialization that allows passing long vectors where double vectors are expected.
 *
 * @note This specialization forwards to cast_vector_value_<double>, but is required explicitly,
 *       because, e.g., get(), calls cast_value_() directly even if the argument is a vector.
 */
template <>
<<<<<<< HEAD
std::vector< double > dictionary_::cast_value_< std::vector< double > >( const any_type& value,
  const std::string& key ) const;

inline auto
dictionary::begin() const
{
  return ( **this ).begin();
}

inline auto
dictionary::end() const
{
  return ( **this ).end();
}

template <>
std::vector< double > dictionary_::cast_value_< std::vector< double > >( const any_type& value,
  const std::string& key ) const;

inline auto
dictionary::size() const
{
  return ( **this ).size();
}

inline auto
dictionary::empty() const
{
  return ( **this ).empty();
}

inline void
dictionary::clear() const
{
  ( **this ).clear();
}

inline auto
dictionary::find( const std::string& key ) const
{
  return ( **this ).find( key );
}

inline bool
dictionary::known( const std::string& key ) const
{
  return ( **this ).known( key );
}

inline void
dictionary::mark_as_accessed( const std::string& key ) const
{
  ( **this ).mark_as_accessed( key );
}

inline bool
dictionary::has_been_accessed( const std::string& key ) const
{
  return ( **this ).has_been_accessed( key );
}

inline void
dictionary::init_access_flags( const bool thread_local_dict ) const
{
  ( **this ).init_access_flags( thread_local_dict );
}

inline void
dictionary::all_entries_accessed( const std::string& where,
  const std::string& what,
  const bool thread_local_dict ) const
{
  ( **this ).all_entries_accessed( where, what, thread_local_dict );
}

template < typename T >
inline T
dictionary::get( const std::string& key ) const
{
  return ( **this ).get< T >( key );
}

inline size_t
dictionary::get_integer( const std::string& key ) const
{
  return ( **this ).get_integer( key );
}

template < typename T >
inline bool
dictionary::update_value( const std::string& key, T& value ) const
{
  return ( **this ).update_value( key, value );
}

template < typename T >
inline bool
dictionary::update_integer_value( const std::string& key, T& value ) const
{
  return ( **this ).update_integer_value( key, value );
}

#endif /* DICTIONARY_H */
=======
std::vector< double > Dictionary::cast_value_< std::vector< double > >( const boost::any& value,
  const std::string& key ) const;

/**
 * Specialization that allows passing long vectors where double vectors are expected and handles empty vectors.
 */
template <>
std::vector< double > Dictionary::cast_vector_value_< double >( const boost::any& value, const std::string& key ) const;

#endif /* DICTIONARY_H_ */
>>>>>>> 1c071a9b
<|MERGE_RESOLUTION|>--- conflicted
+++ resolved
@@ -32,15 +32,11 @@
 
 #include "exceptions.h"
 
-<<<<<<< HEAD
 #include <logging.h>
 #include <memory>
 
 class dictionary_;
-class dictionary;
-=======
 class Dictionary;
->>>>>>> 1c071a9b
 
 namespace nest
 {
@@ -130,18 +126,7 @@
  */
 std::string debug_type( const any_type& operand );
 
-<<<<<<< HEAD
-std::string debug_dict_types( const dictionary_& dict );
-=======
-std::string debug_dict_types( const Dictionary& dict );
-
-template < typename T >
-bool
-is_type( const boost::any& operand )
-{
-  return operand.type() == typeid( T );
-}
->>>>>>> 1c071a9b
+std::string debug_dict_types( const Dictionary_& dict );
 
 /**
  * @brief Check whether two any_type values are equal.
@@ -175,22 +160,13 @@
   mutable bool accessed; //!< initially false, set to true once entry is accessed
 };
 
-<<<<<<< HEAD
 class dictionary_ : public std::map< std::string, DictEntry_ >
-=======
-class Dictionary : public std::map< std::string, DictEntry_ >
->>>>>>> 1c071a9b
 {
   // PYNEST-NG-FUTURE: Meta-information about entries:
   //                   * Value type (enum?)
   //                   * Whether value is writable
   //                   * Docstring for each entry
-<<<<<<< HEAD
   // TODO: PYNEST-NG: maybe change to unordered map, as that provides
-=======
-private:
-  // PYNEST-NG-FUTURE: maybe change to unordered map, as that provides
->>>>>>> 1c071a9b
   // automatic hashing of keys (currently strings) which might make
   // lookups more efficient
   using maptype_ = std::map< std::string, DictEntry_ >;
@@ -201,68 +177,22 @@
    *
    * @tparam T Type of element. If the value is not of the specified type, a TypeMismatch error is thrown.
    * @param value the any object to cast.
-<<<<<<< HEAD
-   * @param key key where the value is located in the dictionary_, for information upon cast errors.
-=======
-   * @param key key where the value is located in the Dictionary, for information upon cast errors.
->>>>>>> 1c071a9b
-   * @throws TypeMismatch if the value is not of specified type T.
-   * @return value cast to the specified type.
-   */
-  template < typename T >
-  T
-  cast_value_( const any_type& value, const std::string& key ) const
-  {
-    try
-    {
-      return std::get< T >( value );
-    }
-    catch ( const std::bad_variant_access& )
-    {
-      std::string msg = std::string( "Failed to cast '" ) + key + "' from " + debug_type( value ) + " to type "
-<<<<<<< HEAD
-        + boost::typeindex::type_id< T >().pretty_name();
-=======
-        + std::string( boost::core::demangle( typeid( T ).name() ) );
-      throw nest::TypeMismatch( msg );
-    }
-  }
-
-  /**
-   * @brief Cast the specified vector value to the specified type.
-   *
-   * @tparam T Type of vector element. If the value is not of the specified type, a TypeMismatch error is thrown.
-   * @param value the any object to cast.
    * @param key key where the value is located in the Dictionary, for information upon cast errors.
    * @throws TypeMismatch if the value is not of specified type T.
    * @return value cast to the specified type.
-   *
-   * @note A dedicated cast_vector_value_() allows handling of empty vectors passed from the Python level.
-   */
-  template < typename T >
-  std::vector< T >
-  cast_vector_value_( const boost::any& value, const std::string& key ) const
-  {
-    // PyNEST passes vector with element type any if and only if it needs to pass
-    // and empty vector, because the element type of empty lists cannot be inferred
-    // at the Python level. The assertion just double-checks that we never get a
-    // non-empty vector-of-any.
-    if ( value.type() == typeid( std::vector< boost::any > ) )
-    {
-      assert( boost::any_cast< std::vector< boost::any > >( value ).empty() );
-      return std::vector< T >();
-    }
-
-    // Now handle vectors with elements
+   */
+  template < typename T >
+  T
+  cast_value_( const any_type& value, const std::string& key ) const
+  {
     try
     {
-      return boost::any_cast< std::vector< T > >( value );
-    }
-    catch ( const boost::bad_any_cast& )
+      return std::get< T >( value );
+    }
+    catch ( const std::bad_variant_access& )
     {
       std::string msg = std::string( "Failed to cast '" ) + key + "' from " + debug_type( value ) + " to type "
-        + std::string( boost::core::demangle( typeid( std::vector< T > ).name() ) );
->>>>>>> 1c071a9b
+        + boost::typeindex::type_id< T >().pretty_name();
       throw nest::TypeMismatch( msg );
     }
   }
@@ -271,21 +201,12 @@
    * @brief Cast the specified value to an integer.
    *
    * @param value the any object to cast.
-<<<<<<< HEAD
-   * @param key key where the value is located in the dictionary_, for information upon cast errors.
+   * @param key key where the value is located in the dictionary, for information upon cast errors.
    * @throws TypeMismatch if the value is not an integer.
    * @return value cast to an integer.
    */
   size_t // TODO: or template?
   cast_to_integer_( const any_type& value, const std::string& key ) const
-=======
-   * @param key key where the value is located in the Dictionary, for information upon cast errors.
-   * @throws TypeMismatch if the value is not an integer.
-   * @return value cast to an integer.
-   */
-  long
-  cast_to_integer_( const boost::any& value, const std::string& key ) const
->>>>>>> 1c071a9b
   {
     if ( std::holds_alternative< size_t >( value ) )
     {
@@ -319,11 +240,7 @@
    * @brief Get the value at key in the specified type.
    *
    * @tparam T Type of the value. If the value is not of the specified type, a TypeMismatch error is thrown.
-<<<<<<< HEAD
-   * @param key key where the value is located in the dictionary_.
-=======
-   * @param key key where the value is located in the Dictionary.
->>>>>>> 1c071a9b
+   * @param key key where the value is located in the dictionary.
    * @throws TypeMismatch if the value is not of specified type T.
    * @return the value at key cast to the specified type.
    */
@@ -337,13 +254,7 @@
   /**
    * Return reference to vector of type T stored under key.
    *
-<<<<<<< HEAD
-   * @param key key where the value is located in the dictionary_.
-   * @throws TypeMismatch if the value is not an integer.
-   * @return the value at key cast to the specified type.
-=======
-   * If key does not exist in dict, create empty vector<T> and return it.
->>>>>>> 1c071a9b
+   * * If key does not exist in dict, create empty vector<T> and return it.
    */
   template < typename T >
   std::vector< T >&
@@ -362,11 +273,7 @@
   /**
    * @brief Update the specified non-vector value if there exists a value at key.
    *
-<<<<<<< HEAD
-   * @param key key where the value may be located in the dictionary_.
-=======
-   * @param key key where the value may be located in the Dictionary.
->>>>>>> 1c071a9b
+   * @param key key where the value may be located in the dictionary.
    * @param value object to update if there exists a value at key.
    * @throws TypeMismatch if the value at key is not the same type as the value argument.
    * @return Whether value was updated.
@@ -388,38 +295,9 @@
   }
 
   /**
-<<<<<<< HEAD
    * @brief Update the specified value if there exists an integer value at key.
    *
-   * @param key key where the value may be located in the dictionary_.
-=======
-   * @brief Update the specified vector value if there exists a value at key.
-   *
-   * @param key key where the value may be located in the Dictionary.
-   * @param value object to update if there exists a value at key.
-   * @throws TypeMismatch if the value at key is not the same type as the value argument.
-   * @return Whether value was updated.
-   *
-   * @note The specialisation for values that are vectors allows handling of empty vectors passed from the Python level.
-   */
-  template < typename T >
-  bool
-  update_value( const std::string& key, std::vector< T >& value ) const
-  {
-    auto it = find( key );
-    if ( it != end() )
-    {
-      value = cast_vector_value_< T >( it->second.item, key );
-      return true;
-    }
-    return false;
-  }
-
-  /**
-   * @brief Update the specified value if there exists an integer value at key.
-   *
-   * @param key key where the value may be located in the Dictionary.
->>>>>>> 1c071a9b
+   * @param key key where the value may be located in the dictionary.
    * @param value object to update if there exists a value at key.
    * @throws TypeMismatch if the value at key is not an integer.
    * @return Whether the value was updated.
@@ -438,23 +316,13 @@
   }
 
   /**
-<<<<<<< HEAD
-   * @brief Check whether there exists a value with specified key in the dictionary_.
-   *
-   * @param key key where the value may be located in the dictionary_.
+   * @brief Check whether there exists a value with specified key in the dictionary.
+   *
+   * @param key key where the value may be located in the dictionary.
    * @return true if there is a value with the specified key, false if not.
    *
    * @note This does **not** mark the entry, because we sometimes need to confirm
-   * that a certain key is not in a dictionary_.
-=======
-   * @brief Check whether there exists a value with specified key in the Dictionary.
-   *
-   * @param key key where the value may be located in the Dictionary.
-   * @return true if there is a value with the specified key, false if not.
-   *
-   * @note This does **not** mark the entry, because we sometimes need to confirm
-   * that a certain key is not in a Dictionary.
->>>>>>> 1c071a9b
+   * that a certain key is not in a dictionary.
    */
   bool
   known( const std::string& key ) const
@@ -482,85 +350,47 @@
   }
 
   /**
-<<<<<<< HEAD
-   * @brief Check whether the dictionary_ is equal to another dictionary_.
+   * @brief Check whether the dictionary is equal to another dictionary.
    *
    * Two dictionaries are equal only if they contain the exact same entries with the same values.
    *
-   * @param other dictionary_ to check against.
-   * @return true if the dictionary_ is equal to the other dictionary_, false if not.
-   */
-  bool operator==( const dictionary_& other ) const;
-
-  /**
-   * @brief Check whether the dictionary_ is unequal to another dictionary_.
+   * @param other dictionary to check against.
+   * @return true if the dictionary is equal to the other dictionary, false if not.
+   */
+  bool operator==( const dictionary& other ) const;
+
+  /**
+   * @brief Check whether the dictionary is unequal to another dictionary.
    *
    * Two dictionaries are unequal if they do not contain the exact same entries with the same values.
    *
-   * @param other dictionary_ to check against.
-   * @return true if the dictionary_ is unequal to the other dictionary_, false if not.
+   * @param other dictionary to check against.
+   * @return true if the dictionary is unequal to the other dictionary, false if not.
    */
   bool
-  operator!=( const dictionary_& other ) const
-=======
-   * @brief Check whether the Dictionary is equal to another Dictionary.
-   *
-   * Two dictionaries are equal only if they contain the exact same entries with the same values.
-   *
-   * @param other Dictionary to check against.
-   * @return true if the Dictionary is equal to the other Dictionary, false if not.
-   */
-  bool operator==( const Dictionary& other ) const;
-
-  /**
-   * @brief Check whether the Dictionary is unequal to another Dictionary.
-   *
-   * Two dictionaries are unequal if they do not contain the exact same entries with the same values.
-   *
-   * @param other Dictionary to check against.
-   * @return true if the Dictionary is unequal to the other Dictionary, false if not.
-   */
-  bool
-  operator!=( const Dictionary& other ) const
->>>>>>> 1c071a9b
+  operator!=( const dictionary& other ) const
   {
     return not( *this == other );
   }
 
   /**
-<<<<<<< HEAD
-   * @brief Initializes or resets access flags for the current dictionary_.
-   *
-   * @note The method assumes that the dictionary_ was defined in global scope, whence it should
-=======
-   * @brief Initializes or resets access flags for the current Dictionary.
-   *
-   * @note The method assumes that the Dictionary was defined in global scope, whence it should
->>>>>>> 1c071a9b
+   * @brief Initializes or resets access flags for the current dictionary.
+   *
+   * @note The method assumes that the dictionary was defined in global scope, whence it should
    * only be called from a serial context. If the dict is in thread-specific, pass `true` to
    * allow call in parallel context.
    */
   void init_access_flags( const bool thread_local_dict = false ) const;
 
   /**
-<<<<<<< HEAD
-   * @brief Check that all elements in the dictionary_ have been accessed.
-=======
-   * @brief Check that all elements in the Dictionary have been accessed.
->>>>>>> 1c071a9b
+   * @brief Check that all elements in the dictionary have been accessed.
    *
    * @param where Which function the error occurs in.
    * @param what Which parameter triggers the error.
    * @param thread_local_dict See note below.
-<<<<<<< HEAD
-   * @throws Unaccesseddictionary_Entry if there are unaccessed dictionary_ entries.
-   *
-   * @note The method assumes that the dictionary_ was defined in global scope, whence it should
-=======
-   * @throws UnaccessedDictionaryEntry if there are unaccessed Dictionary entries.
-   *
-   * @note The method assumes that the Dictionary was defined in global scope, whence it should
->>>>>>> 1c071a9b
+   * @throws UnaccessedDictionaryEntry if there are unaccessed dictionary entries.
+   *
+   * @note The method assumes that the dictionary was defined in global scope, whence it should
    * only be called from a serial context. If the dict is in thread-specific, pass `true` to
    * allow call in parallel context.
    */
@@ -576,19 +406,27 @@
   const_iterator find( const std::string& key ) const;
 };
 
-<<<<<<< HEAD
 std::ostream& operator<<( std::ostream& os, const dictionary_& dict );
-=======
-std::ostream& operator<<( std::ostream& os, const Dictionary& dict );
->>>>>>> 1c071a9b
+
+template <>
+double dictionary_::cast_value_< double >( const any_type& value, const std::string& key ) const;
 
 //! Specialization that allows passing long where double is expected
 template <>
-<<<<<<< HEAD
-double dictionary_::cast_value_< double >( const any_type& value, const std::string& key ) const;
-=======
-double Dictionary::cast_value_< double >( const boost::any& value, const std::string& key ) const;
->>>>>>> 1c071a9b
+std::vector< double > dictionary_::cast_value_< std::vector< double > >( const any_type& value,
+  const std::string& key ) const;
+
+inline auto
+dictionary::begin() const
+{
+  return ( **this ).begin();
+}
+
+inline auto
+dictionary::end() const
+{
+  return ( **this ).end();
+}
 
 /**
  * Specialization that allows passing long vectors where double vectors are expected.
@@ -597,23 +435,6 @@
  *       because, e.g., get(), calls cast_value_() directly even if the argument is a vector.
  */
 template <>
-<<<<<<< HEAD
-std::vector< double > dictionary_::cast_value_< std::vector< double > >( const any_type& value,
-  const std::string& key ) const;
-
-inline auto
-dictionary::begin() const
-{
-  return ( **this ).begin();
-}
-
-inline auto
-dictionary::end() const
-{
-  return ( **this ).end();
-}
-
-template <>
 std::vector< double > dictionary_::cast_value_< std::vector< double > >( const any_type& value,
   const std::string& key ) const;
 
@@ -700,16 +521,4 @@
   return ( **this ).update_integer_value( key, value );
 }
 
-#endif /* DICTIONARY_H */
-=======
-std::vector< double > Dictionary::cast_value_< std::vector< double > >( const boost::any& value,
-  const std::string& key ) const;
-
-/**
- * Specialization that allows passing long vectors where double vectors are expected and handles empty vectors.
- */
-template <>
-std::vector< double > Dictionary::cast_vector_value_< double >( const boost::any& value, const std::string& key ) const;
-
-#endif /* DICTIONARY_H_ */
->>>>>>> 1c071a9b
+#endif /* DICTIONARY_H */
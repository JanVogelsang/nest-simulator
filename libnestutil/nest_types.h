/*
 *  nest_types.h
 *
 *  This file is part of NEST.
 *
 *  Copyright (C) 2004 The NEST Initiative
 *
 *  NEST is free software: you can redistribute it and/or modify
 *  it under the terms of the GNU General Public License as published by
 *  the Free Software Foundation, either version 2 of the License, or
 *  (at your option) any later version.
 *
 *  NEST is distributed in the hope that it will be useful,
 *  but WITHOUT ANY WARRANTY; without even the implied warranty of
 *  MERCHANTABILITY or FITNESS FOR A PARTICULAR PURPOSE.  See the
 *  GNU General Public License for more details.
 *
 *  You should have received a copy of the GNU General Public License
 *  along with NEST.  If not, see <http://www.gnu.org/licenses/>.
 *
 */

#ifndef NEST_TYPES_H
#define NEST_TYPES_H

// C++ includes:
#include <cfloat>
#include <climits>
#include <cstddef>
#include <limits>
#include <stdint.h>

// Generated includes:
#include "config.h"

#ifdef HAVE_32BIT_ARCH
#ifdef HAVE_UINT64_T // 32-bit platforms usually provide the ...
#include <stdint.h>  // ... 64-bit unsigned integer data type 'uint64_t' in stdint.h
#else
#error "32-bit platform does not provide a 64-bit unsigned integer data type"
#endif
#else
#include <cstdint> // `uint64_t` on 64-bit platforms
#endif

/**
 * Namespace for the NEST simulation kernel.
 */

namespace nest
{

/**
 * Default types used by the NEST kernel.
 *
 * These typedefs should be used
 * in place of the primitive C/C++ types.
 * Thus, it will be easy to change
 * the precision of the kernel or to adapt the kernel to
 * different architectures (e.g. 32 or 64 bit).
 */

// constexpr-functions for convenient compile-time generation of the bit-masks
// and bit-constants. An ill-defined length or size will cause a compile-time
// error, e.g., num_bits to be shifted exceeds the sizeof(<datatype>) * 8.
constexpr uint64_t
generate_bit_mask( const uint8_t num_bits, const uint8_t bit_position )
{
  return ( ( ( static_cast< uint64_t >( 1 ) << num_bits ) - 1 ) << bit_position );
}

constexpr uint64_t
generate_max_value( const uint8_t num_bits )
{
  return ( ( static_cast< uint64_t >( 1 ) << num_bits ) - 1 );
}


// Sizes of bitfields used in various classes in the kernel.

#if TARGET_BITS_SPLIT == TARGET_BITS_SPLIT_STANDARD
constexpr uint8_t NUM_BITS_RANK = 18U;
constexpr uint8_t NUM_BITS_TID = 9U;
constexpr uint8_t NUM_BITS_SYN_ID = 9U;
#elif TARGET_BITS_SPLIT == TARGET_BITS_SPLIT_HPC
constexpr uint8_t NUM_BITS_RANK = 20U;
constexpr uint8_t NUM_BITS_TID = 10U;
constexpr uint8_t NUM_BITS_SYN_ID = 6U;
#endif
constexpr uint8_t NUM_BITS_LCID = 27U;
constexpr uint8_t NUM_BITS_PROCESSED_FLAG = 1U;
constexpr uint8_t NUM_BITS_MARKER_SPIKE_DATA = 2U;
constexpr uint8_t NUM_BITS_LAG = 14U;
<<<<<<< HEAD
constexpr uint8_t NUM_BITS_NODE_ID = 62U;
=======
constexpr uint8_t NUM_BITS_DELAY = 21U;
constexpr uint8_t NUM_BITS_NODE_ID = 61U;
>>>>>>> 71538170

// These types are used in delay_types.h and denote the space available for the dendritic and axonal portions of the
// total transmission delay. The delay is only split into two parts for selected synapse types.
// Given that axonal delays can be much larger than dendritic/backpropagation delays, they require more bits.
constexpr uint8_t NUM_BITS_DENDRITIC_DELAY = 14U;
constexpr uint8_t NUM_BITS_AXONAL_DELAY = sizeof( unsigned int ) * 8 - NUM_BITS_DENDRITIC_DELAY;


// Maximally allowed values for bitfields

constexpr uint64_t MAX_LCID = generate_max_value( NUM_BITS_LCID );
constexpr int64_t MAX_RANK = generate_max_value( NUM_BITS_RANK );
constexpr int64_t MAX_TID = generate_max_value( NUM_BITS_TID );
constexpr uint64_t MAX_SYN_ID = generate_max_value( NUM_BITS_SYN_ID );
constexpr uint64_t DISABLED_NODE_ID = generate_max_value( NUM_BITS_NODE_ID );
constexpr uint64_t MAX_NODE_ID = DISABLED_NODE_ID - 1;

/**
 * Type for Time tics.
 */
#ifdef HAVE_LONG_LONG
typedef long long tic_t;
#ifdef LLONG_MAX
const tic_t tic_t_max = LLONG_MAX;
const tic_t tic_t_min = LLONG_MIN;
#else
const tic_t tic_t_max = LONG_LONG_MAX;
const tic_t tic_t_min = LONG_LONG_MIN;
#endif
#else
typedef long tic_t;
const tic_t tic_t_max = LONG_MAX;
const tic_t tic_t_min = LONG_MIN;
#endif

/**
 *  Unsigned long type for enumerations.
 */
__attribute__( ( __unused__ ) ) constexpr size_t invalid_index = std::numeric_limits< size_t >::max();

/**
 *  For enumerations of synapse types.
 */
typedef unsigned int synindex;
const synindex invalid_synindex = MAX_SYN_ID;

/**
 * Unsigned short type for compact target representation.
 *
 * See Kunkel et al, Front Neuroinform 8:78 (2014).
 */
//! target index into thread local node vector
typedef unsigned short targetindex;
const targetindex invalid_targetindex = USHRT_MAX;
__attribute__( ( __unused__ ) ) const size_t max_targetindex = invalid_targetindex - 1;

/**
 * Marker for invalid LCID values.
 */
constexpr size_t invalid_lcid = MAX_LCID;

/**
 * Value for invalid connection thread id.
 */
constexpr size_t invalid_thread = std::numeric_limits< size_t >::max();

/**
 * Value for invalid connection port number.
 */
constexpr size_t invalid_port = std::numeric_limits< size_t >::max();

/**
 * Values for min and max delay.
 */
constexpr long delay_min = std::numeric_limits< long >::min();
constexpr long delay_max = std::numeric_limits< long >::max();

/**
 * enum type of signal conveyed by spike events of a node.
 *
 * These types are used upon connect to check if spikes sent by one
 * neuron are interpreted the same way by receiving neuron.
 *
 * Each possible signal that may be represented (currently SPIKE and BINARY)
 * is interpreted as a separate bit flag. This way, upon connection, we
 * determine by a bitwise AND operation if sender and receiver are compatible.
 * The check takes place in connection::check_connection().
 *
 * A device, such as the spike-generator or spike_recorder,
 * that can in a meaningful way be connected to either neuron model
 * can use the wildcard ALL, that will match any connection partner.
 */
enum SignalType
{
  NONE = 0,
  SPIKE = 1,
  BINARY = 2,
  ALL = SPIKE | BINARY
};
}

#endif /* #ifndef NEST_TYPES_H */<|MERGE_RESOLUTION|>--- conflicted
+++ resolved
@@ -91,12 +91,7 @@
 constexpr uint8_t NUM_BITS_PROCESSED_FLAG = 1U;
 constexpr uint8_t NUM_BITS_MARKER_SPIKE_DATA = 2U;
 constexpr uint8_t NUM_BITS_LAG = 14U;
-<<<<<<< HEAD
-constexpr uint8_t NUM_BITS_NODE_ID = 62U;
-=======
-constexpr uint8_t NUM_BITS_DELAY = 21U;
 constexpr uint8_t NUM_BITS_NODE_ID = 61U;
->>>>>>> 71538170
 
 // These types are used in delay_types.h and denote the space available for the dendritic and axonal portions of the
 // total transmission delay. The delay is only split into two parts for selected synapse types.

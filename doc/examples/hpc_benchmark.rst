--- conflicted
+++ resolved
@@ -311,52 +311,32 @@
 
         nest.Connect(E_neurons, E_neurons,
                      {'rule': 'fixed_indegree', 'indegree': CE,
-<<<<<<< HEAD
-                         'autapses': False, 'multapses': True},
-                     {'synapse_model': 'stdp_pl_synapse_hom_hpc'})
-=======
-                         'allow_autapses': False, 'allow_multapses': True},
+                     'allow_autapses': False, 'allow_multapses': True},
                      {'model': 'stdp_pl_synapse_hom_hpc'})
->>>>>>> 7d8ef1dd
 
         nest.message(M_INFO, 'build_network',
                      'Connecting inhibitory -> excitatory population.')
 
         nest.Connect(I_neurons, E_neurons,
                      {'rule': 'fixed_indegree', 'indegree': CI,
-<<<<<<< HEAD
-                         'autapses': False, 'multapses': True},
-                     {'synapse_model': 'syn_in'})
-=======
-                         'allow_autapses': False, 'allow_multapses': True},
+                     'allow_autapses': False, 'allow_multapses': True},
                      {'model': 'syn_in'})
->>>>>>> 7d8ef1dd
 
         nest.message(M_INFO, 'build_network',
                      'Connecting excitatory -> inhibitory population.')
 
         nest.Connect(E_neurons, I_neurons,
                      {'rule': 'fixed_indegree', 'indegree': CE,
-<<<<<<< HEAD
-                         'autapses': False, 'multapses': True},
-                     {'synapse_model': 'syn_ex'})
-=======
-                         'allow_autapses': False, 'allow_multapses': True},
+                     'allow_autapses': False, 'allow_multapses': True},
                      {'model': 'syn_ex'})
->>>>>>> 7d8ef1dd
 
         nest.message(M_INFO, 'build_network',
                      'Connecting inhibitory -> inhibitory population.')
 
         nest.Connect(I_neurons, I_neurons,
                      {'rule': 'fixed_indegree', 'indegree': CI,
-<<<<<<< HEAD
-                         'autapses': False, 'multapses': True},
-                     {'synapse_model': 'syn_in'})
-=======
-                         'allow_autapses': False, 'allow_multapses': True},
+                     'allow_autapses': False, 'allow_multapses': True},
                      {'model': 'syn_in'})
->>>>>>> 7d8ef1dd
 
         if params['record_spikes']:
             if params['nvp'] != 1:

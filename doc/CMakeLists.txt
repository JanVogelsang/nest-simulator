# doc/CMakeLists.txt
#
# This file is part of NEST.
#
# Copyright (C) 2004 The NEST Initiative
#
# NEST is free software: you can redistribute it and/or modify
# it under the terms of the GNU General Public License as published by
# the Free Software Foundation, either version 2 of the License, or
# (at your option) any later version.
#
# NEST is distributed in the hope that it will be useful,
# but WITHOUT ANY WARRANTY; without even the implied warranty of
# MERCHANTABILITY or FITNESS FOR A PARTICULAR PURPOSE.  See the
# GNU General Public License for more details.
#
# You should have received a copy of the GNU General Public License
# along with NEST.  If not, see <http://www.gnu.org/licenses/>.

if( BUILD_DOCS )
  # If we hit this, any part of the documentation was configured to be built.
  # The top-level 'docs' target will contain all sub-documentations such as `sphinxdocs`
  # and `doxygendocs`. Using `ALL` we make it run on `make install` as well.
  add_custom_target( docs ALL )
endif()

# Determine in or out of tree building
if ( "${PROJECT_SOURCE_DIR}" STREQUAL "${PROJECT_BINARY_DIR}" )
  set( OUT_OF_TREE_BUILD "False" )
else ()
  set( OUT_OF_TREE_BUILD "True" )
endif ()

# Determine doc paths
set( DOC_BUILD_DIR "${PROJECT_BINARY_DIR}/doc/htmldoc" )
set( DOC_SOURCE_DIR "${PROJECT_SOURCE_DIR}/doc/htmldoc" )

if ( BUILD_SPHINX_DOCS )
  # Configure the Sphinx documentation.
  # 1. In out-of-tree builds, we need to copy over the source doc dir to the build dir,
  #    exact reasons currently unknown.
  # 2. The NEST source directory is passed to Sphinx by setting env:NESTSRCDIR, so that
  #    Sphinx can rewrite the source `pynestkernel.pyx` into a mocked `pynestkernel.py`
  # 3. Sphinx builds the documentation into the build directory, which then later gets
  #    installed into the target docdir.
  # 4. Sphinx generates the models RST documentation from the models/*.h files. But we
  #    need to copy them into a deeper directory.
  # 5. To make Python's `help` results more useful, `include` directives are inlined using
  #    `resolve_includes.py`
  # 6. This assembled Sphinx folder is marked to be installed, together with the logos.
  add_custom_target( sphinxdocs
  COMMAND [ "${OUT_OF_TREE_BUILD}" = "True" ] && rm -rf "${DOC_BUILD_DIR}" || true
  COMMAND [ "${OUT_OF_TREE_BUILD}" = "True" ] && cp -r "${DOC_SOURCE_DIR}" "${DOC_BUILD_DIR}" || true
    COMMAND NESTSRCDIR=${PROJECT_SOURCE_DIR} ${SPHINX_EXECUTABLE} -b html
    "${DOC_BUILD_DIR}"
    "${DOC_BUILD_DIR}/html"
  COMMAND cp "${DOC_BUILD_DIR}/models/*.rst" "${DOC_BUILD_DIR}/html/models"
    COMMAND ${Python_EXECUTABLE} "${DOC_BUILD_DIR}/resolve_includes.py" "${DOC_BUILD_DIR}/html/models"
)
  add_dependencies( docs sphinxdocs )
<<<<<<< HEAD

install( DIRECTORY "${DOC_BUILD_DIR}/html"
  DESTINATION "${CMAKE_INSTALL_PREFIX}/${CMAKE_INSTALL_DOCDIR}"
  OPTIONAL
)
=======
  install( DIRECTORY "${DOC_BUILD_DIR}/html"
    DESTINATION "${CMAKE_INSTALL_PREFIX}/${CMAKE_INSTALL_DOCDIR}"
    OPTIONAL
    )
>>>>>>> c8146f3f

install( DIRECTORY logos
    DESTINATION ${CMAKE_INSTALL_DOCDIR}
    )
endif ()

if ( BUILD_DOXYGEN_DOCS )
  add_custom_target( doxygendocs
      COMMAND ${DOXYGEN_EXECUTABLE} "${CMAKE_CURRENT_BINARY_DIR}/fulldoc.conf"
      WORKING_DIRECTORY "${CMAKE_CURRENT_BINARY_DIR}"
      )
  add_dependencies( docs doxygendocs )
endif ()<|MERGE_RESOLUTION|>--- conflicted
+++ resolved
@@ -49,37 +49,31 @@
   #    `resolve_includes.py`
   # 6. This assembled Sphinx folder is marked to be installed, together with the logos.
   add_custom_target( sphinxdocs
-  COMMAND [ "${OUT_OF_TREE_BUILD}" = "True" ] && rm -rf "${DOC_BUILD_DIR}" || true
-  COMMAND [ "${OUT_OF_TREE_BUILD}" = "True" ] && cp -r "${DOC_SOURCE_DIR}" "${DOC_BUILD_DIR}" || true
-    COMMAND NESTSRCDIR=${PROJECT_SOURCE_DIR} ${SPHINX_EXECUTABLE} -b html
-    "${DOC_BUILD_DIR}"
-    "${DOC_BUILD_DIR}/html"
-  COMMAND cp "${DOC_BUILD_DIR}/models/*.rst" "${DOC_BUILD_DIR}/html/models"
+    COMMAND [ "${OUT_OF_TREE_BUILD}" = "True" ] && rm -rf "${DOC_BUILD_DIR}" || true
+    COMMAND [ "${OUT_OF_TREE_BUILD}" = "True" ] && cp -r "${DOC_SOURCE_DIR}" "${DOC_BUILD_DIR}" || true
+      COMMAND NESTSRCDIR=${PROJECT_SOURCE_DIR} ${SPHINX_EXECUTABLE} -b html
+      "${DOC_BUILD_DIR}"
+      "${DOC_BUILD_DIR}/html"
+    COMMAND cp "${DOC_BUILD_DIR}/models/*.rst" "${DOC_BUILD_DIR}/html/models"
     COMMAND ${Python_EXECUTABLE} "${DOC_BUILD_DIR}/resolve_includes.py" "${DOC_BUILD_DIR}/html/models"
-)
+  )
+  
   add_dependencies( docs sphinxdocs )
-<<<<<<< HEAD
-
-install( DIRECTORY "${DOC_BUILD_DIR}/html"
-  DESTINATION "${CMAKE_INSTALL_PREFIX}/${CMAKE_INSTALL_DOCDIR}"
-  OPTIONAL
-)
-=======
+  
   install( DIRECTORY "${DOC_BUILD_DIR}/html"
     DESTINATION "${CMAKE_INSTALL_PREFIX}/${CMAKE_INSTALL_DOCDIR}"
     OPTIONAL
-    )
->>>>>>> c8146f3f
+  )
 
-install( DIRECTORY logos
+  install( DIRECTORY logos
     DESTINATION ${CMAKE_INSTALL_DOCDIR}
-    )
+  )
 endif ()
 
 if ( BUILD_DOXYGEN_DOCS )
   add_custom_target( doxygendocs
-      COMMAND ${DOXYGEN_EXECUTABLE} "${CMAKE_CURRENT_BINARY_DIR}/fulldoc.conf"
-      WORKING_DIRECTORY "${CMAKE_CURRENT_BINARY_DIR}"
-      )
+    COMMAND ${DOXYGEN_EXECUTABLE} "${CMAKE_CURRENT_BINARY_DIR}/fulldoc.conf"
+    WORKING_DIRECTORY "${CMAKE_CURRENT_BINARY_DIR}"
+  )
   add_dependencies( docs doxygendocs )
 endif ()
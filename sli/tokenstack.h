--- conflicted
+++ resolved
@@ -99,11 +99,7 @@
   }
 
   void
-<<<<<<< HEAD
-  pop_move( Token& e ) // new one 5.5.97
-=======
   pop_move( Token& e )
->>>>>>> b50d76f3
   {
     e.move( *( end() - 1 ) );
     pop_back();

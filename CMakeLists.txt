--- conflicted
+++ resolved
@@ -44,47 +44,6 @@
 ##################         All User Defined options           ##################
 ################################################################################
 
-<<<<<<< HEAD
-# set NEST defaults
-set( tics_per_ms "1000.0" CACHE STRING "Specify elementary unit of time. [default 1000.0]" )
-set( tics_per_step "100" CACHE STRING "Specify resolution. [default 100]" )
-
-# add user modules
-set( external-modules OFF CACHE STRING "External NEST modules to be linked in, separated by ';'. [default=OFF]" )
-
-# use detailed NEST internal timers
-set( with-detailed-timers OFF CACHE STRING "Enable detailed NEST internal time measurements. Detailed timers can affect the performance. [default=OFF]" )
-
-# connect NEST with external projects
-set( with-libneurosim OFF CACHE STRING "Request the use of libneurosim. Optionally give the directory, where libneurosim is installed. [default=OFF]" )
-set( with-music OFF CACHE STRING "Request the use of MUSIC. Optionally give the directory, where MUSIC is installed. [default=OFF]" )
-set( with-sionlib OFF CACHE STRING "Request the use of SIONlib. Optionally give the directory where SIONlib is installed. [default=OFF]" )
-
-# set parallelization scheme
-set( with-mpi OFF CACHE STRING "Request compilation with MPI. Optionally give directory with MPI installation. [default=OFF]" )
-set( with-openmp ON CACHE BOOL "Enable OpenMP multithreading. Optional: set OMP flag. [default=ON]" )
-
-# define default libraries
-set( with-gsl ON CACHE STRING "Find a gsl library. To set a specific gsl installation, set install path. [default=ON]" )
-set( with-readline ON CACHE STRING "Find a readline library. To set a specific readline, set install path. [default=ON]" )
-set( with-ltdl ON CACHE STRING "Find a ltdl library. To set a specific ltdl, set install path. [default=ON]" )
-set( with-python ON CACHE STRING "Build PyNEST. To set a specific Python, set install path. [default=ON]" )
-option( cythonize-pynest "Use Cython to cythonize pynestkernel.pyx. If OFF, PyNEST has to be build from a pre-cythonized pynestkernel.pyx. [default=ON]" ON )
-set( with-boost ON CACHE STRING "Find a Boost library. To set a specific Boost installation, set install path. [default=ON]" )
-set( with-sonata ON CACHE STRING "Find a HDF5 library. To set a specific HDF5 installation, set install path. [default=ON]" )
-
-# Whether to build a 'mostly' static executable and static libraries.
-option( static-libraries "Build static executable and libraries. [default=OFF]" OFF )
-# additional compile flags
-set( with-optimize ON CACHE STRING "Enable user defined optimizations. [default ON, when ON, defaults to '-O2']" )
-set( with-warning ON CACHE STRING "Enable user defined warnings. [default ON, when ON, defaults to '-Wall']" )
-set( with-debug OFF CACHE STRING "Enable user defined debug flags. [default OFF, when ON, defaults to '-g']" )
-set( with-intel-compiler-flags OFF CACHE STRING "User defined flags for the Intel compiler. [defaults to '-fp-model strict']" )
-set( with-libraries OFF CACHE STRING "Link additional libraries. Give full path. Separate multiple libraries by ';'. [default OFF]" )
-set( with-includes OFF CACHE STRING "Add additional include paths. Give full path without '-I'. Separate multiple include paths by ';'. [default OFF]" )
-set( with-defines OFF CACHE STRING "Additional defines, e.g. '-DXYZ=1'. Separate multiple defines by ';'. [default OFF]" )
-set( with-version-suffix "" CACHE STRING "Set a user defined version suffix. [default '']" )
-=======
 # use Python to build PyNEST
 set( with-python ON CACHE STRING "Build PyNEST [default=ON]. To set a specific Python, give the install path." )
 option( cythonize-pynest "Use Cython to cythonize pynestkernel.pyx [default=ON]. If OFF, PyNEST has to be build from a pre-cythonized pynestkernel.pyx." ON )
@@ -98,6 +57,7 @@
 set( with-music OFF CACHE STRING "Build with MUSIC [default=OFF]. Optionally give the directory where MUSIC is installed." )
 set( with-sionlib OFF CACHE STRING "Build with SIONlib [default=OFF]. Optionally give the directory where sionlib is installed." )
 set( with-boost ON CACHE STRING "Build with Boost [default=ON]. To set a specific Boost installation, give the install path." )
+set( with-sonata ON CACHE STRING "Find a HDF5 library. To set a specific HDF5 installation, set install path. [default=ON]" )
 set( with-readline ON CACHE STRING "Build with GNU Readline library [default=ON]. To set a specific library, give the install path." )
 set( with-ltdl ON CACHE STRING "Build with ltdl library [default=ON]. To set a specific ltdl, give the  install path. NEST uses ltdl for dynamic loading of external user modules." )
 set( with-gsl ON CACHE STRING "Build with the GSL library [default=ON]. To set a specific library, give the install path." )
@@ -119,7 +79,6 @@
 set( with-includes OFF CACHE STRING "Add additional include paths [default=OFF]. Give full path without '-I'. Separate multiple include paths by ';'." )
 set( with-defines OFF CACHE STRING "Additional defines, e.g. '-DXYZ=1' [default=OFF]. Separate multiple defines by ';'." )
 set( with-version-suffix "" CACHE STRING "Set a user defined version suffix [default='']." )
->>>>>>> a62817db
 
 # cross-compiling
 # should be set via toolchain files

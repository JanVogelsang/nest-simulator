--- conflicted
+++ resolved
@@ -253,20 +253,6 @@
 
             // Generated includes
             #include "config.h"
-<<<<<<< HEAD
-
-            // Includes from nestkernel
-            #include "nest_impl.h"
-            #include "nest.h"
-            #include "common_synapse_properties.h"
-            #include "connector_model_impl.h"
-            #include "genericmodel.h"
-            #include "genericmodel_impl.h"
-            #include "kernel_manager.h"
-            #include "model_manager_impl.h"
-            #include "target_identifier.h"
-=======
->>>>>>> c201d671
         """
             )
         )
@@ -279,14 +265,7 @@
                     file.write(f'#include "{fname}"\n')
                 file.write(end_guard(guards))
 
-<<<<<<< HEAD
-        file.write(dedent("\nvoid\nnest::register_stuff()\n{\n"))
-
-        conn_reg = '  register_connection_model< {model} >( "{model}" );\n'
-        node_reg = '  kernel().model_manager.register_node_model< {model} >( "{model}" );\n'
-=======
         file.write("\nvoid nest::register_models()\n{")
->>>>>>> c201d671
 
         for model_type, guards_mnames in models.items():
             file.write(f"\n  // {model_type.capitalize()} models\n")

--- conflicted
+++ resolved
@@ -39,11 +39,7 @@
 
 {
   ResetKernel
-<<<<<<< HEAD
-  << /time 0.0 /rng_seed 1 >> SetKernelStatus
-=======
-  << /biological_time 0.0 /rng_seeds [ 1 ] >> SetKernelStatus
->>>>>>> 69c826ab
+  << /biological_time 0.0 /rng_seed 1 >> SetKernelStatus
 } pass_or_die
 
 endusing
#!/bin/bash

# do_tests.sh
#
# This file is part of NEST.
#
# Copyright (C) 2004 The NEST Initiative
#
# NEST is free software: you can redistribute it and/or modify
# it under the terms of the GNU General Public License as published by
# the Free Software Foundation, either version 2 of the License, or
# (at your option) any later version.
#
# NEST is distributed in the hope that it will be useful,
# but WITHOUT ANY WARRANTY; without even the implied warranty of
# MERCHANTABILITY or FITNESS FOR A PARTICULAR PURPOSE.  See the
# GNU General Public License for more details.
#
# You should have received a copy of the GNU General Public License
# along with NEST.  If not, see <http://www.gnu.org/licenses/>.

#
# Central entry point for the complete NEST test suite. The tests
# ensure a correctly working installation of NEST.
#
# The test suite consists of SLI and Python scripts that use the
# respective language's native `unittest` library to assert certain
# invariants and thus ensure a correctly working installation of NEST.
#
set -euo pipefail

#
# usage <exit_code> [argument]
#
# usage 0
#   Use this variant in case you want print plain usage information
# usage 1 <option>
#   Use this variant in case an unknown option <option> was encountered
# usage 2 <option>
#   Use this variant in case of a missing required option <option>
#
usage ()
{
    if test "$1" = 1; then
        echo "Error: Unknown option '$2'"
    fi

    if test "$1" = 2; then
        echo "Error: Missing required option '$2'"
    fi

    cat <<EOF
Usage: $0 --prefix=<path> [options]

Required arguments:
    --prefix=<path>        The base installation path of NEST

Options:
    --with-python=<exe>    The Python executable to use
    --with-music=<exe>     The MUSIC executable to use
    --help                 Print program options and exit
EOF

    exit "$1"
}

PREFIX=""
PYTHON=""
MUSIC=""
while test $# -gt 0 ; do
    case "$1" in
        --help)
            usage 0
            ;;
        --prefix=*)
            PREFIX="${1/--prefix=/}"
            ;;
        --with-python=*)
            PYTHON="${1/--with-python=/}"
            ;;
        --with-music=*)
            MUSIC="${1/--with-music=/}"
            ;;
        *)
            usage 1 "$1"
            ;;
    esac
    shift
done

if test ! "${PREFIX:-}"; then
    usage 2 "--prefix";
fi

if test "${PYTHON}"; then
    TIME_LIMIT=120  # seconds, for each of the Python tests
    PYTEST_VERSION="$(${PYTHON} -m pytest --version --timeout ${TIME_LIMIT} --numprocesses=1 2>&1)" || {
        echo "Error: PyNEST testing requested, but 'pytest' cannot be run."
        echo "       Testing also requires the 'pytest-xdist' and 'pytest-timeout' extensions."
        exit 1
    }
    PYTEST_VERSION="$(echo "${PYTEST_VERSION}" | cut -d' ' -f2)"
fi

if ! python3 -c "import junitparser" >/dev/null 2>&1; then
    echo "Error: Required Python package 'junitparser' not found."
    exit 1
fi

# source helpers to set environment variables and make functions available
# shellcheck source=bin/nest_vars.sh.in
. "${PREFIX}/bin/nest_vars.sh"
# shellcheck source=testsuite/junit_xml.sh
. "$(dirname "$0")/junit_xml.sh"
# shellcheck source=testsuite/run_test.sh
. "$(dirname "$0")/run_test.sh"

# Directory containing installed tests
TEST_BASEDIR="${PREFIX}/share/nest/testsuite"

# Create the report directory in the directory in which make installcheck is called (do_tests.sh is run).
# Use absolute pathnames, this is necessary for MUSIC tests which otherwis will not find the logfiles
# while running in temporary directories.
REPORTDIR="${PWD}/$(mktemp -d test_report_XXX)"

TEST_LOGFILE="${REPORTDIR}/installcheck.log"
TEST_OUTFILE="${REPORTDIR}/output.log"
TEST_RETFILE="${REPORTDIR}/output.ret"
TEST_RUNFILE="${REPORTDIR}/runtest.sh"

echo "TEST_BASEDIR=${TEST_BASEDIR}"
echo "TEST_LOGFILE=${TEST_LOGFILE}"
echo "TEST_OUTFILE=${TEST_OUTFILE}"
echo "TEST_RETFILE=${TEST_RETFILE}"
echo "TEST_RUNFILE=${TEST_RUNFILE}"

echo "${TEST_BASEDIR}"
ls -la "${TEST_BASEDIR}"

NEST="nest_serial"
HAVE_MPI="$(sli -c 'statusdict/have_mpi :: =only')"
HAVE_OPENMP="$(sli -c 'is_threaded =only')"

if test "${HAVE_MPI}" = "true"; then
    MPI_LAUNCHER="$(sli -c 'statusdict/mpiexec :: =only')"
    MPI_LAUNCHER_VERSION="$($MPI_LAUNCHER --version | head -n1)"
    # OpenMPI requires --oversubscribe to allow more processes than available cores
    #
    # ShellCheck warns about "SC2076 (warning): Remove quotes from right-hand side of =~ to match as a regex rather than literally.",
    # but we want to match literally, therefore:
    # shellcheck disable=SC2076
    if [[ "${MPI_LAUNCHER_VERSION}" =~ "(OpenRTE)" ]] ||  [[ "${MPI_LAUNCHER_VERSION}" =~ "(Open MPI)" ]]; then
    if [[ ! "$(sli -c 'statusdict/mpiexec_preflags :: =only')" =~ "--oversubscribe" ]]; then
        export SLI_MPIEXEC_PREFLAGS="--oversubscribe"
    fi
    fi
fi

# Under Mac OS X, suppress crash reporter dialogs. Restore old state at end.
echo "INFO_OS=${INFO_OS:-}"
if test "${INFO_OS:-}" = "Darwin"; then
    TEST_CRSTATE="$( defaults read com.apple.CrashReporter DialogType )" || true
    echo "TEST_CRSTATE=$TEST_CRSTATE"
    defaults write com.apple.CrashReporter DialogType server || echo "WARNING: Could not set CrashReporter DialogType!"
fi

print_paths () {
    indent="$(printf '%23s' "")"
    echo "$1" | sed "s/:/\n$indent/g" | sed '/^\s*$/d'
}

list_files() {
    # helper to get around a bad
    #   for test_name in $(ls "${TEST_BASEDIR}/mpi_selftests/fail" | grep '.*\.sli$'); do ... done
    #
    # C2010 (warning): Don't use ls | grep. Use a glob or a for loop with a condition to allow non-alphanumeric filenames.
    #
    # instead use list_files like
    #
    #   list_files <somedir> <some_pattern> | while read -r test_name; do ... done
    if test "${INFO_OS:-}" = "Darwin"; then
        # ref https://stackoverflow.com/a/752893
        # Note that on GNU systems an additional '-r' would be needed for
        # xargs, which is not available here.
        find "${1}" -maxdepth 1 -name "${2}" -print0 | xargs -0 -n1 basename
    else
        find "${1}" -maxdepth 1 -name "${2}" -printf '%f\n'
    fi
}

echo "================================================================================"
echo
echo "  NEST testsuite"
echo "  Date: $(date -u)"
echo "  Sysinfo: $(uname -s -r -m)"
echo
NEST_VERSION="$(sli -c "statusdict/version :: =only")"
echo "  NEST executable .... ${NEST} (version ${NEST_VERSION})"
echo "  PREFIX ............. ${PREFIX}"
if test -n "${MUSIC}"; then
    MUSIC_VERSION="$("${MUSIC}" --version | head -n1 | cut -d' ' -f2)"
    echo "  MUSIC executable ... ${MUSIC} (version ${MUSIC_VERSION})"
fi
if test -n "${PYTHON}"; then
    PYTHON_VERSION="$("${PYTHON}" --version | cut -d' ' -f2)"
    echo "  Python executable .. ${PYTHON} (version ${PYTHON_VERSION})"
    echo "  PYTHONPATH ......... $(print_paths "${PYTHONPATH:-}")"
    echo "  Pytest version ..... ${PYTEST_VERSION}"
    echo "         timeout ..... ${TIME_LIMIT} s"
fi
if test "${HAVE_MPI}" = "true"; then
    echo "  Running MPI tests .. yes"
    echo "         launcher .... ${MPI_LAUNCHER}"
    echo "         version ..... ${MPI_LAUNCHER_VERSION}"
else
    echo "  Running MPI tests .. no (compiled without MPI support)"
fi
echo "  TEST_BASEDIR ....... ${TEST_BASEDIR}"
echo "  REPORTDIR .......... ${REPORTDIR}"
echo "  PATH ............... $(print_paths "${PATH}")"
echo
echo "================================================================================"

HEADLINE="$(nest -v) testsuite log"
{
    echo "${HEADLINE}"
    printf '%0.s=' $(seq 1 ${#HEADLINE})
    echo "Running tests from ${TEST_BASEDIR}"
} >"${TEST_LOGFILE}"

CODES_SKIPPED=\
' 200 Skipped,'\
' 201 Skipped (MPI required),'\
' 202 Skipped (build with-mpi=OFF required),'\
' 203 Skipped (Threading required),'\
' 204 Skipped (GSL required),'\
' 205 Skipped (MUSIC required),'

echo
echo 'Phase 1: Testing if SLI can execute scripts and report errors'
echo '-------------------------------------------------------------'

junit_open '01_basetests'

CODES_SUCCESS=' 0 Success'
CODES_FAILURE=
for test_name in test_pass.sli test_goodhandler.sli test_lazyhandler.sli ; do
    run_test "selftests/${test_name}" "${CODES_SUCCESS}" "${CODES_SKIPPED}" "${CODES_FAILURE}"
done

CODES_SUCCESS=' 126 Success'
CODES_FAILURE=
for test_name in test_fail.sli test_stop.sli test_badhandler.sli ; do
    run_test "selftests/${test_name}" "${CODES_SUCCESS}" "${CODES_SKIPPED}" "${CODES_FAILURE}"
done

junit_close

# At this point, we are sure that
#
#  * NEST will return 0 after finishing a script
#  * NEST will return 126 when a script raises an unhandled error
#  * Error handling in stopped contexts works

echo
echo "Phase 2: Testing SLI's unittest library"
echo "---------------------------------------"

junit_open '02_selftests'

# assert_or_die uses pass_or_die, so pass_or_die should be tested first.

CODES_SUCCESS=' 2 Success'
CODES_FAILURE=' 126 Failed: error in test script'

run_test selftests/test_pass_or_die.sli "${CODES_SUCCESS}" "${CODES_SKIPPED}" "${CODES_FAILURE}"

CODES_SUCCESS=' 1 Success'
CODES_FAILURE=\
' 2 Failed: error in tested code block,'\
' 126 Failed: error in test script,'

run_test selftests/test_assert_or_die_b.sli "${CODES_SUCCESS}" "${CODES_SKIPPED}" "${CODES_FAILURE}"
run_test selftests/test_assert_or_die_p.sli "${CODES_SUCCESS}" "${CODES_SKIPPED}" "${CODES_FAILURE}"

CODES_SUCCESS=' 3 Success'
CODES_FAILURE=\
' 1 Failed: missed assertion,'\
' 2 Failed: error in tested code block,'\
' 126 Failed: error in test script,'

run_test selftests/test_fail_or_die.sli "${CODES_SUCCESS}" "${CODES_SKIPPED}" "${CODES_FAILURE}"

CODES_SUCCESS=' 3 Success'
CODES_FAILURE=\
' 1 Failed: missed assertion,'\
' 2 Failed: error in tested code block,'\
' 126 Failed: error in test script,'

run_test selftests/test_crash_or_die.sli "${CODES_SUCCESS}" "${CODES_SKIPPED}" "${CODES_FAILURE}"

CODES_SUCCESS=' 3 Success'
CODES_FAILURE=\
' 1 Failed: missed assertion,'\
' 2 Failed: error in tested code block,'\
' 126 Failed: error in test script,'

run_test selftests/test_failbutnocrash_or_die_crash.sli "${CODES_SUCCESS}" "${CODES_SKIPPED}" "${CODES_FAILURE}"
run_test selftests/test_failbutnocrash_or_die_pass.sli "${CODES_SUCCESS}" "${CODES_SKIPPED}" "${CODES_FAILURE}"

CODES_SUCCESS=' 3 Success'
CODES_FAILURE=\
' 1 Failed: missed assertion,'\
' 2 Failed: error in tested code block,'\
' 126 Failed: error in test script,'

run_test selftests/test_passorfailbutnocrash_or_die.sli "${CODES_SUCCESS}" "${CODES_SKIPPED}" "${CODES_FAILURE}"

junit_close

# At this point, we are sure that
#
#  * unittest::pass_or_die works
#  * unittest::assert_or_die works
#  * unittest::fail_or_die works
#  * unittest::crash_or_die works

# These are the default exit codes and their explanations
CODES_SUCCESS=' 0 Success'
CODES_FAILURE=\
' 1 Failed: missed SLI assertion,'\
' 2 Failed: error in tested code block,'\
' 3 Failed: tested code block failed to fail,'\
' 4 Failed: re-run serial,'\
' 10 Failed: unknown error,'\
' 20 Failed: inconsistent copyright header(s),'\
' 30 Failed: inconsistent Name definition(s)/declaration(s),'\
' 31 Failed: unused Name definition(s),'\
' 125 Failed: unknown C++ exception,'\
' 126 Failed: error in test script,'\
' 127 Failed: fatal error,'\
' 134 Failed: missed C++ assertion,'\
' 139 Failed: segmentation fault,'

echo
echo "Phase 3: Running NEST unit tests"
echo "--------------------------------"

junit_open '03_unittests'

tests_collect=sli
if test "${PYTHON}"; then
  tests_collect="$tests_collect py"
fi
for test_ext in ${tests_collect} ; do
    list_files "${TEST_BASEDIR}/unittests/" "*.${test_ext}" | while read -r test_name; do
        run_test "unittests/${test_name}" "${CODES_SUCCESS}" "${CODES_SKIPPED}" "${CODES_FAILURE}"
    done
    list_files "${TEST_BASEDIR}/unittests/sli2py_ignore/" "*.${test_ext}" | while read -r test_name; do
        run_test "unittests/sli2py_ignore/${test_name}" "${CODES_SUCCESS}" "${CODES_SKIPPED}" "${CODES_FAILURE}"
    done
done

junit_close

echo
echo "Phase 4: Running regression tests"
echo "---------------------------------"

junit_open '04_regressiontests'

for test_ext in ${tests_collect} ; do
    list_files "${TEST_BASEDIR}/regressiontests" "*.${test_ext}" | while read -r test_name; do
        run_test "regressiontests/${test_name}" "${CODES_SUCCESS}" "${CODES_SKIPPED}" "${CODES_FAILURE}"
    done
    list_files "${TEST_BASEDIR}/regressiontests/sli2py_ignore" "*.${test_ext}" | while read -r test_name; do
        run_test "regressiontests/sli2py_ignore/${test_name}" "${CODES_SUCCESS}" "${CODES_SKIPPED}" "${CODES_FAILURE}"
    done
done

junit_close

echo
echo "Phase 5: Running MPI tests"
echo "--------------------------"
if test "${HAVE_MPI}" = "true"; then
    junit_open '05_mpitests'

    NEST="nest_indirect"
    list_files "${TEST_BASEDIR}/mpi_selftests/pass" "*.sli" | while read -r test_name; do
        run_test "mpi_selftests/pass/${test_name}" "${CODES_SUCCESS}" "${CODES_SKIPPED}" "${CODES_FAILURE}"
    done

    # tests meant to fail
    SAVE_CODES_SUCCESS="${CODES_SUCCESS}"
    SAVE_CODES_FAILURE="${CODES_FAILURE}"
    CODES_SUCCESS=' 1 Success (expected failure)'
    CODES_FAILURE=' 0 Failed: Unittest failed to detect error.'
    list_files "${TEST_BASEDIR}/mpi_selftests/fail" "*.sli" | while read -r test_name; do
        run_test "mpi_selftests/fail/${test_name}" "${CODES_SUCCESS}" "${CODES_SKIPPED}" "${CODES_FAILURE}"
    done
    CODES_SUCCESS="${SAVE_CODES_SUCCESS}"
    CODES_FAILURE="${SAVE_CODES_FAILURE}"

    list_files "${TEST_BASEDIR}/mpitests" "*.sli" | while read -r test_name; do
        run_test "mpitests/${test_name}" "${CODES_SUCCESS}" "${CODES_SKIPPED}" "${CODES_FAILURE}"
    done

    junit_close
else
  echo "  Not running MPI tests because NEST was compiled without support"
  echo "  for distributed computing."
fi

echo
echo "Phase 6: Running MUSIC tests"
echo "----------------------------"
if test "${MUSIC}"; then
    junit_open '06_musictests'

    # Create a temporary directory with a unique name.
    BASEDIR="$PWD"
    TMPDIR_MUSIC="$(mktemp -d)"

    TESTDIR="${TEST_BASEDIR}/musictests/"

    find "${TESTDIR}" -maxdepth 1 -name '*.music' -printf '%f\n' | while read -r test_name; do
        music_file="${TESTDIR}/${test_name}"

        # Collect the list of SLI files from the '.music' file.
        sli_files="$(grep '\.sli' "${music_file}" | sed -e "s#args=#${TESTDIR}#g")"
        sli_files="$(for f in ${sli_files}; do if test -f "${f}"; then echo "${f}"; fi; done)"
        sli_files="${sli_files//$'\n'/ }"

        # Check if there is an accompanying shell script for the test.
        sh_file="${TESTDIR}/$(basename "${music_file}" ".music").sh"
        if test ! -f "${sh_file}"; then sh_file=""; fi

        # Check if there is an accompanying input data file
        input_file="${TESTDIR}/$(basename "${music_file}" ".music")0.dat"
        if test ! -f "${input_file}"; then input_file=""; fi

        # Calculate the total number of processes from the '.music' file.
        np="$(($(sed -n 's/np=//p' "${music_file}" | paste -sd'+' -)))"
        test_command="$(sli -c "${np} (${MUSIC}) (${test_name}) mpirun =only")"

        proc_txt="processes"
        if test $np -eq 1; then proc_txt="process"; fi
        echo          "Running test '${test_name}' with $np $proc_txt... " >> "${TEST_LOGFILE}"
        printf '%s' "  Running test '${test_name}' with $np $proc_txt... "

        # Copy everything to TMPDIR_MUSIC.
        # Note that variables might also be empty, so test for file existance first.
        for filename in "${music_file}" "${sh_file}" "${input_file}" "${sli_files}"; do
            test -e "${filename}" && cp "${filename}" "${TMPDIR_MUSIC}"
        done

        # Create the runner script in TMPDIR_MUSIC.
        cd "${TMPDIR_MUSIC}"
        {
            echo "#!/bin/sh"
            echo "set +e"
            echo "NEST_DATA_PATH=\"${TMPDIR_MUSIC}\""
            echo "${test_command} > ${TEST_OUTFILE} 2>&1"
            if test -n "${sh_file}"; then
                chmod 755 "$(basename "${sh_file}")"
                echo "./$(basename "${sh_file}")"
            fi
            echo "echo \$? > exit_code ; exit 0"
        } >"runner.sh"

        # Run the script and measure execution time. Copy the output to the logfile.
        music_path="$(dirname "${MUSIC}")"
        chmod 755 "runner.sh"
        TIME_ELAPSED="$(PATH="$PATH:${music_path}" time_cmd ./runner.sh )"
        TIME_TOTAL="$(( ${TIME_TOTAL:-0} + TIME_ELAPSED ))"
        sed -e 's/^/   > /g' "${TEST_OUTFILE}" >> "${TEST_LOGFILE}"

        # Retrieve the exit code. This is either the one of the mpirun call
        # or of the accompanying shell script if present.
        exit_code="$(cat exit_code)"

        # Count the total number of tests, the tests skipped, and the tests with error.
        # The values will be stored in the XML report at 'junit_close'.
        # Test failures and diagnostic information are also stored in the xml-report file
        # with 'unit_write'.
        JUNIT_TESTS="$(( ${JUNIT_TESTS:-0} + 1 ))"
        if test -z "$(echo "${test_name}" | grep failure)"; then
            if test "$exit_code" -eq 0; then
                echo "Success"
            elif test "$exit_code" -ge 200 -a "$exit_code" -le 215; then
                echo "Skipped"
                JUNIT_SKIPS="$(( JUNIT_SKIPS + 1 ))"
            else
                echo "Failure"
                JUNIT_FAILURES="$(( JUNIT_FAILURES + 1 ))"
                junit_write "musictests" "${test_name}" "failure" "$(cat "${TEST_OUTFILE}")"
            fi
        else
            if test "$exit_code" -ne 0; then
                echo "Success (expected failure)"
            elif test "$exit_code" -ge 200 -a "$exit_code" -le 215; then
                echo "Skipped"
                JUNIT_SKIPS="$(( JUNIT_SKIPS + 1 ))"
            else
                echo "Failure (test failed to fail)"
                JUNIT_FAILURES="$(( JUNIT_FAILURES + 1 ))"
                junit_write "musictests" "${test_name}" "failure" "$(cat "${TEST_OUTFILE}")"
            fi
        fi

        cd "${BASEDIR}"
    done

    junit_close
else
    echo "  Not running MUSIC tests because NEST was compiled without support"
    echo "  for it."
fi

echo
echo "Phase 7: Running PyNEST tests"
echo "-----------------------------"

if test "${PYTHON}"; then
    PYNEST_TEST_DIR="${TEST_BASEDIR}/pytests"
    XUNIT_NAME="07_pynesttests"

    # Run all tests except those in the mpi* and sli2py_mpi subdirectories because they cannot be run concurrently
    XUNIT_FILE="${REPORTDIR}/${XUNIT_NAME}.xml"
    env
    set +e
    "${PYTHON}" -m pytest --verbose --timeout "$TIME_LIMIT" --junit-xml="${XUNIT_FILE}" --numprocesses=1 \
        --ignore="${PYNEST_TEST_DIR}/mpi" --ignore="${PYNEST_TEST_DIR}/sli2py_mpi" "${PYNEST_TEST_DIR}" 2>&1 | tee -a "${TEST_LOGFILE}"
    set -e

    # Run tests in the sli2py_mpi subdirectory. The must be run without loading conftest.py.
    if test "${HAVE_MPI}" = "true" && test "${HAVE_OPENMP}" = "true" ; then
<<<<<<< HEAD
        XUNIT_FILE="${REPORTDIR}/${XUNIT_NAME}_sli2py_mpi.xml"
        env
        set +e
        "${PYTHON}" -m pytest --noconftest --verbose --timeout "$TIME_LIMIT" --junit-xml="${XUNIT_FILE}" --numprocesses=1 \
            "${PYNEST_TEST_DIR}/sli2py_mpi" 2>&1 | tee -a "${TEST_LOGFILE}"
        set -e
=======
	XUNIT_FILE="${REPORTDIR}/${XUNIT_NAME}_sli2py_mpi.xml"
	env
	set +e
	"${PYTHON}" -m pytest --verbose --timeout $TIME_LIMIT --junit-xml="${XUNIT_FILE}" --numprocesses=1 \
		    "${PYNEST_TEST_DIR}/sli2py_mpi" 2>&1 | tee -a "${TEST_LOGFILE}"
	set -e
>>>>>>> b9bdcc7e
    fi

    # Run tests in the mpi/* subdirectories, with one subdirectory per number of processes to use
    if test "${HAVE_MPI}" = "true"; then
        if test "${MPI_LAUNCHER}"; then
            # Loop over subdirectories whose names are the number of mpi procs to use
            for numproc in $(cd "${PYNEST_TEST_DIR}/mpi/"; find ./* -maxdepth 0 -type d -printf "%f\n"); do
                XUNIT_FILE="${REPORTDIR}/${XUNIT_NAME}_mpi_${numproc}.xml"
                PYTEST_ARGS="--verbose --timeout $TIME_LIMIT --junit-xml=${XUNIT_FILE} ${PYNEST_TEST_DIR}/mpi/${numproc}"

                if "${DO_TESTS_SKIP_TEST_REQUIRING_MANY_CORES:-false}"; then
                    PYTEST_ARGS="${PYTEST_ARGS} -m 'not requires_many_cores'"
                fi

                set +e

                # We need to use eval here because $() splits run_command in weird ways
                run_command="$(sli -c "${numproc} (${PYTHON} -m pytest) (${PYTEST_ARGS}) mpirun =only")"
                eval "${run_command}" 2>&1 | tee -a "${TEST_LOGFILE}"
                set -e
            done
        fi
    fi
else
    echo
    echo "  Not running PyNEST tests because NEST was compiled without Python support."
    echo
fi

echo
echo "Phase 8: Running C++ tests (experimental)"
echo "-----------------------------------------"

if command -v run_all_cpptests >/dev/null 2>&1; then
    set +e
    CPP_TEST_OUTPUT="$( run_all_cpptests --logger=JUNIT,error,"${REPORTDIR}/08_cpptests.xml":HRF,error,stdout 2>&1 )"
    set -e
    echo "${CPP_TEST_OUTPUT}" | tail -2
else
    echo "  Not running C++ tests because NEST was compiled without Boost."
fi

# the following steps rely on `$?`, so breaking on error is not an option and we turn it off
set +e

# We use plain python3 here to collect results. This also works if
# PyNEST was not enabled and ${PYTHON} is consequently not set.
python3 "$(dirname "$0")/summarize_tests.py" "${REPORTDIR}"
TESTSUITE_RESULT="$?"

# Mac OS X: Restore old crash reporter state
if test "${INFO_OS:-}" = "Darwin" ; then
    defaults write com.apple.CrashReporter DialogType "${TEST_CRSTATE}" || echo "WARNING: Could not reset CrashReporter DialogType to '${TEST_CRSTATE}'!"
fi

exit $TESTSUITE_RESULT<|MERGE_RESOLUTION|>--- conflicted
+++ resolved
@@ -536,21 +536,12 @@
 
     # Run tests in the sli2py_mpi subdirectory. The must be run without loading conftest.py.
     if test "${HAVE_MPI}" = "true" && test "${HAVE_OPENMP}" = "true" ; then
-<<<<<<< HEAD
         XUNIT_FILE="${REPORTDIR}/${XUNIT_NAME}_sli2py_mpi.xml"
         env
         set +e
-        "${PYTHON}" -m pytest --noconftest --verbose --timeout "$TIME_LIMIT" --junit-xml="${XUNIT_FILE}" --numprocesses=1 \
+        "${PYTHON}" -m pytest --verbose --timeout "${TIME_LIMIT}" --junit-xml="${XUNIT_FILE}" --numprocesses=1 \
             "${PYNEST_TEST_DIR}/sli2py_mpi" 2>&1 | tee -a "${TEST_LOGFILE}"
         set -e
-=======
-	XUNIT_FILE="${REPORTDIR}/${XUNIT_NAME}_sli2py_mpi.xml"
-	env
-	set +e
-	"${PYTHON}" -m pytest --verbose --timeout $TIME_LIMIT --junit-xml="${XUNIT_FILE}" --numprocesses=1 \
-		    "${PYNEST_TEST_DIR}/sli2py_mpi" 2>&1 | tee -a "${TEST_LOGFILE}"
-	set -e
->>>>>>> b9bdcc7e
     fi
 
     # Run tests in the mpi/* subdirectories, with one subdirectory per number of processes to use

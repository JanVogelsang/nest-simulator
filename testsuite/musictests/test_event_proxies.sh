--- conflicted
+++ resolved
@@ -1,7 +1,3 @@
 # Prevent any output, result will be interpreted based on exit code.
 # Output would confuse parser.
-<<<<<<< HEAD
 diff sender-1-0.dat receiver-1-0.dat 2>&1 > /dev/null
-=======
-diff sender-3-0.dat receiver-3-0.dat 2>&1 > /dev/null
->>>>>>> 4000e6af

--- conflicted
+++ resolved
@@ -35,23 +35,13 @@
 
         nest.ResetKernel()
 
-<<<<<<< HEAD
-        n = nest.Create('iaf_psc_alpha')
-        vm = nest.Create('voltmeter', params={'interval': 1.})
-=======
-        nest.ll_api.sr("20 setverbosity")
         n = nest.Create("iaf_psc_alpha")
         vm = nest.Create("voltmeter", params={"interval": 1.0})
->>>>>>> 4cf76ceb
 
         nest.Connect(vm, n)
         nest.Simulate(10)
 
-<<<<<<< HEAD
         d = vm.events
-=======
-        d = nest.GetStatus(vm, "events")[0]
->>>>>>> 4cf76ceb
 
         self.assertEqual(len(d["V_m"]), 9)
 
@@ -60,24 +50,13 @@
 
         nest.ResetKernel()
 
-<<<<<<< HEAD
-        n = nest.Create('iaf_psc_alpha', params={'I_e': 1000.})
-        sr = nest.Create('spike_recorder')
-=======
-        nest.ll_api.sr("20 setverbosity")
-
         n = nest.Create("iaf_psc_alpha", params={"I_e": 1000.0})
         sr = nest.Create("spike_recorder")
->>>>>>> 4cf76ceb
 
         nest.Connect(n, sr)
         nest.Simulate(1000)
 
-<<<<<<< HEAD
         d = sr.events
-=======
-        d = nest.GetStatus(sr, "events")[0]
->>>>>>> 4cf76ceb
 
         self.assertGreater(len(d["times"]), 0)
 

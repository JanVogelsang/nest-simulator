# -*- coding: utf-8 -*-
#
# test_synaptic_elements.py
#
# This file is part of NEST.
#
# Copyright (C) 2004 The NEST Initiative
#
# NEST is free software: you can redistribute it and/or modify
# it under the terms of the GNU General Public License as published by
# the Free Software Foundation, either version 2 of the License, or
# (at your option) any later version.
#
# NEST is distributed in the hope that it will be useful,
# but WITHOUT ANY WARRANTY; without even the implied warranty of
# MERCHANTABILITY or FITNESS FOR A PARTICULAR PURPOSE.  See the
# GNU General Public License for more details.
#
# You should have received a copy of the GNU General Public License
# along with NEST.  If not, see <http://www.gnu.org/licenses/>.

import nest
import unittest


class TestSynapticElements(unittest.TestCase):

    def setUp(self):
        nest.ResetKernel()

    def test_set(self):
        synaptic_element_dict = {
            u'SE': {u'z': 15.0, u'growth_curve': u'linear'}}

        neuron = nest.Create('iaf_psc_alpha', 1)
        neuron.set({'synaptic_elements': synaptic_element_dict})
        neuron_synaptic_elements = neuron.synaptic_elements
        self.assertIn('SE', neuron_synaptic_elements)
        self.assertDictContainsSubset(
            synaptic_element_dict[u'SE'], neuron_synaptic_elements[u'SE'])

    def test_set_overwrite(self):
        synaptic_element_dict1 = {
            u'SE1': {u'z': 15.0, u'growth_curve': u'linear'}}
        synaptic_element_dict2 = {
            u'SE2': {u'z': 10.0, u'growth_curve': u'gaussian'}}

        neuron = nest.Create('iaf_psc_alpha', 1)
<<<<<<< HEAD
        neuron({'synaptic_elements': synaptic_element_dict1})
        neuron({'synaptic_elements': synaptic_element_dict2})
=======
        neuron.set({'synaptic_elements': synaptic_element_dict1})
        neuron.set({'synaptic_elements': synaptic_element_dict2})
>>>>>>> 07a8ba9c

        neuron_synaptic_elements = neuron.synaptic_elements
        self.assertNotIn('SE1', neuron_synaptic_elements)
        self.assertIn('SE2', neuron_synaptic_elements)
        self.assertDictContainsSubset(
            synaptic_element_dict2[u'SE2'], neuron_synaptic_elements[u'SE2'])

    def test_set_defaults(self):
        synaptic_element_dict = {
            u'SE': {u'z': 15.0, u'growth_curve': u'linear'}}

        nest.SetDefaults(
            'iaf_psc_alpha', {'synaptic_elements': synaptic_element_dict})
        neuron = nest.Create('iaf_psc_alpha', 1)
        neuron_synaptic_elements = neuron.synaptic_elements
        self.assertIn('SE', neuron_synaptic_elements)
        self.assertDictContainsSubset(
            synaptic_element_dict[u'SE'], neuron_synaptic_elements[u'SE'])

    def test_set_defaults_overwrite(self):
        synaptic_element_dict1 = {
            u'SE1': {u'z': 15.0, u'growth_curve': u'linear'}}
        synaptic_element_dict2 = {
            u'SE2': {u'z': 10.0, u'growth_curve': u'gaussian'}}

        nest.SetDefaults(
            'iaf_psc_alpha', {'synaptic_elements': synaptic_element_dict1})
        nest.SetDefaults(
            'iaf_psc_alpha', {'synaptic_elements': synaptic_element_dict2})
        neuron = nest.Create('iaf_psc_alpha', 1)

        neuron_synaptic_elements = neuron.synaptic_elements
        self.assertNotIn('SE1', neuron_synaptic_elements)
        self.assertIn('SE2', neuron_synaptic_elements)
        self.assertDictContainsSubset(
            synaptic_element_dict2[u'SE2'], neuron_synaptic_elements[u'SE2'])


def suite():
    test_suite = unittest.makeSuite(TestSynapticElements, 'test')
    return test_suite


if __name__ == '__main__':
    unittest.main()<|MERGE_RESOLUTION|>--- conflicted
+++ resolved
@@ -46,13 +46,8 @@
             u'SE2': {u'z': 10.0, u'growth_curve': u'gaussian'}}
 
         neuron = nest.Create('iaf_psc_alpha', 1)
-<<<<<<< HEAD
-        neuron({'synaptic_elements': synaptic_element_dict1})
-        neuron({'synaptic_elements': synaptic_element_dict2})
-=======
         neuron.set({'synaptic_elements': synaptic_element_dict1})
         neuron.set({'synaptic_elements': synaptic_element_dict2})
->>>>>>> 07a8ba9c
 
         neuron_synaptic_elements = neuron.synaptic_elements
         self.assertNotIn('SE1', neuron_synaptic_elements)

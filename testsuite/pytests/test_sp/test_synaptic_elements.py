# -*- coding: utf-8 -*-
#
# test_synaptic_elements.py
#
# This file is part of NEST.
#
# Copyright (C) 2004 The NEST Initiative
#
# NEST is free software: you can redistribute it and/or modify
# it under the terms of the GNU General Public License as published by
# the Free Software Foundation, either version 2 of the License, or
# (at your option) any later version.
#
# NEST is distributed in the hope that it will be useful,
# but WITHOUT ANY WARRANTY; without even the implied warranty of
# MERCHANTABILITY or FITNESS FOR A PARTICULAR PURPOSE.  See the
# GNU General Public License for more details.
#
# You should have received a copy of the GNU General Public License
# along with NEST.  If not, see <http://www.gnu.org/licenses/>.

import nest
import unittest

<<<<<<< HEAD
=======
__author__ = "naveau"

>>>>>>> 4cf76ceb

class TestSynapticElements(unittest.TestCase):
    def setUp(self):
        nest.ResetKernel()

<<<<<<< HEAD
    def test_set(self):
        synaptic_element_dict = {
            u'SE': {u'z': 15.0, u'growth_curve': u'linear'}}

        neuron = nest.Create('iaf_psc_alpha', 1)
        neuron.set({'synaptic_elements': synaptic_element_dict})
        neuron_synaptic_elements = neuron.synaptic_elements
        self.assertIn('SE', neuron_synaptic_elements)
        self.assertDictContainsSubset(
            synaptic_element_dict[u'SE'], neuron_synaptic_elements[u'SE'])

    def test_set_overwrite(self):
        synaptic_element_dict1 = {
            u'SE1': {u'z': 15.0, u'growth_curve': u'linear'}}
        synaptic_element_dict2 = {
            u'SE2': {u'z': 10.0, u'growth_curve': u'gaussian'}}

        neuron = nest.Create('iaf_psc_alpha', 1)
        neuron.set({'synaptic_elements': synaptic_element_dict1})
        neuron.set({'synaptic_elements': synaptic_element_dict2})

        neuron_synaptic_elements = neuron.synaptic_elements
        self.assertNotIn('SE1', neuron_synaptic_elements)
        self.assertIn('SE2', neuron_synaptic_elements)
        self.assertDictContainsSubset(
            synaptic_element_dict2[u'SE2'], neuron_synaptic_elements[u'SE2'])

    def test_set_defaults(self):
        synaptic_element_dict = {
            u'SE': {u'z': 15.0, u'growth_curve': u'linear'}}

        nest.SetDefaults(
            'iaf_psc_alpha', {'synaptic_elements': synaptic_element_dict})
        neuron = nest.Create('iaf_psc_alpha', 1)
        neuron_synaptic_elements = neuron.synaptic_elements
        self.assertIn('SE', neuron_synaptic_elements)
        self.assertDictContainsSubset(
            synaptic_element_dict[u'SE'], neuron_synaptic_elements[u'SE'])
=======
    def test_set_status(self):
        synaptic_element_dict = {"SE": {"z": 15.0, "growth_curve": "linear"}}

        neuron = nest.Create("iaf_psc_alpha", 1)
        nest.SetStatus(neuron, {"synaptic_elements": synaptic_element_dict})
        neuron_synaptic_elements = nest.GetStatus(neuron, "synaptic_elements")[0]
        self.assertIn("SE", neuron_synaptic_elements)
        self.assertDictContainsSubset(synaptic_element_dict["SE"], neuron_synaptic_elements["SE"])

    def test_set_status_overwrite(self):
        synaptic_element_dict1 = {"SE1": {"z": 15.0, "growth_curve": "linear"}}
        synaptic_element_dict2 = {"SE2": {"z": 10.0, "growth_curve": "gaussian"}}

        neuron = nest.Create("iaf_psc_alpha", 1)
        nest.SetStatus(neuron, {"synaptic_elements": synaptic_element_dict1})
        nest.SetStatus(neuron, {"synaptic_elements": synaptic_element_dict2})

        neuron_synaptic_elements = nest.GetStatus(neuron, "synaptic_elements")[0]
        self.assertNotIn("SE1", neuron_synaptic_elements)
        self.assertIn("SE2", neuron_synaptic_elements)
        self.assertDictContainsSubset(synaptic_element_dict2["SE2"], neuron_synaptic_elements["SE2"])

    def test_set_defaults(self):
        synaptic_element_dict = {"SE": {"z": 15.0, "growth_curve": "linear"}}

        nest.SetDefaults("iaf_psc_alpha", {"synaptic_elements": synaptic_element_dict})
        neuron = nest.Create("iaf_psc_alpha", 1)
        neuron_synaptic_elements = nest.GetStatus(neuron, "synaptic_elements")[0]
        self.assertIn("SE", neuron_synaptic_elements)
        self.assertDictContainsSubset(synaptic_element_dict["SE"], neuron_synaptic_elements["SE"])
>>>>>>> 4cf76ceb

    def test_set_defaults_overwrite(self):
        synaptic_element_dict1 = {"SE1": {"z": 15.0, "growth_curve": "linear"}}
        synaptic_element_dict2 = {"SE2": {"z": 10.0, "growth_curve": "gaussian"}}

        nest.SetDefaults("iaf_psc_alpha", {"synaptic_elements": synaptic_element_dict1})
        nest.SetDefaults("iaf_psc_alpha", {"synaptic_elements": synaptic_element_dict2})
        neuron = nest.Create("iaf_psc_alpha", 1)

<<<<<<< HEAD
        neuron_synaptic_elements = neuron.synaptic_elements
        self.assertNotIn('SE1', neuron_synaptic_elements)
        self.assertIn('SE2', neuron_synaptic_elements)
        self.assertDictContainsSubset(
            synaptic_element_dict2[u'SE2'], neuron_synaptic_elements[u'SE2'])
=======
        neuron_synaptic_elements = nest.GetStatus(neuron, "synaptic_elements")[0]
        self.assertNotIn("SE1", neuron_synaptic_elements)
        self.assertIn("SE2", neuron_synaptic_elements)
        self.assertDictContainsSubset(synaptic_element_dict2["SE2"], neuron_synaptic_elements["SE2"])
>>>>>>> 4cf76ceb


def suite():
    test_suite = unittest.makeSuite(TestSynapticElements, "test")
    return test_suite


if __name__ == "__main__":
    unittest.main()<|MERGE_RESOLUTION|>--- conflicted
+++ resolved
@@ -22,74 +22,29 @@
 import nest
 import unittest
 
-<<<<<<< HEAD
-=======
-__author__ = "naveau"
-
->>>>>>> 4cf76ceb
 
 class TestSynapticElements(unittest.TestCase):
     def setUp(self):
         nest.ResetKernel()
 
-<<<<<<< HEAD
     def test_set(self):
-        synaptic_element_dict = {
-            u'SE': {u'z': 15.0, u'growth_curve': u'linear'}}
-
-        neuron = nest.Create('iaf_psc_alpha', 1)
-        neuron.set({'synaptic_elements': synaptic_element_dict})
-        neuron_synaptic_elements = neuron.synaptic_elements
-        self.assertIn('SE', neuron_synaptic_elements)
-        self.assertDictContainsSubset(
-            synaptic_element_dict[u'SE'], neuron_synaptic_elements[u'SE'])
-
-    def test_set_overwrite(self):
-        synaptic_element_dict1 = {
-            u'SE1': {u'z': 15.0, u'growth_curve': u'linear'}}
-        synaptic_element_dict2 = {
-            u'SE2': {u'z': 10.0, u'growth_curve': u'gaussian'}}
-
-        neuron = nest.Create('iaf_psc_alpha', 1)
-        neuron.set({'synaptic_elements': synaptic_element_dict1})
-        neuron.set({'synaptic_elements': synaptic_element_dict2})
-
-        neuron_synaptic_elements = neuron.synaptic_elements
-        self.assertNotIn('SE1', neuron_synaptic_elements)
-        self.assertIn('SE2', neuron_synaptic_elements)
-        self.assertDictContainsSubset(
-            synaptic_element_dict2[u'SE2'], neuron_synaptic_elements[u'SE2'])
-
-    def test_set_defaults(self):
-        synaptic_element_dict = {
-            u'SE': {u'z': 15.0, u'growth_curve': u'linear'}}
-
-        nest.SetDefaults(
-            'iaf_psc_alpha', {'synaptic_elements': synaptic_element_dict})
-        neuron = nest.Create('iaf_psc_alpha', 1)
-        neuron_synaptic_elements = neuron.synaptic_elements
-        self.assertIn('SE', neuron_synaptic_elements)
-        self.assertDictContainsSubset(
-            synaptic_element_dict[u'SE'], neuron_synaptic_elements[u'SE'])
-=======
-    def test_set_status(self):
         synaptic_element_dict = {"SE": {"z": 15.0, "growth_curve": "linear"}}
 
         neuron = nest.Create("iaf_psc_alpha", 1)
-        nest.SetStatus(neuron, {"synaptic_elements": synaptic_element_dict})
-        neuron_synaptic_elements = nest.GetStatus(neuron, "synaptic_elements")[0]
+        neuron.set({"synaptic_elements": synaptic_element_dict})
+        neuron_synaptic_elements = neuron.synaptic_elements
         self.assertIn("SE", neuron_synaptic_elements)
         self.assertDictContainsSubset(synaptic_element_dict["SE"], neuron_synaptic_elements["SE"])
 
-    def test_set_status_overwrite(self):
+    def test_set_overwrite(self):
         synaptic_element_dict1 = {"SE1": {"z": 15.0, "growth_curve": "linear"}}
         synaptic_element_dict2 = {"SE2": {"z": 10.0, "growth_curve": "gaussian"}}
 
         neuron = nest.Create("iaf_psc_alpha", 1)
-        nest.SetStatus(neuron, {"synaptic_elements": synaptic_element_dict1})
-        nest.SetStatus(neuron, {"synaptic_elements": synaptic_element_dict2})
+        neuron.set({"synaptic_elements": synaptic_element_dict1})
+        neuron.set({"synaptic_elements": synaptic_element_dict2})
 
-        neuron_synaptic_elements = nest.GetStatus(neuron, "synaptic_elements")[0]
+        neuron_synaptic_elements = neuron.synaptic_elements
         self.assertNotIn("SE1", neuron_synaptic_elements)
         self.assertIn("SE2", neuron_synaptic_elements)
         self.assertDictContainsSubset(synaptic_element_dict2["SE2"], neuron_synaptic_elements["SE2"])
@@ -99,10 +54,9 @@
 
         nest.SetDefaults("iaf_psc_alpha", {"synaptic_elements": synaptic_element_dict})
         neuron = nest.Create("iaf_psc_alpha", 1)
-        neuron_synaptic_elements = nest.GetStatus(neuron, "synaptic_elements")[0]
+        neuron_synaptic_elements = neuron.synaptic_elements
         self.assertIn("SE", neuron_synaptic_elements)
         self.assertDictContainsSubset(synaptic_element_dict["SE"], neuron_synaptic_elements["SE"])
->>>>>>> 4cf76ceb
 
     def test_set_defaults_overwrite(self):
         synaptic_element_dict1 = {"SE1": {"z": 15.0, "growth_curve": "linear"}}
@@ -112,18 +66,10 @@
         nest.SetDefaults("iaf_psc_alpha", {"synaptic_elements": synaptic_element_dict2})
         neuron = nest.Create("iaf_psc_alpha", 1)
 
-<<<<<<< HEAD
         neuron_synaptic_elements = neuron.synaptic_elements
-        self.assertNotIn('SE1', neuron_synaptic_elements)
-        self.assertIn('SE2', neuron_synaptic_elements)
-        self.assertDictContainsSubset(
-            synaptic_element_dict2[u'SE2'], neuron_synaptic_elements[u'SE2'])
-=======
-        neuron_synaptic_elements = nest.GetStatus(neuron, "synaptic_elements")[0]
         self.assertNotIn("SE1", neuron_synaptic_elements)
         self.assertIn("SE2", neuron_synaptic_elements)
         self.assertDictContainsSubset(synaptic_element_dict2["SE2"], neuron_synaptic_elements["SE2"])
->>>>>>> 4cf76ceb
 
 
 def suite():

--- conflicted
+++ resolved
@@ -242,15 +242,9 @@
         """
         Test get with different input for different sizes of NodeCollections
         """
-<<<<<<< HEAD
-        single_sr = nest.Create('spike_recorder', 1)
-        multi_sr = nest.Create('spike_recorder', 10)
-        empty_array_float = np.array([], dtype=float)
-=======
         single_sr = nest.Create("spike_recorder", 1)
         multi_sr = nest.Create("spike_recorder", 10)
-        empty_array_float = np.array([], dtype=np.float64)
->>>>>>> 4cf76ceb
+        empty_array_float = np.array([], dtype=float)
         empty_array_int = np.array([], dtype=np.int64)
 
         # Single node, literal parameter
@@ -301,15 +295,9 @@
         """
         Test that get function with Pandas output works as expected.
         """
-<<<<<<< HEAD
-        single_sr = nest.Create('spike_recorder', 1)
-        multi_sr = nest.Create('spike_recorder', 10)
-        empty_array_float = np.array([], dtype=float)
-=======
         single_sr = nest.Create("spike_recorder", 1)
         multi_sr = nest.Create("spike_recorder", 10)
-        empty_array_float = np.array([], dtype=np.float64)
->>>>>>> 4cf76ceb
+        empty_array_float = np.array([], dtype=float)
 
         # Single node, literal parameter
         pt.assert_frame_equal(
@@ -368,26 +356,13 @@
         # Multiple nodes, no parameter (gets all values)
         values = multi_sr.get(output="pandas")
         self.assertEqual(values.shape, (len(multi_sr), num_values_single_sr))
-<<<<<<< HEAD
-        pt.assert_series_equal(values['start'],
-                               pandas.Series({key: 0.0
-                                              for key in tuple(multi_sr.tolist())},
-                                             dtype=float,
-                                             name='start'))
+        pt.assert_series_equal(
+            values["start"], pandas.Series({key: 0.0 for key in tuple(multi_sr.tolist())}, dtype=float, name="start")
+        )
 
         # With data in events
-        nodes = nest.Create('iaf_psc_alpha', 10)
-        pg = nest.Create('poisson_generator', params={'rate': 70000.0})
-=======
-        pt.assert_series_equal(
-            values["start"],
-            pandas.Series({key: 0.0 for key in tuple(multi_sr.tolist())}, dtype=np.float64, name="start"),
-        )
-
-        # With data in events
-        nodes = nest.Create("iaf_psc_alpha", 10)
-        pg = nest.Create("poisson_generator", {"rate": 70000.0})
->>>>>>> 4cf76ceb
+        nodes = nest.Create("iaf_psc_alpha", 10)
+        pg = nest.Create("poisson_generator", params={"rate": 70000.0})
         nest.Connect(pg, nodes)
         nest.Connect(nodes, single_sr)
         nest.Connect(nodes, multi_sr, "one_to_one")
@@ -452,13 +427,8 @@
         self.assertEqual(values["start"], len(multi_sr) * [0.0])
 
         # With data in events
-<<<<<<< HEAD
-        nodes = nest.Create('iaf_psc_alpha', 10)
-        pg = nest.Create('poisson_generator', params={'rate': 70000.0})
-=======
-        nodes = nest.Create("iaf_psc_alpha", 10)
-        pg = nest.Create("poisson_generator", {"rate": 70000.0})
->>>>>>> 4cf76ceb
+        nodes = nest.Create("iaf_psc_alpha", 10)
+        pg = nest.Create("poisson_generator", params={"rate": 70000.0})
         nest.Connect(pg, nodes)
         nest.Connect(nodes, single_sr)
         nest.Connect(nodes, multi_sr, "one_to_one")
@@ -531,13 +501,8 @@
         self.assertEqual(g["tau_m"], (2.0, 2.0, 2.0, 2.0, 2.0, 2.0, 2.0, 2.0, 2.0, 2.0))
         self.assertEqual(g["tau_minus"], (42.0, 42.0, 42.0, 42.0, 42.0, 42.0, 42.0, 42.0, 42.0, 42.0))
 
-<<<<<<< HEAD
         with self.assertRaises(nest.NESTError):
-            nodes.set({'vp': 2})
-=======
-        with self.assertRaises(nest.kernel.NESTError):
             nodes.set({"vp": 2})
->>>>>>> 4cf76ceb
 
     def test_set_composite(self):
         """
@@ -590,21 +555,13 @@
         self.assertIsNone(nodes.spatial)
         spatial_nodes = nest.Create("iaf_psc_alpha", positions=nest.spatial.grid([2, 2]))
         self.assertIsNotNone(spatial_nodes.spatial)
-<<<<<<< HEAD
-        spatial_reference = {'network_size': 4,
-                             'center': [0.0, 0.0],
-                             'edge_wrap': False,
-                             'extent': [1.0, 1.0],
-                             'shape': [2, 2]}
-=======
         spatial_reference = {
             "network_size": 4,
-            "center": (0.0, 0.0),
+            "center": [0.0, 0.0],
             "edge_wrap": False,
-            "extent": (1.0, 1.0),
-            "shape": (2, 2),
+            "extent": [1.0, 1.0],
+            "shape": [2, 2],
         }
->>>>>>> 4cf76ceb
         self.assertEqual(spatial_nodes.spatial, spatial_reference)
 
     def test_set_attribute(self):
@@ -619,13 +576,8 @@
         with self.assertRaises(IndexError):
             nodes.V_reset = [-85.0, -82.0, -80.0, -77.0, -75.0]
 
-<<<<<<< HEAD
         with self.assertRaises(nest.NESTError):
-            nodes.nonexistent_attribute = 1.
-=======
-        with self.assertRaises(nest.kernel.NESTError):
             nodes.nonexistent_attribute = 1.0
->>>>>>> 4cf76ceb
 
 
 def suite():

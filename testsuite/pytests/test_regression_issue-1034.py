--- conflicted
+++ resolved
@@ -49,15 +49,8 @@
         self.max_t_sp_ = max(np.amax(self.pre_spike_times_), np.amax(self.post_spike_times_))
         self.sim_time_ = self.max_t_sp_ + 5 * self.delay_
 
-<<<<<<< HEAD
-    def run_post_trace_test_nest_(self,
-                                  show_all_nest_trace_samples=False):
-
+    def run_post_trace_test_nest_(self, show_all_nest_trace_samples=False):
         nest.set_verbosity(nest.verbosity.M_WARNING)
-=======
-    def run_post_trace_test_nest_(self, show_all_nest_trace_samples=False):
-        nest.set_verbosity("M_WARNING")
->>>>>>> 4cf76ceb
 
         nest.ResetKernel()
         nest.resolution = self.resolution_
@@ -100,11 +93,7 @@
         trace_nest_t = []
         t = nest.biological_time
         trace_nest_t.append(t)
-<<<<<<< HEAD
         post_tr = post_parrot_ps.post_trace
-=======
-        post_tr = nest.GetStatus(post_parrot_ps)[0]["post_trace"]
->>>>>>> 4cf76ceb
         trace_nest.append(post_tr)
         for step in range(n_steps):
             print("\n[py] simulating for " + str(self.delay_) + " ms")
@@ -115,11 +104,7 @@
             )
             if show_all_nest_trace_samples or nearby_pre_spike:
                 trace_nest_t.append(t)
-<<<<<<< HEAD
                 post_tr = post_parrot_ps.post_trace
-=======
-                post_tr = nest.GetStatus(post_parrot_ps)[0]["post_trace"]
->>>>>>> 4cf76ceb
                 trace_nest.append(post_tr)
                 print("[py] Received NEST trace: " + str(post_tr) + " at time t = " + str(t))
 

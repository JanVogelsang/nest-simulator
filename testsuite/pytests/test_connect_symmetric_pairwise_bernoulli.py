# -*- coding: utf-8 -*-
#
# test_connect_symmetric_pairwise_bernoulli.py
#
# This file is part of NEST.
#
# Copyright (C) 2004 The NEST Initiative
#
# NEST is free software: you can redistribute it and/or modify
# it under the terms of the GNU General Public License as published by
# the Free Software Foundation, either version 2 of the License, or
# (at your option) any later version.
#
# NEST is distributed in the hope that it will be useful,
# but WITHOUT ANY WARRANTY; without even the implied warranty of
# MERCHANTABILITY or FITNESS FOR A PARTICULAR PURPOSE.  See the
# GNU General Public License for more details.
#
# You should have received a copy of the GNU General Public License
# along with NEST.  If not, see <http://www.gnu.org/licenses/>.


import collections
import numpy as np
import unittest
import scipy.stats
import connect_test_base
import nest


HAVE_OPENMP = nest.ll_api.sli_func("is_threaded")


@unittest.skipIf(not HAVE_OPENMP, "NEST was compiled without multi-threading")
@nest.ll_api.check_stack
class TestSymmetricPairwiseBernoulli(connect_test_base.ConnectTestBase):
    # sizes of source-, target-population and connection probability for
    # statistical test
    N_s = 60
    N_t = 60
    # specify connection pattern and specific params
    rule = "symmetric_pairwise_bernoulli"
    p = 0.5
<<<<<<< HEAD
    conn_dict = {
        "rule": rule,
        "p": p,
        "allow_multapses": True,
        "allow_autapses": False,
        "make_symmetric": True,
    }
=======
    conn_dict = {"rule": rule, "p": p, "allow_multapses": True, "allow_autapses": False, "make_symmetric": True}
>>>>>>> 4cf76ceb
    # Critical values and number of iterations of two level test
    stat_dict = {"alpha2": 0.05, "n_runs": 300}

    def testStatistics(self):
        for fan in ["in", "out"]:
<<<<<<< HEAD
            expected = connect_test_base.get_expected_degrees_bernoulli(
                self.p, fan, self.N_s, self.N_t
            )
=======
            expected = connect_test_base.get_expected_degrees_bernoulli(self.p, fan, self.N_s, self.N_t)
>>>>>>> 4cf76ceb

            pvalues = []
            for i in range(self.stat_dict["n_runs"]):
                connect_test_base.reset_seed(i + 1, self.nr_threads)
                self.setUpNetwork(conn_dict=self.conn_dict, N1=self.N_s, N2=self.N_t)
                degrees = connect_test_base.get_degrees(fan, self.pop1, self.pop2)
                degrees = connect_test_base.gather_data(degrees)
                # degrees = self.comm.gather(degrees, root=0)
                # if self.rank == 0:
                if degrees is not None:
                    chi, p = connect_test_base.chi_squared_check(
                        degrees, expected, self.rule
                    )
                    pvalues.append(p)
                connect_test_base.mpi_barrier()
            if degrees is not None:
                ks, p = scipy.stats.kstest(pvalues, "uniform")
                self.assertGreater(p, self.stat_dict["alpha2"])

    def testAutapsesTrue(self):
        conn_params = self.conn_dict.copy()
        conn_params["allow_autapses"] = True
        N = 10

        # test that autapses are not permitted
        pop = nest.Create("iaf_psc_alpha", N)
<<<<<<< HEAD
        with self.assertRaises(nest.NESTError):
=======
        with self.assertRaises(nest.kernel.NESTError):
>>>>>>> 4cf76ceb
            nest.Connect(pop, pop, conn_params)

    def testAutapsesFalse(self):
        conn_params = self.conn_dict.copy()
        N = 10

        # test that autapses were excluded
        conn_params["p"] = 1.0 - 1.0 / N
        conn_params["allow_autapses"] = False
        pop = nest.Create("iaf_psc_alpha", N)
        nest.Connect(pop, pop, conn_params)
        M = connect_test_base.get_connectivity_matrix(pop, pop)
        connect_test_base.mpi_assert(np.diag(M), np.zeros(N), self)

    def testMultapses(self):
        conn_params = self.conn_dict.copy()
        conn_params["allow_multapses"] = False
        N = 10

        # test that multapses must be permitted
        nest.ResetKernel()
        pop = nest.Create("iaf_psc_alpha", N)
<<<<<<< HEAD
        with self.assertRaises(nest.NESTError):
=======
        with self.assertRaises(nest.kernel.NESTError):
>>>>>>> 4cf76ceb
            nest.Connect(pop, pop, conn_params)

        # test that multapses can only arise from symmetric
        # connectivity
        conn_params["p"] = 1.0 - 1.0 / N
        conn_params["allow_multapses"] = True
        nest.ResetKernel()
        pop = nest.Create("iaf_psc_alpha", N)
        nest.Connect(pop, pop, conn_params)

        conn_dict = collections.defaultdict(int)
        conn = nest.GetConnections()
        for s_t_key in zip(conn.sources(), conn.targets()):
            conn_dict[s_t_key] += 1
            self.assertTrue(conn_dict[s_t_key] <= 2)

    def testCannotSetMSFalse(self):
        conn_params = self.conn_dict.copy()
        N = 100

        # test that make_symmetric must be enabled
        conn_params["make_symmetric"] = False
        nest.ResetKernel()
        pop = nest.Create("iaf_psc_alpha", N)
<<<<<<< HEAD
        with self.assertRaises(nest.NESTError):
=======
        with self.assertRaises(nest.kernel.NESTError):
>>>>>>> 4cf76ceb
            nest.Connect(pop, pop, conn_params)

    def testMakeSymmetric(self):
        conn_params = self.conn_dict.copy()
        N = 100

        # test that all connections are symmetric
        conn_params["make_symmetric"] = True
        nest.ResetKernel()
        pop = nest.Create("iaf_psc_alpha", N)
        nest.Connect(pop, pop, conn_params)

        M = connect_test_base.get_connectivity_matrix(pop, pop)
        print(M)
        M_all = connect_test_base.gather_data(M)
        print(M_all)
        if M_all is not None:
            self.assertTrue(np.array_equal(M_all, M_all.T))


def suite():
    suite = unittest.TestLoader().loadTestsFromTestCase(TestSymmetricPairwiseBernoulli)
    return suite


def run():
    runner = unittest.TextTestRunner(verbosity=2)
    runner.run(suite())


if __name__ == "__main__":
    run()<|MERGE_RESOLUTION|>--- conflicted
+++ resolved
@@ -41,29 +41,13 @@
     # specify connection pattern and specific params
     rule = "symmetric_pairwise_bernoulli"
     p = 0.5
-<<<<<<< HEAD
-    conn_dict = {
-        "rule": rule,
-        "p": p,
-        "allow_multapses": True,
-        "allow_autapses": False,
-        "make_symmetric": True,
-    }
-=======
     conn_dict = {"rule": rule, "p": p, "allow_multapses": True, "allow_autapses": False, "make_symmetric": True}
->>>>>>> 4cf76ceb
     # Critical values and number of iterations of two level test
     stat_dict = {"alpha2": 0.05, "n_runs": 300}
 
     def testStatistics(self):
         for fan in ["in", "out"]:
-<<<<<<< HEAD
-            expected = connect_test_base.get_expected_degrees_bernoulli(
-                self.p, fan, self.N_s, self.N_t
-            )
-=======
             expected = connect_test_base.get_expected_degrees_bernoulli(self.p, fan, self.N_s, self.N_t)
->>>>>>> 4cf76ceb
 
             pvalues = []
             for i in range(self.stat_dict["n_runs"]):
@@ -74,9 +58,7 @@
                 # degrees = self.comm.gather(degrees, root=0)
                 # if self.rank == 0:
                 if degrees is not None:
-                    chi, p = connect_test_base.chi_squared_check(
-                        degrees, expected, self.rule
-                    )
+                    chi, p = connect_test_base.chi_squared_check(degrees, expected, self.rule)
                     pvalues.append(p)
                 connect_test_base.mpi_barrier()
             if degrees is not None:
@@ -90,11 +72,7 @@
 
         # test that autapses are not permitted
         pop = nest.Create("iaf_psc_alpha", N)
-<<<<<<< HEAD
         with self.assertRaises(nest.NESTError):
-=======
-        with self.assertRaises(nest.kernel.NESTError):
->>>>>>> 4cf76ceb
             nest.Connect(pop, pop, conn_params)
 
     def testAutapsesFalse(self):
@@ -117,11 +95,7 @@
         # test that multapses must be permitted
         nest.ResetKernel()
         pop = nest.Create("iaf_psc_alpha", N)
-<<<<<<< HEAD
         with self.assertRaises(nest.NESTError):
-=======
-        with self.assertRaises(nest.kernel.NESTError):
->>>>>>> 4cf76ceb
             nest.Connect(pop, pop, conn_params)
 
         # test that multapses can only arise from symmetric
@@ -146,11 +120,7 @@
         conn_params["make_symmetric"] = False
         nest.ResetKernel()
         pop = nest.Create("iaf_psc_alpha", N)
-<<<<<<< HEAD
         with self.assertRaises(nest.NESTError):
-=======
-        with self.assertRaises(nest.kernel.NESTError):
->>>>>>> 4cf76ceb
             nest.Connect(pop, pop, conn_params)
 
     def testMakeSymmetric(self):

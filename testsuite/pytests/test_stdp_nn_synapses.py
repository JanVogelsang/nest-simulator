--- conflicted
+++ resolved
@@ -148,20 +148,12 @@
 
         nest.Simulate(self.simulation_duration)
 
-<<<<<<< HEAD
         all_spikes = spike_recorder.events[0]
-=======
-        all_spikes = spike_recorder.events
->>>>>>> 07a8ba9c
         times = np.array(all_spikes['times'])
         senders = np.array(all_spikes['senders'])
         pre_spikes = times[senders == presynaptic_neuron.tolist()[0]]
         post_spikes = times[senders == postsynaptic_neuron.tolist()[0]]
-<<<<<<< HEAD
-        weight = plastic_synapse_of_interest.weight[0]
-=======
         weight = plastic_synapse_of_interest.weight
->>>>>>> 07a8ba9c
         return (pre_spikes, post_spikes, weight)
 
     def reproduce_weight_drift(self, _pre_spikes, _post_spikes,

# -*- coding: utf-8 -*-
#
# test_ticket_903.py
#
# This file is part of NEST.
#
# Copyright (C) 2004 The NEST Initiative
#
# NEST is free software: you can redistribute it and/or modify
# it under the terms of the GNU General Public License as published by
# the Free Software Foundation, either version 2 of the License, or
# (at your option) any later version.
#
# NEST is distributed in the hope that it will be useful,
# but WITHOUT ANY WARRANTY; without even the implied warranty of
# MERCHANTABILITY or FITNESS FOR A PARTICULAR PURPOSE.  See the
# GNU General Public License for more details.
#
# You should have received a copy of the GNU General Public License
# along with NEST.  If not, see <http://www.gnu.org/licenses/>.


"""This test ensures that delays drawn from continuous distribution are not rounded up strictly."""

import nest
import numpy as np
import scipy.stats


def test_correct_rounding_distributions():
    nest.ResetKernel()
    nest.resolution = 1.0

    population = nest.Create("iaf_psc_alpha")
    indegree = 100
    significance = 0.01

    nest.Connect(
        population,
        population,
        syn_spec={"delay": nest.random.uniform(1.1, 1.9)},
        conn_spec={"rule": "fixed_indegree", "indegree": indegree},
    )

    delays = np.array(nest.GetConnections().delay)

    assert set(delays) == {1, 2}
<<<<<<< HEAD

    binomtest_result = scipy.stats.binomtest(sum(delays == 2.0), indegree)
    assert binomtest_result.pvalue > significance
=======
    assert scipy.stats.binomtest(sum(np.array(delays) == 2.0), indegree).pvalue > significance
>>>>>>> c201d671
<|MERGE_RESOLUTION|>--- conflicted
+++ resolved
@@ -45,10 +45,4 @@
     delays = np.array(nest.GetConnections().delay)
 
     assert set(delays) == {1, 2}
-<<<<<<< HEAD
-
-    binomtest_result = scipy.stats.binomtest(sum(delays == 2.0), indegree)
-    assert binomtest_result.pvalue > significance
-=======
-    assert scipy.stats.binomtest(sum(np.array(delays) == 2.0), indegree).pvalue > significance
->>>>>>> c201d671
+    assert scipy.stats.binomtest(sum(np.array(delays) == 2.0), indegree).pvalue > significance
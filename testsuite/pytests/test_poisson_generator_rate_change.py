# -*- coding: utf-8 -*-
#
# test_poisson_generator_rate_change.py
#
# This file is part of NEST.
#
# Copyright (C) 2004 The NEST Initiative
#
# NEST is free software: you can redistribute it and/or modify
# it under the terms of the GNU General Public License as published by
# the Free Software Foundation, either version 2 of the License, or
# (at your option) any later version.
#
# NEST is distributed in the hope that it will be useful,
# but WITHOUT ANY WARRANTY; without even the implied warranty of
# MERCHANTABILITY or FITNESS FOR A PARTICULAR PURPOSE.  See the
# GNU General Public License for more details.
#
# You should have received a copy of the GNU General Public License
# along with NEST.  If not, see <http://www.gnu.org/licenses/>.


import nest
import unittest
import scipy.stats
import numpy as np


class TestPgRateChange(unittest.TestCase):
    def _kstest_first_spiketimes(self, sr, start_t, expon_scale, resolution, p_value_lim):
<<<<<<< HEAD
        events = sr.events
        senders = np.array(events['senders'])
        times = np.array(events['times'])
        min_times = [np.min(times[np.where(senders == s)]) for s in np.unique(senders)]
        d, p_val = scipy.stats.kstest(
            min_times, 'expon', args=(start_t + resolution, expon_scale))
        print('p_value =', p_val)
=======
        events = nest.GetStatus(sr)[0]["events"]
        senders = events["senders"]
        times = events["times"]
        min_times = [np.min(times[np.where(senders == s)]) for s in np.unique(senders)]
        d, p_val = scipy.stats.kstest(min_times, "expon", args=(start_t + resolution, expon_scale))
        print("p_value =", p_val)
>>>>>>> 4cf76ceb
        self.assertGreater(p_val, p_value_lim)

    def test_statistical_rate_change(self):
        """Statistical test of poisson_generator_ps rate change"""

        p_value_lim = 0.05  # Lower limit of acceptable p_value
        resolution = 0.25  # Simulation resolution
        n_parrots = 2500  # Number of parrot neurons
        sim_time = 100  # Time to simulate

        nest.ResetKernel()
        nest.resolution = resolution
<<<<<<< HEAD
        rate = 100.
        pg = nest.Create('poisson_generator_ps', params={'rate': rate})
        parrots = nest.Create('parrot_neuron_ps', n_parrots)
        sr = nest.Create('spike_recorder', params={'start': 0., 'stop': float(sim_time)})
        nest.Connect(pg, parrots, syn_spec={'delay': resolution})
        nest.Connect(parrots, sr, syn_spec={'delay': resolution})
=======
        rate = 100.0
        pg = nest.Create("poisson_generator_ps", params={"rate": rate})
        parrots = nest.Create("parrot_neuron_ps", n_parrots)
        sr = nest.Create("spike_recorder", params={"start": 0.0, "stop": float(sim_time)})
        nest.Connect(pg, parrots, syn_spec={"delay": resolution})
        nest.Connect(parrots, sr, syn_spec={"delay": resolution})
>>>>>>> 4cf76ceb

        # First simulation
        nest.Simulate(sim_time)
        expon_scale = 1000 / rate  # Scale of expected exponential distribution
        self._kstest_first_spiketimes(sr, 0.0, expon_scale, resolution, p_value_lim)

        # Second simulation, with rate = 0
<<<<<<< HEAD
        rate = 0.
        pg.rate = rate
        # We need to skip a timestep to not receive the spikes from the
        # previous simulation run that were sent, but not received.
        sr.set({'n_events': 0, 'start': float(sim_time) + resolution, 'stop': 2. * sim_time})
        nest.Simulate(sim_time)
        self.assertEqual(sr.n_events, 0)

        # Third simulation, with rate increased back up to 100
        rate = 100.
        pg.rate = rate
        sr.set({'n_events': 0, 'start': 2. * sim_time, 'stop': 3. * sim_time})
=======
        rate = 0.0
        nest.SetStatus(pg, {"rate": rate})
        # We need to skip a timestep to not receive the spikes from the
        # previous simulation run that were sent, but not received.
        nest.SetStatus(sr, {"n_events": 0, "start": float(sim_time) + resolution, "stop": 2.0 * sim_time})
        nest.Simulate(sim_time)
        self.assertEqual(nest.GetStatus(sr)[0]["n_events"], 0)

        # Third simulation, with rate increased back up to 100
        rate = 100.0
        nest.SetStatus(pg, {"rate": rate})
        nest.SetStatus(sr, {"n_events": 0, "start": 2.0 * sim_time, "stop": 3.0 * sim_time})
>>>>>>> 4cf76ceb
        nest.Simulate(sim_time)
        expon_scale = 1000 / rate
        self._kstest_first_spiketimes(sr, 2.0 * sim_time, expon_scale, resolution, p_value_lim)


def suite():
    suite = unittest.TestLoader().loadTestsFromTestCase(TestPgRateChange)
    return suite


def run():
    runner = unittest.TextTestRunner(verbosity=2)
    runner.run(suite())


if __name__ == "__main__":
    run()<|MERGE_RESOLUTION|>--- conflicted
+++ resolved
@@ -28,22 +28,12 @@
 
 class TestPgRateChange(unittest.TestCase):
     def _kstest_first_spiketimes(self, sr, start_t, expon_scale, resolution, p_value_lim):
-<<<<<<< HEAD
         events = sr.events
-        senders = np.array(events['senders'])
-        times = np.array(events['times'])
-        min_times = [np.min(times[np.where(senders == s)]) for s in np.unique(senders)]
-        d, p_val = scipy.stats.kstest(
-            min_times, 'expon', args=(start_t + resolution, expon_scale))
-        print('p_value =', p_val)
-=======
-        events = nest.GetStatus(sr)[0]["events"]
-        senders = events["senders"]
-        times = events["times"]
+        senders = np.array(events["senders"])
+        times = np.array(events["times"])
         min_times = [np.min(times[np.where(senders == s)]) for s in np.unique(senders)]
         d, p_val = scipy.stats.kstest(min_times, "expon", args=(start_t + resolution, expon_scale))
         print("p_value =", p_val)
->>>>>>> 4cf76ceb
         self.assertGreater(p_val, p_value_lim)
 
     def test_statistical_rate_change(self):
@@ -56,21 +46,12 @@
 
         nest.ResetKernel()
         nest.resolution = resolution
-<<<<<<< HEAD
-        rate = 100.
-        pg = nest.Create('poisson_generator_ps', params={'rate': rate})
-        parrots = nest.Create('parrot_neuron_ps', n_parrots)
-        sr = nest.Create('spike_recorder', params={'start': 0., 'stop': float(sim_time)})
-        nest.Connect(pg, parrots, syn_spec={'delay': resolution})
-        nest.Connect(parrots, sr, syn_spec={'delay': resolution})
-=======
         rate = 100.0
         pg = nest.Create("poisson_generator_ps", params={"rate": rate})
         parrots = nest.Create("parrot_neuron_ps", n_parrots)
         sr = nest.Create("spike_recorder", params={"start": 0.0, "stop": float(sim_time)})
         nest.Connect(pg, parrots, syn_spec={"delay": resolution})
         nest.Connect(parrots, sr, syn_spec={"delay": resolution})
->>>>>>> 4cf76ceb
 
         # First simulation
         nest.Simulate(sim_time)
@@ -78,33 +59,18 @@
         self._kstest_first_spiketimes(sr, 0.0, expon_scale, resolution, p_value_lim)
 
         # Second simulation, with rate = 0
-<<<<<<< HEAD
-        rate = 0.
+        rate = 0.0
         pg.rate = rate
         # We need to skip a timestep to not receive the spikes from the
         # previous simulation run that were sent, but not received.
-        sr.set({'n_events': 0, 'start': float(sim_time) + resolution, 'stop': 2. * sim_time})
+        sr.set({"n_events": 0, "start": float(sim_time) + resolution, "stop": 2.0 * sim_time})
         nest.Simulate(sim_time)
         self.assertEqual(sr.n_events, 0)
 
         # Third simulation, with rate increased back up to 100
-        rate = 100.
+        rate = 100.0
         pg.rate = rate
-        sr.set({'n_events': 0, 'start': 2. * sim_time, 'stop': 3. * sim_time})
-=======
-        rate = 0.0
-        nest.SetStatus(pg, {"rate": rate})
-        # We need to skip a timestep to not receive the spikes from the
-        # previous simulation run that were sent, but not received.
-        nest.SetStatus(sr, {"n_events": 0, "start": float(sim_time) + resolution, "stop": 2.0 * sim_time})
-        nest.Simulate(sim_time)
-        self.assertEqual(nest.GetStatus(sr)[0]["n_events"], 0)
-
-        # Third simulation, with rate increased back up to 100
-        rate = 100.0
-        nest.SetStatus(pg, {"rate": rate})
-        nest.SetStatus(sr, {"n_events": 0, "start": 2.0 * sim_time, "stop": 3.0 * sim_time})
->>>>>>> 4cf76ceb
+        sr.set({"n_events": 0, "start": 2.0 * sim_time, "stop": 3.0 * sim_time})
         nest.Simulate(sim_time)
         expon_scale = 1000 / rate
         self._kstest_first_spiketimes(sr, 2.0 * sim_time, expon_scale, resolution, p_value_lim)

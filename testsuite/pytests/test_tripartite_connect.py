# -*- coding: utf-8 -*-
#
# test_tripartite_connect.py
#
# This file is part of NEST.
#
# Copyright (C) 2004 The NEST Initiative
#
# NEST is free software: you can redistribute it and/or modify
# it under the terms of the GNU General Public License as published by
# the Free Software Foundation, either version 2 of the License, or
# (at your option) any later version.
#
# NEST is distributed in the hope that it will be useful,
# but WITHOUT ANY WARRANTY; without even the implied warranty of
# MERCHANTABILITY or FITNESS FOR A PARTICULAR PURPOSE.  See the
# GNU General Public License for more details.
#
# You should have received a copy of the GNU General Public License
# along with NEST.  If not, see <http://www.gnu.org/licenses/>.

"""
Basic tests for tripartite connectivity.

For statistical tests, see `test_connect_tripartite_bernoulli.py`.
"""

import nest
import pytest


@pytest.fixture(autouse=True)
def reset_kernel():
    """
    Reset kernel to clear connections before each test.
    """

    nest.ResetKernel()


def test_connect_all():
    n_pre, n_post, n_third = 4, 2, 3
    pre = nest.Create("parrot_neuron", n_pre)
    post = nest.Create("parrot_neuron", n_post)
    third = nest.Create("parrot_neuron", n_third)

    nest.TripartiteConnect(
        pre,
        post,
        third,
        {"rule": "pairwise_bernoulli", "p": 1.0},
        {"rule": "third_factor_bernoulli_with_pool", "p": 1.0},
    )

    n_primary = n_pre * n_post
    assert len(nest.GetConnections(pre, post)) == n_primary
    assert len(nest.GetConnections(pre, third)) == n_primary
    assert len(nest.GetConnections(third, post)) == n_primary


def test_connect_astro():
    n_pre, n_post, n_third = 4, 2, 3
    pre = nest.Create("aeif_cond_alpha_astro", n_pre)
    post = nest.Create("aeif_cond_alpha_astro", n_post)
    third = nest.Create("astrocyte_lr_1994", n_third)

    nest.TripartiteConnect(
        pre,
        post,
        third,
        {"rule": "pairwise_bernoulli", "p": 1.0},
        {"rule": "third_factor_bernoulli_with_pool", "p": 1.0},
        {"third_out": {"synapse_model": "sic_connection"}},
    )

    n_primary = n_pre * n_post
    assert len(nest.GetConnections(pre, post)) == n_primary
    assert len(nest.GetConnections(pre, third)) == n_primary
    assert len(nest.GetConnections(third, post)) == n_primary


def test_explicit_random_pool():
    n_pre, n_post, n_third = 4, 2, 3
    pre = nest.Create("parrot_neuron", n_pre)
    post = nest.Create("parrot_neuron", n_post)
    third = nest.Create("parrot_neuron", n_third)

    nest.TripartiteConnect(
        pre,
        post,
        third,
        {"rule": "pairwise_bernoulli", "p": 1.0},
        {"rule": "third_factor_bernoulli_with_pool", "p": 1.0, "pool_type": "random", "pool_size": 2},
    )

    n_primary = n_pre * n_post
    assert len(nest.GetConnections(pre, post)) == n_primary
    assert len(nest.GetConnections(pre, third)) == n_primary
    assert len(nest.GetConnections(third, post)) == n_primary


def test_block_pool_single():
    n_pre, n_post, n_third = 4, 4, 2
    pre = nest.Create("parrot_neuron", n_pre)
    post = nest.Create("parrot_neuron", n_post)
    third = nest.Create("parrot_neuron", n_third)

    nest.TripartiteConnect(
        pre,
        post,
        third,
        {"rule": "pairwise_bernoulli", "p": 1.0},
        {"rule": "third_factor_bernoulli_with_pool", "p": 1.0, "pool_type": "block", "pool_size": 1},
    )

    n_primary = n_pre * n_post
    assert len(nest.GetConnections(pre, post)) == n_primary
    assert len(nest.GetConnections(pre, third)) == n_primary
    assert len(nest.GetConnections(third, post)) == n_primary


def test_block_pool_wide():
    n_pre, n_post, n_third = 4, 2, 8
    pre = nest.Create("parrot_neuron", n_pre)
    post = nest.Create("parrot_neuron", n_post)
    third = nest.Create("parrot_neuron", n_third)

    nest.TripartiteConnect(
        pre,
        post,
        third,
        {"rule": "pairwise_bernoulli", "p": 1.0},
        {"rule": "third_factor_bernoulli_with_pool", "p": 1.0, "pool_type": "block", "pool_size": 4},
    )

    n_primary = n_pre * n_post
    assert len(nest.GetConnections(pre, post)) == n_primary
    assert len(nest.GetConnections(pre, third)) == n_primary
    assert len(nest.GetConnections(third, post)) == n_primary


<<<<<<< HEAD
def test_tripartite_raises():
=======
def test_bipartite_raises():
>>>>>>> 36f1515f
    n_pre, n_post, n_third = 4, 2, 8
    pre = nest.Create("parrot_neuron", n_pre)
    post = nest.Create("parrot_neuron", n_post)
    third = nest.Create("parrot_neuron", n_third)

    with pytest.raises(nest.kernel.NESTErrors.IllegalConnection):
        nest.TripartiteConnect(pre, post, third, {"rule": "one_to_one"}, {"rule": "one_to_one"})


def test_tripartite_rejects_make_symmetric():
    n_pre, n_post, n_third = 4, 4, 8
    pre = nest.Create("parrot_neuron", n_pre)
    post = nest.Create("parrot_neuron", n_post)
    third = nest.Create("parrot_neuron", n_third)

    with pytest.raises(nest.kernel.NESTErrors.BadProperty):
        nest.TripartiteConnect(
            pre,
            post,
            third,
            {"rule": "one_to_one", "make_symmetric": True},
            {"rule": "third_factor_bernoulli_with_pool"},
        )


@pytest.mark.skipif_missing_threads
@pytest.mark.parametrize(
    "connspec, num_conns_expected",
    [
        ({"rule": "one_to_one"}, 6),
        ({"rule": "all_to_all"}, 36),
        ({"rule": "fixed_indegree", "indegree": 3}, 18),
        ({"rule": "fixed_outdegree", "outdegree": 3}, 18),
        ({"rule": "fixed_total_number", "N": 23}, 23),
        ({"rule": "pairwise_bernoulli", "p": 1}, 36),
    ],
)
def test_third_works_for_all_primary_rules(connspec, num_conns_expected):
    nest.local_num_threads = 4
    n = 6  # if this is changed, number of expected connection must be adjusted above
    pre = nest.Create("parrot_neuron", n)
    post = nest.Create("parrot_neuron", n)
    third = nest.Create("parrot_neuron", 5)

    nest.TripartiteConnect(pre, post, third, connspec, {"rule": "third_factor_bernoulli_with_pool", "p": 1.0})

    assert len(nest.GetConnections(pre, post)) == num_conns_expected
    assert len(nest.GetConnections(pre, third)) == num_conns_expected
    assert len(nest.GetConnections(third, post)) == num_conns_expected


@pytest.mark.skipif_missing_threads
def test_sliced_third():
    """Test that connection works on multiple threads when using complex node collection as third factor."""

    nest.local_num_threads = 4
    nrn = nest.Create("parrot_neuron", 20)
    third = (nrn[:3] + nrn[5:])[::3]

    nest.TripartiteConnect(
        nrn, nrn, third, {"rule": "tripartite_bernoulli_with_pool", "pool_type": "random", "pool_size": 2}
    )

    t_in = nest.GetConnections(target=third)
    t_out = nest.GetConnections(source=third)

    assert len(t_in) == len(t_out)
    assert set(t_in.targets()) <= set(third.global_id)
    assert set(t_out.sources()) <= set(third.global_id)


def test_connect_complex_synspecs():
    n_pre, n_post, n_third = 4, 2, 3
    pre = nest.Create("parrot_neuron", n_pre)
    post = nest.Create("parrot_neuron", n_post)
    third = nest.Create("parrot_neuron", n_third)

    nest.TripartiteConnect(
        pre,
        post,
        third,
        {"rule": "pairwise_bernoulli", "p": 1.0},
        {"rule": "third_factor_bernoulli_with_pool", "p": 1.0},
        {
            "primary": nest.CollocatedSynapses(
                {"synapse_model": "stdp_synapse", "weight": 2.0}, {"synapse_model": "tsodyks_synapse", "delay": 3.0}
            ),
            "third_in": nest.CollocatedSynapses(
                {"synapse_model": "static_synapse", "weight": nest.random.uniform(0.5, 1.5)},
                {"synapse_model": "tsodyks2_synapse"},
            ),
            "third_out": nest.CollocatedSynapses(
                {"synapse_model": "static_synapse_lbl"},
                {"synapse_model": "stdp_synapse_hpc", "alpha": nest.random.uniform(0.5, 1.5)},
            ),
        },
    )

    n_primary = n_pre * n_post
    c_stdp = nest.GetConnections(synapse_model="stdp_synapse")
    assert len(c_stdp) == n_primary
    assert set(c_stdp.weight) == {2.0}

    c_tsodyks = nest.GetConnections(synapse_model="tsodyks_synapse")
    assert len(c_tsodyks) == n_primary
    assert set(c_tsodyks.delay) == {3.0}

    c_static = nest.GetConnections(synapse_model="static_synapse")
    assert len(c_static) == n_primary
    assert len(set(c_static.weight)) == len(c_static)  # random values, all different

    c_tsodyks2 = nest.GetConnections(synapse_model="tsodyks2_synapse")
    assert len(c_tsodyks2) == n_primary
    assert set(c_tsodyks2.delay) == {1.0}

    c_stat_lbl = nest.GetConnections(synapse_model="static_synapse_lbl")
    assert len(c_stat_lbl) == n_primary
    assert set(c_stat_lbl.weight) == {1.0}

    c_stdp_hpc = nest.GetConnections(synapse_model="stdp_synapse_hpc")
    assert len(c_stdp_hpc) == n_primary
    assert len(set(c_stdp_hpc.alpha)) == len(c_stdp_hpc)  # random values, all different<|MERGE_RESOLUTION|>--- conflicted
+++ resolved
@@ -139,11 +139,7 @@
     assert len(nest.GetConnections(third, post)) == n_primary
 
 
-<<<<<<< HEAD
 def test_tripartite_raises():
-=======
-def test_bipartite_raises():
->>>>>>> 36f1515f
     n_pre, n_post, n_third = 4, 2, 8
     pre = nest.Create("parrot_neuron", n_pre)
     post = nest.Create("parrot_neuron", n_post)
@@ -204,7 +200,11 @@
     third = (nrn[:3] + nrn[5:])[::3]
 
     nest.TripartiteConnect(
-        nrn, nrn, third, {"rule": "tripartite_bernoulli_with_pool", "pool_type": "random", "pool_size": 2}
+        nrn,
+        nrn,
+        third,
+        {"rule": "all_to_all"},
+        {"rule": "third_factor_bernoulli_with_pool", "pool_type": "random", "pool_size": 2},
     )
 
     t_in = nest.GetConnections(target=third)

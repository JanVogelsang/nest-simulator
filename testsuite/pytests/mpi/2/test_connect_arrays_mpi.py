--- conflicted
+++ resolved
@@ -31,10 +31,10 @@
     HAVE_MPI4PY = False
 
 HAVE_MPI = nest.build_info["have_mpi"]
-HAVE_OPENMP = nest.build_info["threading"] == "openmp"
+HAVE_THREADS = nest.build_info["have_threads"]
 
 
-@unittest.skipIf(not HAVE_OPENMP, "NEST was compiled without multi-threading")
+@unittest.skipIf(not HAVE_THREADS, "NEST was compiled without multi-threading")
 @unittest.skipIf(not HAVE_MPI4PY, "mpi4py is not available")
 class TestConnectArraysMPICase(unittest.TestCase):
     """
@@ -65,19 +65,9 @@
         weights = conns.weight
         delays = conns.delay
         if rule == "one_to_one":
-<<<<<<< HEAD
-            expected_projections = np.array(
-                [[s, t] for s, t in zip(expected_sources, expected_targets)]
-            )
-        elif rule == "all_to_all":
-            expected_projections = np.array(
-                [[s, t] for s in expected_sources for t in expected_targets]
-            )
-=======
             expected_projections = np.array([[s, t] for s, t in zip(expected_sources, expected_targets)])
         elif rule == "all_to_all":
             expected_projections = np.array([[s, t] for s in expected_sources for t in expected_targets])
->>>>>>> 4cf76ceb
         else:
             self.assertFalse(True, "rule={} is not valid".format(rule))
 
@@ -97,21 +87,13 @@
         recv_delays = self.comm.gather(delays, root=0)
         if self.comm.Get_rank() == 0:
             # Flatten the projection lists to a single list of projections
-            recv_projections = np.array(
-                [proj for part in recv_projections for proj in part]
-            )
+            recv_projections = np.array([proj for part in recv_projections for proj in part])
             recv_weights = np.array([w for part in recv_weights for w in part])
             recv_delays = np.array([proj for part in recv_delays for proj in part])
             # Results must be sorted to make comparison possible
-            np.testing.assert_array_equal(
-                np.sort(recv_projections, axis=0), np.sort(expected_projections, axis=0)
-            )
-            np.testing.assert_array_almost_equal(
-                np.sort(recv_weights, axis=0), np.sort(expected_weights, axis=0)
-            )
-            np.testing.assert_array_almost_equal(
-                np.sort(recv_delays, axis=0), np.sort(expected_delays, axis=0)
-            )
+            np.testing.assert_array_equal(np.sort(recv_projections, axis=0), np.sort(expected_projections, axis=0))
+            np.testing.assert_array_almost_equal(np.sort(recv_weights, axis=0), np.sort(expected_weights, axis=0))
+            np.testing.assert_array_almost_equal(np.sort(recv_delays, axis=0), np.sort(expected_delays, axis=0))
         else:
             self.assertIsNone(recv_projections)
             self.assertIsNone(recv_weights)
@@ -141,16 +123,7 @@
         targets = self.non_unique
         weights = np.ones(n)
         delays = np.ones(n)
-<<<<<<< HEAD
-        nest.Connect(
-            sources,
-            targets,
-            syn_spec={"weight": weights, "delay": delays},
-            conn_spec="one_to_one",
-        )
-=======
         nest.Connect(sources, targets, syn_spec={"weight": weights, "delay": delays}, conn_spec="one_to_one")
->>>>>>> 4cf76ceb
 
         self.assert_connections(sources, targets, weights, delays, "one_to_one")
 
@@ -162,23 +135,10 @@
         sources = np.arange(1, n + 1, dtype=np.uint64)
         targets = self.non_unique
         syn_model = "static_synapse"
-<<<<<<< HEAD
-        weights = np.linspace(
-            0.6, 1.5, len(sources)
-        )  # Interval endpoints are carefully selected to get nice values,
-        delays = np.linspace(
-            0.4, 1.3, len(sources)
-        )  # that is, a step of 0.1 between values.
-=======
-        weights = np.linspace(0.6, 1.5, len(sources))  # Interval endpoints are carefully selected to get nice values,
-        delays = np.linspace(0.4, 1.3, len(sources))  # that is, a step of 0.1 between values.
->>>>>>> 4cf76ceb
+        weights = np.linspace(0.6, 1.5, len(sources))  # Interval endpoints are carefully selected to get
+        delays = np.linspace(0.4, 1.3, len(sources))  # nice values, i.e., a step of 0.1 between values.
 
-        nest.Connect(
-            sources,
-            targets,
-            conn_spec="one_to_one",
-            syn_spec={"weight": weights, "delay": delays, "synapse_model": syn_model},
-        )
+        syn_spec = {"weight": weights, "delay": delays, "synapse_model": syn_model}
+        nest.Connect(sources, targets, conn_spec="one_to_one", syn_spec=syn_spec)
 
         self.assert_connections(sources, targets, weights, delays, "one_to_one")
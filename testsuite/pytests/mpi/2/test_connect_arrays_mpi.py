--- conflicted
+++ resolved
@@ -27,25 +27,23 @@
 
 try:
     from mpi4py import MPI
+
     HAVE_MPI4PY = True
 except ImportError:
     HAVE_MPI4PY = False
 
-<<<<<<< HEAD
 HAVE_MPI = nest.build_info["have_mpi"]
-=======
-HAVE_MPI = nest.ll_api.sli_func("statusdict/have_mpi ::")
-HAVE_OPENMP = nest.ll_api.sli_func("is_threaded")
->>>>>>> b905eb91
+HAVE_OPENMP = nest.build_info["threading"] == "openmp"
 
 
-@unittest.skipIf(not HAVE_OPENMP, 'NEST was compiled without multi-threading')
-@unittest.skipIf(not HAVE_MPI4PY, 'mpi4py is not available')
+@unittest.skipIf(not HAVE_OPENMP, "NEST was compiled without multi-threading")
+@unittest.skipIf(not HAVE_MPI4PY, "mpi4py is not available")
 class TestConnectArraysMPICase(unittest.TestCase):
     """
     This TestCase uses mpi4py to collect and assert results from all
     processes, and is supposed to only be run with multiple processes.
     """
+
     non_unique = np.array([1, 1, 3, 5, 4, 5, 9, 7, 2, 8], dtype=np.uint64)
 
     # The test class is instantiated by the unittest framework regardless of the value of
@@ -55,36 +53,61 @@
     if HAVE_MPI4PY:
         comm = MPI.COMM_WORLD.Clone()
 
-    def assert_connections(self, expected_sources, expected_targets, expected_weights, expected_delays, rule):
+    def assert_connections(
+        self,
+        expected_sources,
+        expected_targets,
+        expected_weights,
+        expected_delays,
+        rule,
+    ):
         """Gather connections from all processes and assert against expected connections"""
         conns = nest.GetConnections()
         projections = [[s, t] for s, t in zip(conns.source, conns.target)]
         weights = conns.weight
         delays = conns.delay
-        if rule == 'one_to_one':
-            expected_projections = np.array([[s, t] for s, t in zip(expected_sources, expected_targets)])
-        elif rule == 'all_to_all':
-            expected_projections = np.array([[s, t] for s in expected_sources for t in expected_targets])
+        if rule == "one_to_one":
+            expected_projections = np.array(
+                [[s, t] for s, t in zip(expected_sources, expected_targets)]
+            )
+        elif rule == "all_to_all":
+            expected_projections = np.array(
+                [[s, t] for s in expected_sources for t in expected_targets]
+            )
         else:
-            self.assertFalse(True, 'rule={} is not valid'.format(rule))
+            self.assertFalse(True, "rule={} is not valid".format(rule))
 
-        expected_weights = (expected_weights if type(expected_weights) is np.ndarray
-                            else expected_weights*np.ones(len(expected_projections)))
-        expected_delays = (expected_delays if type(expected_delays) is np.ndarray
-                           else expected_delays*np.ones(len(expected_projections)))
+        expected_weights = (
+            expected_weights
+            if type(expected_weights) is np.ndarray
+            else expected_weights * np.ones(len(expected_projections))
+        )
+        expected_delays = (
+            expected_delays
+            if type(expected_delays) is np.ndarray
+            else expected_delays * np.ones(len(expected_projections))
+        )
 
         recv_projections = self.comm.gather(projections, root=0)
         recv_weights = self.comm.gather(weights, root=0)
         recv_delays = self.comm.gather(delays, root=0)
         if self.comm.Get_rank() == 0:
             # Flatten the projection lists to a single list of projections
-            recv_projections = np.array([proj for part in recv_projections for proj in part])
+            recv_projections = np.array(
+                [proj for part in recv_projections for proj in part]
+            )
             recv_weights = np.array([w for part in recv_weights for w in part])
             recv_delays = np.array([proj for part in recv_delays for proj in part])
             # Results must be sorted to make comparison possible
-            np.testing.assert_array_equal(np.sort(recv_projections, axis=0), np.sort(expected_projections, axis=0))
-            np.testing.assert_array_almost_equal(np.sort(recv_weights, axis=0), np.sort(expected_weights, axis=0))
-            np.testing.assert_array_almost_equal(np.sort(recv_delays, axis=0), np.sort(expected_delays, axis=0))
+            np.testing.assert_array_equal(
+                np.sort(recv_projections, axis=0), np.sort(expected_projections, axis=0)
+            )
+            np.testing.assert_array_almost_equal(
+                np.sort(recv_weights, axis=0), np.sort(expected_weights, axis=0)
+            )
+            np.testing.assert_array_almost_equal(
+                np.sort(recv_delays, axis=0), np.sort(expected_delays, axis=0)
+            )
         else:
             self.assertIsNone(recv_projections)
             self.assertIsNone(recv_weights)
@@ -96,43 +119,53 @@
     def test_connect_arrays_unique(self):
         """Connecting NumPy arrays of unique node IDs with MPI"""
         n = 10
-        nest.Create('iaf_psc_alpha', n)
-        sources = np.arange(1, n+1, dtype=np.uint64)
-        targets = np.arange(1, n+1, dtype=np.uint64)
+        nest.Create("iaf_psc_alpha", n)
+        sources = np.arange(1, n + 1, dtype=np.uint64)
+        targets = np.arange(1, n + 1, dtype=np.uint64)
         weight = 1.5
         delay = 1.4
 
-        nest.Connect(sources, targets, syn_spec={'weight': weight, 'delay': delay})
+        nest.Connect(sources, targets, syn_spec={"weight": weight, "delay": delay})
 
-        self.assert_connections(sources, targets, weight, delay, 'all_to_all')
+        self.assert_connections(sources, targets, weight, delay, "all_to_all")
 
     def test_connect_arrays_nonunique(self):
         """Connecting NumPy arrays with non-unique node IDs with MPI"""
         n = 10
-        nest.Create('iaf_psc_alpha', n)
-        sources = np.arange(1, n+1, dtype=np.uint64)
+        nest.Create("iaf_psc_alpha", n)
+        sources = np.arange(1, n + 1, dtype=np.uint64)
         targets = self.non_unique
         weights = np.ones(n)
         delays = np.ones(n)
-        nest.Connect(sources, targets, syn_spec={'weight': weights, 'delay': delays},
-                     conn_spec='one_to_one')
+        nest.Connect(
+            sources,
+            targets,
+            syn_spec={"weight": weights, "delay": delays},
+            conn_spec="one_to_one",
+        )
 
-        self.assert_connections(sources, targets, weights, delays, 'one_to_one')
+        self.assert_connections(sources, targets, weights, delays, "one_to_one")
 
     def test_connect_arrays_threaded(self):
         """Connecting NumPy arrays, threaded with MPI"""
         nest.local_num_threads = 2
         n = 10
-        nest.Create('iaf_psc_alpha', n)
-        sources = np.arange(1, n+1, dtype=np.uint64)
+        nest.Create("iaf_psc_alpha", n)
+        sources = np.arange(1, n + 1, dtype=np.uint64)
         targets = self.non_unique
-        syn_model = 'static_synapse'
-        weights = np.linspace(0.6, 1.5, len(sources))  # Interval endpoints are carefully selected to get nice values,
-        delays = np.linspace(0.4, 1.3, len(sources))   # that is, a step of 0.1 between values.
+        syn_model = "static_synapse"
+        weights = np.linspace(
+            0.6, 1.5, len(sources)
+        )  # Interval endpoints are carefully selected to get nice values,
+        delays = np.linspace(
+            0.4, 1.3, len(sources)
+        )  # that is, a step of 0.1 between values.
 
-        nest.Connect(sources, targets, conn_spec='one_to_one',
-                     syn_spec={'weight': weights,
-                               'delay': delays,
-                               'synapse_model': syn_model})
+        nest.Connect(
+            sources,
+            targets,
+            conn_spec="one_to_one",
+            syn_spec={"weight": weights, "delay": delays, "synapse_model": syn_model},
+        )
 
-        self.assert_connections(sources, targets, weights, delays, 'one_to_one')+        self.assert_connections(sources, targets, weights, delays, "one_to_one")
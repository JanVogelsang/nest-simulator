# -*- coding: utf-8 -*-
#
# test_consistent_local_vps.py
#
# This file is part of NEST.
#
# Copyright (C) 2004 The NEST Initiative
#
# NEST is free software: you can redistribute it and/or modify
# it under the terms of the GNU General Public License as published by
# the Free Software Foundation, either version 2 of the License, or
# (at your option) any later version.
#
# NEST is distributed in the hope that it will be useful,
# but WITHOUT ANY WARRANTY; without even the implied warranty of
# MERCHANTABILITY or FITNESS FOR A PARTICULAR PURPOSE.  See the
# GNU General Public License for more details.
#
# You should have received a copy of the GNU General Public License
# along with NEST.  If not, see <http://www.gnu.org/licenses/>.

import nest
<<<<<<< HEAD

HAVE_THREADS = nest.build_info["have_threads"]


@unittest.skipIf(not HAVE_THREADS, "NEST was compiled without multi-threading")
=======
import pytest


@pytest.mark.skipif_missing_threads
>>>>>>> 9f45b9d9
def test_consistent_local_vps():
    """
    Test local_vps field of kernel status.

    This test ensures that the PyNEST-generated local_vps information
    agrees with the thread-VP mappings in the kernel.
    """
    n_vp = 3 * nest.num_processes
    nest.total_num_virtual_procs = n_vp

    local_vps = list(nest.GetLocalVPs())

    # Use thread-vp mapping of neurons to check mapping in kernel
    nrns = nest.GetLocalNodeCollection(nest.Create("iaf_psc_delta", 2 * n_vp))

    vp_direct = list(nrns.vp)
    vp_indirect = [local_vps[t] for t in nrns.thread]
    assert vp_direct == vp_indirect<|MERGE_RESOLUTION|>--- conflicted
+++ resolved
@@ -20,18 +20,10 @@
 # along with NEST.  If not, see <http://www.gnu.org/licenses/>.
 
 import nest
-<<<<<<< HEAD
-
-HAVE_THREADS = nest.build_info["have_threads"]
-
-
-@unittest.skipIf(not HAVE_THREADS, "NEST was compiled without multi-threading")
-=======
 import pytest
 
 
 @pytest.mark.skipif_missing_threads
->>>>>>> 9f45b9d9
 def test_consistent_local_vps():
     """
     Test local_vps field of kernel status.

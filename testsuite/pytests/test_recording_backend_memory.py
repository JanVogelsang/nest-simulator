# -*- coding: utf-8 -*-
#
# test_recording_backend_memory.py
#
# This file is part of NEST.
#
# Copyright (C) 2004 The NEST Initiative
#
# NEST is free software: you can redistribute it and/or modify
# it under the terms of the GNU General Public License as published by
# the Free Software Foundation, either version 2 of the License, or
# (at your option) any later version.
#
# NEST is distributed in the hope that it will be useful,
# but WITHOUT ANY WARRANTY; without even the implied warranty of
# MERCHANTABILITY or FITNESS FOR A PARTICULAR PURPOSE.  See the
# GNU General Public License for more details.
#
# You should have received a copy of the GNU General Public License
# along with NEST.  If not, see <http://www.gnu.org/licenses/>.

import unittest
import nest
import numpy as np


class TestRecordingBackendMemory(unittest.TestCase):

    def testEventsDict(self):
        """Test if the event dict is there from the start."""

        nest.ResetKernel()

        mm = nest.Create("multimeter", params={"record_to": "memory"})
        events = mm.get("events")

    def testEventCounter(self):
        """Test that n_events counts the number of events correctly."""

        nest.ResetKernel()

        mm = nest.Create("multimeter", params={"record_to": "memory"})
        mm.set({"interval": 0.1, "record_from": ["V_m"]})
        nest.Connect(mm, nest.Create("iaf_psc_alpha"))

        nest.Simulate(15)
        self.assertEqual(mm.get("n_events"), 140)
        self.assertEqual(len(mm.get("events")["times"]), 140)

        nest.Simulate(1)
        self.assertEqual(mm.get("n_events"), 150)
        self.assertEqual(len(mm.get("events")["times"]), 150)

        # Now with multithreading

        nest.ResetKernel()
        nest.local_num_threads = 2

        mm = nest.Create("multimeter", params={"record_to": "memory"})
        mm.set({"interval": 0.1, "record_from": ["V_m"]})
        nest.Connect(mm, nest.Create("iaf_psc_alpha", 2))

        nest.Simulate(15)
        self.assertEqual(mm.get("n_events"), 280)
        self.assertEqual(len(mm.get("events")["times"]), 280)

        nest.Simulate(1)
        self.assertEqual(mm.get("n_events"), 300)
        self.assertEqual(len(mm.get("events")["times"]), 300)

    def testResetEventCounter(self):
        """"""

        nest.ResetKernel()

        mm = nest.Create("multimeter", params={"record_to": "memory"})
        mm.set({"interval": 0.1, "record_from": ["V_m"]})
        nest.Connect(mm, nest.Create("iaf_psc_alpha"))

        nest.Simulate(15)

        # Check that an error is raised when setting n_events to a number != 0
<<<<<<< HEAD
        with self.assertRaises(nest.kernel.NESTError):
=======
        with self.assertRaises(nest.NESTError):
>>>>>>> 07a8ba9c
            mm.n_events = 10

        # Check that the event counter was indeed not changed and the
        # events dictionary is still intact
        self.assertEqual(mm.get("n_events"), 140)
        self.assertEqual(len(mm.get("events")["times"]), 140)

        # Check that the events dict is cleared when setting n_events to 0
        mm.n_events = 0
        self.assertEqual(len(mm.get("events")["times"]), 0)

    def testTimeInSteps(self):
        """"""

        nest.ResetKernel()

        mm = nest.Create("multimeter", params={"record_to": "memory"})

        # Check that time_in_steps is set False by default
        self.assertFalse(mm.get("time_in_steps"))

        # Check times are in float (i.e. ms) and offsets are not there
        # if time_in_steps == False
        self.assertEqual(np.array(mm.get("events")["times"]).dtype, "float64")
        self.assertFalse("offsets" in mm.get("events"))

        # Check times are in int (i.e.steps) and offsets are there and of
        # type float if time_in_steps == True
        mm.time_in_steps = True
        self.assertTrue(all(isinstance(e, int) for e in mm.get("events")["times"]))

        # Check that time_in_steps cannot be set after Simulate has
        # been called.
        nest.Simulate(10)
<<<<<<< HEAD
        with self.assertRaises(nest.kernel.NESTError):
=======
        with self.assertRaises(nest.NESTError):
>>>>>>> 07a8ba9c
            mm.time_in_steps = False


def suite():
    suite = unittest.TestLoader()
    suite = suite.loadTestsFromTestCase(TestRecordingBackendMemory)
    return suite


if __name__ == '__main__':
    runner = unittest.TextTestRunner(verbosity=2)
    runner.run(suite())<|MERGE_RESOLUTION|>--- conflicted
+++ resolved
@@ -80,11 +80,7 @@
         nest.Simulate(15)
 
         # Check that an error is raised when setting n_events to a number != 0
-<<<<<<< HEAD
-        with self.assertRaises(nest.kernel.NESTError):
-=======
         with self.assertRaises(nest.NESTError):
->>>>>>> 07a8ba9c
             mm.n_events = 10
 
         # Check that the event counter was indeed not changed and the
@@ -119,11 +115,7 @@
         # Check that time_in_steps cannot be set after Simulate has
         # been called.
         nest.Simulate(10)
-<<<<<<< HEAD
-        with self.assertRaises(nest.kernel.NESTError):
-=======
         with self.assertRaises(nest.NESTError):
->>>>>>> 07a8ba9c
             mm.time_in_steps = False
 
 

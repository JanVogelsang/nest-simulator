# -*- coding: utf-8 -*-
#
# test_connect_layers.py
#
# This file is part of NEST.
#
# Copyright (C) 2004 The NEST Initiative
#
# NEST is free software: you can redistribute it and/or modify
# it under the terms of the GNU General Public License as published by
# the Free Software Foundation, either version 2 of the License, or
# (at your option) any later version.
#
# NEST is distributed in the hope that it will be useful,
# but WITHOUT ANY WARRANTY; without even the implied warranty of
# MERCHANTABILITY or FITNESS FOR A PARTICULAR PURPOSE.  See the
# GNU General Public License for more details.
#
# You should have received a copy of the GNU General Public License
# along with NEST.  If not, see <http://www.gnu.org/licenses/>.
"""
Tests of Connect with layers.
"""

import unittest
import nest
import numpy as np


try:
    import scipy.stats

    HAVE_SCIPY = True
except ImportError:
    HAVE_SCIPY = False

<<<<<<< HEAD
nest.set_verbosity(nest.verbosity.M_ERROR)
=======
nest.set_verbosity("M_ERROR")
>>>>>>> 4cf76ceb


class ConnectLayersTestCase(unittest.TestCase):
    def setUp(self):
        self.dim = [4, 5]
        self.extent = [10.0, 10.0]
        nest.ResetKernel()
        nest.rng_seed = 123
        self.layer = nest.Create("iaf_psc_alpha", positions=nest.spatial.grid(self.dim, extent=self.extent))

    def _check_connections(self, conn_spec, expected_num_connections):
        """Helper function which asserts that connecting with the specified conn_spec gives
        the expected number of connections."""
        nest.Connect(self.layer, self.layer, conn_spec)
        conns = nest.GetConnections()
        self.assertEqual(len(conns), expected_num_connections)

    def _check_connections_statistical(self, conn_spec, p, num_pairs):
        """Helper function which asserts that the number of connections created are based on a bernoulli distribution.
        The connection function is iterated N times, then the distribution of number of created connections are tested
        against a bernoulli distribution using a Kolmogorov-Smirnov test. This is done ks_N times, to get statistical
        values. The mean of the KS tests is then compared to the limits. If either of the values are below the specified
        limits, the test fails."""
        self.assertEqual(conn_spec["rule"], "pairwise_bernoulli")
        N = 100  # Number of samples per KS test
        ks_N = 5  # Number of KS tests to perform.
        p_val_lim = 0.1  # Limit for the p value of the KS test
        ks_stat_lim = 0.2  # Limit for the KS statistic

        p_vals = np.zeros(ks_N)
        ks_stats = np.zeros(ks_N)

        for ks_i in range(ks_N):
            n_conns = np.zeros(N)
            ref = np.zeros(N)
            for i in range(N):
                nest.Connect(self.layer, self.layer, conn_spec)
                n_conns[i] = nest.num_connections - np.sum(n_conns)
                ref[i] = np.sum(scipy.stats.bernoulli.rvs(p, size=num_pairs))
            ks_stats[ks_i], p_vals[ks_i] = scipy.stats.ks_2samp(n_conns, ref)
            print(f"ks_stat={ks_stats[ks_i]}, p_val={p_vals[ks_i]}")

        mean_p_val = np.mean(p_vals)
        mean_ks_stat = np.mean(ks_stats)
        print(f"mean_ks_stat={mean_ks_stat}, mean_p_val={mean_p_val}")

        self.assertGreater(mean_p_val, p_val_lim)
        self.assertLess(mean_ks_stat, ks_stat_lim)

    def _assert_connect_layers_autapses(self, autapses, expected_num_autapses):
        """Helper function which asserts that connecting with or without allowing autapses gives
        the expected number of autapses."""
        conn_spec = {
            "rule": "pairwise_bernoulli",
            "p": 1.0,
            "allow_autapses": autapses,
        }
        nest.Connect(self.layer, self.layer, conn_spec)
        conns = nest.GetConnections()
        n_autapses = 0
        for s, t in zip(conns.sources(), conns.targets()):
            if s == t:
                n_autapses += 1
        self.assertEqual(n_autapses, expected_num_autapses)

    def _assert_connect_layers_multapses(self, multapses):
        """Helper function which asserts that connecting with or without allowing multapses
        gives the expected number of multapses."""
        conn_spec = {
            "rule": "fixed_indegree",
            "indegree": 10,
            "p": 1.0,
            "allow_autapses": False,
            "allow_multapses": multapses,
        }
        nest.Connect(self.layer, self.layer, conn_spec)
        conns = nest.GetConnections()
        conn_pairs = np.array([list(conns.sources()), list(conns.targets())]).T
        num_nonunique_conns = len(conn_pairs) - len(np.unique(conn_pairs, axis=0))
        if multapses:
            self.assertGreater(num_nonunique_conns, 0)
        else:
            self.assertEqual(num_nonunique_conns, 0)

    def _assert_connect_sliced(self, pre, post):
        """Helper function which asserts that connecting with ConnectLayers on the SLI level
        gives the expected number of connections."""
        # Using distance based probability with zero weight to
        # use ConnectLayers to connect on the SLI level.
        p = 1.0 + 0.0 * nest.spatial.distance
        conn_spec = {"rule": "pairwise_bernoulli", "p": p}
        expected_conns = len(pre) * len(post)

        nest.Connect(pre, post, conn_spec)
        conns = nest.GetConnections()
        result = "{} ({}), pre length={}, post length={}".format(len(conns), expected_conns, len(pre), len(post))
        print(result)
        self.assertEqual(len(conns), expected_conns, "pre length={}, post length={}".format(len(pre), len(post)))

    def _reset_and_create_sliced(self, positions):
        """Helper function which resets the kernel and creates a layer and
        a variation of sliced instances of that layer."""
        nest.ResetKernel()
        kwargs = (
            {"positions": positions} if isinstance(positions, nest.spatial.grid) else {"n": 20, "positions": positions}
        )
        layer = nest.Create("iaf_psc_alpha", **kwargs)
        return {"layer": layer, "single": layer[10], "range": layer[8:12], "step": layer[::2]}

    def test_connect_layers_indegree(self):
        """Connecting layers with fixed_indegree."""
        conn_spec = {"rule": "fixed_indegree", "indegree": 2, "p": 1.0}
        self._check_connections(conn_spec, 40)

    def test_connect_layers_outdegree(self):
        """Connecting layers with fixed_outdegree."""
        conn_spec = {"rule": "fixed_outdegree", "outdegree": 2, "p": 1.0}
        self._check_connections(conn_spec, 40)

    def test_connect_layers_bernoulli(self):
        """Connecting layers with pairwise_bernoulli."""
        conn_spec = {"rule": "pairwise_bernoulli", "p": 1.0, "use_on_source": False}
        self._check_connections(conn_spec, 400)

    def test_connect_layers_bernoulli_source(self):
        """Connecting layers with pairwise_bernoulli."""
        conn_spec = {"rule": "pairwise_bernoulli", "p": 1.0, "use_on_source": True}
        self._check_connections(conn_spec, 400)

    def test_connect_layers_indegree_mask(self):
        """Connecting layers with fixed_indegree and mask."""
        conn_spec = {
            "rule": "fixed_indegree",
            "indegree": 1,
            "mask": {"rectangular": {"lower_left": [-5.0, -5.0], "upper_right": [0.1, 0.1]}},
        }
        self._check_connections(conn_spec, 20)

    def test_connect_layers_indegree_kernel(self):
        """Connecting layers with fixed_indegree and kernel."""
        conn_spec = {"rule": "fixed_indegree", "indegree": 1, "p": 0.5}
        self._check_connections(conn_spec, 20)

    def test_connect_layers_indegree_kernel_mask(self):
        """Connecting layers with fixed_indegree, kernel and mask."""
        conn_spec = {
            "rule": "fixed_indegree",
            "indegree": 1,
            "mask": {"rectangular": {"lower_left": [-5.0, -5.0], "upper_right": [0.1, 0.1]}},
            "p": 0.5,
        }
        self._check_connections(conn_spec, 20)

    def test_connect_layers_indegree_parameter(self):
        """Connecting layers with fixed_indegree and parameter as indegree."""
        # Parameter will give numbers close to 5. With std=0.1 they should all be rounded to an indegree of exactly 5.
        mean = 5.0
        param = nest.random.normal(mean=mean, std=0.1)
        conn_spec = {"rule": "fixed_indegree", "indegree": param, "p": 1.0, "allow_multapses": True}
        self._check_connections(conn_spec, int(mean) * 20)

    def test_connect_layers_outdegree_parameter(self):
        """Connecting layers with fixed_indegree and parameter as indegree."""
        # Parameter will give numbers close to 5. With std=0.1 they should all be rounded to an outdegree of exactly 5.
        mean = 5.0
        param = nest.random.normal(mean=mean, std=0.1)
        conn_spec = {"rule": "fixed_outdegree", "outdegree": param, "p": 1.0, "allow_multapses": True}
        self._check_connections(conn_spec, int(mean) * 20)

    def test_connect_layers_outdegree_mask(self):
        """Connecting layers with fixed_outdegree and mask"""
        conn_spec = {
            "rule": "fixed_outdegree",
            "outdegree": 1,
            "mask": {"rectangular": {"lower_left": [-5.0, -5.0], "upper_right": [0.1, 0.1]}},
        }
        self._check_connections(conn_spec, 20)

    def test_connect_layers_outdegree_kernel(self):
        """Connecting layers with fixed_outdegree and kernel"""
        conn_spec = {"rule": "fixed_outdegree", "outdegree": 1, "p": 0.5}
        self._check_connections(conn_spec, 20)

    def test_connect_layers_outdegree_kernel_mask(self):
        """Connecting layers with fixed_outdegree, kernel and mask"""
        conn_spec = {
            "rule": "fixed_outdegree",
            "outdegree": 1,
            "mask": {"rectangular": {"lower_left": [-5.0, -5.0], "upper_right": [0.1, 0.1]}},
            "p": 0.5,
        }
        self._check_connections(conn_spec, 20)

    def test_connect_layers_bernoulli_mask(self):
        """Connecting layers with pairwise_bernoulli and mask"""
        conn_spec = {
            "rule": "pairwise_bernoulli",
            "p": 1.0,
            "mask": {"rectangular": {"lower_left": [-5.0, -5.0], "upper_right": [0.1, 0.1]}},
        }
        self._check_connections(conn_spec, 108)

    @unittest.skipIf(not HAVE_SCIPY, "SciPy package is not available")
    def test_connect_layers_bernoulli_kernel_mask(self):
        """Connecting layers with pairwise_bernoulli, kernel and mask"""
        p = 0.5
        conn_spec = {
            "rule": "pairwise_bernoulli",
            "p": p,
            "mask": {"rectangular": {"lower_left": [-5.0, -5.0], "upper_right": [0.1, 0.1]}},
        }
        self._check_connections_statistical(conn_spec, p, 108)

    @unittest.skipIf(not HAVE_SCIPY, "SciPy package is not available")
    def test_connect_layers_bernoulli_kernel_mask_source(self):
        """
        Connecting layers with pairwise_bernoulli, kernel and mask on source
        """
        p = 0.5
        conn_spec = {
            "rule": "pairwise_bernoulli",
            "p": p,
            "mask": {"rectangular": {"lower_left": [-5.0, -5.0], "upper_right": [0.1, 0.1]}},
            "use_on_source": True,
        }
        self._check_connections_statistical(conn_spec, p, 108)

    def test_connect_nonlayers_mask(self):
        """Throw when connecting non-layer NodeCollections with mask."""
        neurons = nest.Create("iaf_psc_alpha", 20)
        conn_spec = {
            "rule": "pairwise_bernoulli",
            "p": 1.0,
            "mask": {"rectangular": {"lower_left": [-5.0, -5.0], "upper_right": [0.1, 0.1]}},
        }
        with self.assertRaises(TypeError):
            nest.Connect(neurons, neurons, conn_spec)

    def test_connect_nonlayers_kernel(self):
        """Throw when connecting non-layer NodeCollections with kernel."""
        neurons = nest.Create("iaf_psc_alpha", 20)
        conn_spec = {
            "rule": "fixed_outdegree",
            "outdegree": 1,
            "p": 1.0,
        }
        with self.assertRaises(TypeError):
            nest.Connect(neurons, neurons, conn_spec)

    def test_connect_kernel_mask_wrong_rule(self):
        """Throw when connecting with mask or kernel and wrong rule."""
        conn_spec_kernel = {"rule": "all_to_all", "p": 0.5}
        conn_spec_mask = {
            "rule": "all_to_all",
            "mask": {"rectangular": {"lower_left": [-5.0, -5.0], "upper_right": [0.1, 0.1]}},
        }
        for conn_spec in [conn_spec_kernel, conn_spec_mask]:
            with self.assertRaises(nest.NESTError):
                nest.Connect(self.layer, self.layer, conn_spec)

    def test_connect_oversized_mask(self):
        """Connecting with specified oversized mask possible."""
<<<<<<< HEAD
        free_layer = nest.Create('iaf_psc_alpha', positions=nest.spatial.free(
            [[0., 0.]], edge_wrap=True, extent=[1., 1.]))
        conn_spec = {'rule': 'pairwise_bernoulli', 'p': 1.0, 'mask': {'circular': {'radius': 2.}}}
        with self.assertRaises(nest.NESTError):
=======
        free_layer = nest.Create(
            "iaf_psc_alpha", positions=nest.spatial.free([[0.0, 0.0]], edge_wrap=True, extent=[1.0, 1.0])
        )
        conn_spec = {"rule": "pairwise_bernoulli", "p": 1.0, "mask": {"circular": {"radius": 2.0}}}
        with self.assertRaises(nest.kernel.NESTError):
>>>>>>> 4cf76ceb
            nest.Connect(free_layer, free_layer, conn_spec)
        self.assertEqual(nest.num_connections, 0)
        conn_spec["allow_oversized_mask"] = True
        nest.Connect(free_layer, free_layer, conn_spec)
        self.assertEqual(nest.num_connections, 1)

    def test_connect_layers_weights(self):
        """Connecting layers with specified weights"""
        conn_spec = {
            "rule": "pairwise_bernoulli",
            "p": 1.0,
        }
        syn_spec = {"weight": nest.random.uniform(min=0.5)}
        nest.Connect(self.layer, self.layer, conn_spec, syn_spec)
        conns = nest.GetConnections()
        conn_weights = np.array(conns.get("weight"))
        self.assertTrue(len(np.unique(conn_weights)) > 1)
        self.assertTrue((conn_weights >= 0.5).all())
        self.assertTrue((conn_weights <= 1.0).all())

    def test_connect_layers_delays(self):
        """Connecting layers with specified delays"""
        conn_spec = {
            "rule": "pairwise_bernoulli",
            "p": 1.0,
        }
        syn_spec = {"delay": nest.random.uniform(min=0.5)}
        nest.Connect(self.layer, self.layer, conn_spec, syn_spec)
        conns = nest.GetConnections()
        conn_delays = np.array(conns.get("delay"))
        self.assertTrue(len(np.unique(conn_delays)) > 1)
        self.assertTrue((conn_delays >= 0.5).all())
        self.assertTrue((conn_delays <= 1.0).all())

    def test_connect_layers_autapses_possible(self):
        """Connecting layers with autapses possible"""
        self._assert_connect_layers_autapses(True, 20)

    def test_connect_layers_autapses_impossible(self):
        """Connecting layers with autapses impossible"""
        self._assert_connect_layers_autapses(False, 0)

    def test_connect_layers_multapses_possible(self):
        """Connecting layers with multapses possible"""
        self._assert_connect_layers_multapses(True)

    def test_connect_layers_multapses_impossible(self):
        """Connecting layers with multapses impossible"""
        self._assert_connect_layers_multapses(False)

    def test_connect_sliced_grid_layer(self):
        """Connecting with sliced grid layer"""
        positions = nest.spatial.grid([4, 5], extent=[10.0, 10.0])
        for sliced in ["single", "range", "step"]:
            layers = self._reset_and_create_sliced(positions)
            layer = layers["layer"]
            sliced_pre = layers[sliced]
            self._assert_connect_sliced(sliced_pre, layer)
        for sliced in ["single", "range", "step"]:
            layers = self._reset_and_create_sliced(positions)
            layer = layers["layer"]
            sliced_post = layers[sliced]
            self._assert_connect_sliced(layer, sliced_post)

    def test_connect_sliced_free_layer(self):
        """Connecting with sliced free layer"""
        positions = nest.spatial.free(nest.random.uniform(), extent=[10.0, 10.0])
        for sliced in ["single", "range", "step"]:
            layers = self._reset_and_create_sliced(positions)
            layer = layers["layer"]
            sliced_pre = layers[sliced]
            self._assert_connect_sliced(sliced_pre, layer)
        for sliced in ["single", "range", "step"]:
            layers = self._reset_and_create_sliced(positions)
            layer = layers["layer"]
            sliced_post = layers[sliced]
            self._assert_connect_sliced(layer, sliced_post)

    def test_connect_synapse_label(self):
        indegree = 10
        conn_spec = {
            "rule": "fixed_indegree",
            "indegree": indegree,
            "p": 1.0,
            "mask": {"rectangular": {"lower_left": [-5.0, -5.0], "upper_right": [0.0, 0.0]}},
        }
        syn_label = 123
        syn_spec = {"synapse_model": "stdp_synapse_lbl", "synapse_label": syn_label}

        nest.Connect(self.layer, self.layer, conn_spec, syn_spec)
        conns = nest.GetConnections()
        self.assertEqual(conns.get("synapse_label"), [syn_label] * len(self.layer) * indegree)

    def test_connect_receptor_type(self):
        receptor_type = 7
        multisyn_layer = nest.Create(
            "iaf_psc_exp_multisynapse",
            params={"tau_syn": [0.1 + i for i in range(receptor_type)]},
            positions=nest.spatial.grid(self.dim, extent=self.extent),
        )
        indegree = 10
        conn_spec = {
            "rule": "fixed_indegree",
            "indegree": indegree,
            "p": 1.0,
            "mask": {"rectangular": {"lower_left": [-5.0, -5.0], "upper_right": [0.0, 0.0]}},
        }
        syn_spec = {"receptor_type": receptor_type}

        nest.Connect(multisyn_layer, multisyn_layer, conn_spec, syn_spec)
        conns = nest.GetConnections()
        self.assertEqual(conns.get("receptor"), [receptor_type] * len(multisyn_layer) * indegree)

    def test_connect_integer_param(self):
        # weight and delay are intentionally integers for this test.
        weight = 2
        delay = 2
        multisyn_layer = nest.Create("iaf_psc_exp", positions=nest.spatial.grid(self.dim, extent=self.extent))
        indegree = 10
        # Combination of fixed_indegree and connection probability (kernel) to trigger ConnectLayers.
        conn_spec = {"rule": "fixed_indegree", "indegree": indegree, "p": 1.0}
        syn_spec = {"weight": weight, "delay": delay}

        nest.Connect(multisyn_layer, multisyn_layer, conn_spec, syn_spec)
        conns = nest.GetConnections()
        self.assertEqual(conns.weight, [weight] * len(multisyn_layer) * indegree)
        self.assertEqual(conns.delay, [delay] * len(multisyn_layer) * indegree)


def suite():
    suite = unittest.makeSuite(ConnectLayersTestCase, "test")
    return suite


if __name__ == "__main__":
    runner = unittest.TextTestRunner(verbosity=2)
    runner.run(suite())<|MERGE_RESOLUTION|>--- conflicted
+++ resolved
@@ -34,11 +34,7 @@
 except ImportError:
     HAVE_SCIPY = False
 
-<<<<<<< HEAD
 nest.set_verbosity(nest.verbosity.M_ERROR)
-=======
-nest.set_verbosity("M_ERROR")
->>>>>>> 4cf76ceb
 
 
 class ConnectLayersTestCase(unittest.TestCase):
@@ -301,18 +297,11 @@
 
     def test_connect_oversized_mask(self):
         """Connecting with specified oversized mask possible."""
-<<<<<<< HEAD
-        free_layer = nest.Create('iaf_psc_alpha', positions=nest.spatial.free(
-            [[0., 0.]], edge_wrap=True, extent=[1., 1.]))
-        conn_spec = {'rule': 'pairwise_bernoulli', 'p': 1.0, 'mask': {'circular': {'radius': 2.}}}
-        with self.assertRaises(nest.NESTError):
-=======
         free_layer = nest.Create(
             "iaf_psc_alpha", positions=nest.spatial.free([[0.0, 0.0]], edge_wrap=True, extent=[1.0, 1.0])
         )
         conn_spec = {"rule": "pairwise_bernoulli", "p": 1.0, "mask": {"circular": {"radius": 2.0}}}
-        with self.assertRaises(nest.kernel.NESTError):
->>>>>>> 4cf76ceb
+        with self.assertRaises(nest.NESTError):
             nest.Connect(free_layer, free_layer, conn_spec)
         self.assertEqual(nest.num_connections, 0)
         conn_spec["allow_oversized_mask"] = True

--- conflicted
+++ resolved
@@ -60,7 +60,7 @@
             n = nest.Create(nm, 2)
 
             # try to connect with clopath_rule
-            with self.assertRaises(nest.kernel.NESTError):
+            with self.assertRaises(nest.NESTError):
                 nest.Connect(n, n, {"rule": "all_to_all"},
                              {"synapse_model": "clopath_synapse"})
 
@@ -218,15 +218,9 @@
         nest.Simulate(20.)
 
         # Evaluation
-<<<<<<< HEAD
-        data = nest.GetStatus(mm)
-        senders = np.array(data[0]['events']['senders'])
-        voltages = np.array(data[0]['events']['V_m'])
-=======
         data = mm.events
-        senders = data['senders']
-        voltages = data['V_m']
->>>>>>> 260f4b00
+        senders = np.array(data['senders'])
+        voltages = np.array(data['V_m'])
 
         vm1 = voltages[np.where(senders == 1)]
         vm2 = voltages[np.where(senders == 2)]

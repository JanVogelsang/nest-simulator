--- conflicted
+++ resolved
@@ -47,11 +47,11 @@
         Cm_ref = 124.
         Vmin_ref = [-1., -2., -3.]
 
-        params =  {'V_m': Vm_ref, 'C_m': Cm_ref, 'V_min': Vmin_ref}
+        params = {'V_m': Vm_ref, 'C_m': Cm_ref, 'V_min': Vmin_ref}
         nodes = nest.Create('iaf_psc_alpha', 3, params)
 
         self.assertAlmostEqual(list(nodes.V_m), Vm_ref)
-        self.assertAlmostEqual(list(nodes.C_m), (Cm_ref, Cm_ref, Cm_ref))
+        self.assertAlmostEqual(list(nodes.C_m), [Cm_ref, Cm_ref, Cm_ref])
         self.assertAlmostEqual(list(nodes.V_min), Vmin_ref)
 
     def test_create_with_spike_generator(self):
@@ -133,120 +133,6 @@
             self.assertGreaterEqual(vm, -45.)
             self.assertLessEqual(vm, -25.)
 
-<<<<<<< HEAD
-    def test_SetStatus_with_dict(self):
-        """Test SetStatus with dict"""
-        nodes = nest.Create('iaf_psc_alpha', 3)
-        Vm_ref = (-60., -60., -60.)
-        nest.SetStatus(nodes, {'V_m': -60.})
-
-        self.assertAlmostEqual(nest.GetStatus(nodes, 'V_m'), Vm_ref)
-
-    def test_SetStatus_with_dict_several(self):
-        """Test SetStatus with multivalue dict"""
-        nodes = nest.Create('iaf_psc_alpha', 3)
-        Vm_ref = (-27., -27., -27.)
-        Cm_ref = (111., 111., 111.)
-        nest.SetStatus(nodes, {'V_m': -27., 'C_m': 111.})
-
-        self.assertAlmostEqual(nest.GetStatus(nodes, 'V_m'), Vm_ref)
-        self.assertAlmostEqual(nest.GetStatus(nodes, 'C_m'), Cm_ref)
-
-    def test_SetStatus_with_list_with_dicts(self):
-        """Test SetStatus with list of dicts"""
-        nodes = nest.Create('iaf_psc_alpha', 3)
-        Vm_ref = (-70., -20., -88.)
-        nest.SetStatus(nodes, [{'V_m': -70.}, {'V_m': -20.}, {'V_m': -88.}])
-
-        self.assertAlmostEqual(nest.GetStatus(nodes, 'V_m'), Vm_ref)
-
-    def test_SetStatus_with_dict_with_single_list(self):
-        """Test SetStatus with dict with list"""
-
-        nodes = nest.Create('iaf_psc_alpha', 3)
-        Vm_ref = [-30., -40., -50.]
-        nest.SetStatus(nodes, {'V_m': Vm_ref})
-
-        self.assertAlmostEqual(list(nest.GetStatus(nodes, 'V_m')), Vm_ref)
-
-    def test_SetStatus_with_dict_with_lists(self):
-        """Test SetStatus with dict with lists"""
-        nodes = nest.Create('iaf_psc_alpha', 3)
-        Vm_ref = [-11., -12., -13.]
-        Cm_ref = 177.
-        tau_minus_ref = [22., 24., 26.]
-        nest.SetStatus(nodes, {'V_m': Vm_ref,
-                               'C_m': Cm_ref,
-                               'tau_minus': tau_minus_ref})
-
-        self.assertAlmostEqual(list(nest.GetStatus(nodes, 'V_m')), Vm_ref)
-        self.assertAlmostEqual(nest.GetStatus(nodes, 'C_m'),
-                               (Cm_ref, Cm_ref, Cm_ref))
-        self.assertAlmostEqual(list(nest.GetStatus(nodes, 'tau_minus')),
-                               tau_minus_ref)
-
-    def test_SetStatus_with_dict_with_single_element_lists(self):
-        """Test SetStatus with dict with single element lists"""
-        node = nest.Create('iaf_psc_alpha')
-        Vm_ref = -13.
-        Cm_ref = 222.
-        nest.SetStatus(node, {'V_m': [-13.], 'C_m': [222.]})
-
-        self.assertAlmostEqual(nest.GetStatus(node, 'V_m'), Vm_ref)
-        self.assertAlmostEqual(nest.GetStatus(node, 'C_m'), Cm_ref)
-
-    def test_SetStatus_with_dict_with_bool(self):
-        """Test SetStatus with dict with bool"""
-        nodes = nest.Create('spike_recorder', 3)
-        withport_ref = (True, True, True)
-        nest.SetStatus(nodes, {'time_in_steps': True})
-
-        self.assertEqual(nest.GetStatus(nodes, 'time_in_steps'), withport_ref)
-
-    def test_SetStatus_with_dict_with_list_with_bools(self):
-        """Test SetStatus with dict with list of bools"""
-        nodes = nest.Create('spike_recorder', 3)
-        withport_ref = (True, False, True)
-        nest.SetStatus(nodes, {'time_in_steps': [True, False, True]})
-
-        self.assertEqual(nest.GetStatus(nodes, 'time_in_steps'), withport_ref)
-
-    def test_SetStatus_on_spike_generator(self):
-        """Test SetStatus with dict with list that is not to be split"""
-        sg = nest.Create('spike_generator')
-        nest.SetStatus(sg, {'spike_times': [1., 2., 3.]})
-
-        self.assertEqual(sg.spike_times, [1., 2., 3.])
-
-    def test_SetStatus_with_dict_with_numpy(self):
-        """Test SetStatus with dict with numpy"""
-        nodes = nest.Create('iaf_psc_alpha', 3)
-
-        Vm_ref = np.array([-22., -33., -44.])
-        nest.SetStatus(nodes, {'V_m': Vm_ref})
-
-        self.assertAlmostEqual(list(nest.GetStatus(nodes, 'V_m')), list(Vm_ref))
-
-    def test_SetStatus_with_random(self):
-        """Test SetStatus with dict with random.uniform"""
-        nodes = nest.Create('iaf_psc_alpha', 3)
-        nest.SetStatus(nodes, {'V_m': nest.random.uniform(-75., -55.)})
-
-        for vm in nodes.get('V_m'):
-            self.assertGreater(vm, -75.)
-            self.assertLess(vm, -55.)
-
-    def test_SetStatus_with_random_as_val(self):
-        """Test SetStatus with val as random.uniform"""
-        nodes = nest.Create('iaf_psc_alpha', 3)
-        nest.SetStatus(nodes, 'V_m', nest.random.uniform(-75., -55.))
-
-        for vm in nodes.get('V_m'):
-            self.assertGreater(vm, -75.)
-            self.assertLess(vm, -55.)
-
-=======
->>>>>>> 260f4b00
     def test_set_with_dict_with_single_list(self):
         """Test set with dict with list"""
         nodes = nest.Create('iaf_psc_alpha', 3)
@@ -370,10 +256,10 @@
         layer = nest.Create('iaf_psc_alpha',
                             positions=nest.spatial.free(positions))
 
-        with self.assertRaises(nest.kernel.NESTError):
+        with self.assertRaises(nest.NESTError):
             layer.set({'V_m': nest.spatial.pos.n(-1)})
 
-        with self.assertRaises(nest.kernel.NESTError):
+        with self.assertRaises(nest.NESTError):
             layer.set({'V_m': nest.spatial.pos.z})
 
     def test_conn_distance_parameter(self):
@@ -439,12 +325,12 @@
         layer = nest.Create('iaf_psc_alpha',
                             positions=nest.spatial.free(positions))
 
-        with self.assertRaises(nest.kernel.NESTError):
+        with self.assertRaises(nest.NESTError):
             nest.Connect(layer, layer,
                          syn_spec={'weight':
                                    nest.spatial.distance.z})
 
-        with self.assertRaises(nest.kernel.NESTError):
+        with self.assertRaises(nest.NESTError):
             nest.Connect(layer, layer,
                          syn_spec={'weight':
                                    nest.spatial.distance.n(-1)})
@@ -487,19 +373,19 @@
         layer = nest.Create('iaf_psc_alpha',
                             positions=nest.spatial.free(positions))
 
-        with self.assertRaises(nest.kernel.NESTError):
+        with self.assertRaises(nest.NESTError):
             nest.Connect(layer, layer, syn_spec={
                 'weight': nest.spatial.source_pos.z})
 
-        with self.assertRaises(nest.kernel.NESTError):
+        with self.assertRaises(nest.NESTError):
             nest.Connect(layer, layer, syn_spec={
                 'weight': nest.spatial.source_pos.n(-1)})
 
-        with self.assertRaises(nest.kernel.NESTError):
+        with self.assertRaises(nest.NESTError):
             nest.Connect(layer, layer, syn_spec={
                 'weight': nest.spatial.target_pos.z})
 
-        with self.assertRaises(nest.kernel.NESTError):
+        with self.assertRaises(nest.NESTError):
             nest.Connect(layer, layer, syn_spec={
                 'weight': nest.spatial.target_pos.n(-1)})
 
@@ -569,7 +455,7 @@
         min_value = 1.5
         max_value = 1.0
         p = nest.random.normal()
-        with self.assertRaises(nest.kernel.NESTError):
+        with self.assertRaises(nest.NESTError):
             nest.math.redraw(p, min_value, max_value)
 
     def test_redraw_value_impossible(self):
@@ -578,7 +464,7 @@
         min_value = 1.5
         max_value = 2.0
         p = nest.random.uniform(min=0.0, max=1.0)
-        with self.assertRaises(nest.kernel.NESTError):
+        with self.assertRaises(nest.NESTError):
             nest.math.redraw(p, min_value, max_value).GetValue()
 
     def test_parameter_comparison(self):

--- conflicted
+++ resolved
@@ -33,9 +33,9 @@
 except ImportError:
     HAVE_CSA = False
 
-<<<<<<< HEAD
 try:
     import numpy
+
     HAVE_NUMPY = True
 except ImportError:
     HAVE_NUMPY = False
@@ -43,20 +43,8 @@
 HAVE_LIBNEUROSIM = nest.build_info["have_libneurosim"]
 
 
-@unittest.skipIf(not HAVE_CSA, 'Python CSA package is not available')
-@unittest.skipIf(
-    not HAVE_LIBNEUROSIM,
-    'NEST was built without support for libneurosim'
-)
-=======
-nest.ll_api.sli_run("statusdict/have_libneurosim ::")
-HAVE_LIBNEUROSIM = nest.ll_api.sli_pop()
-
-
-@nest.ll_api.check_stack
 @unittest.skipIf(not HAVE_CSA, "Python CSA package is not available")
 @unittest.skipIf(not HAVE_LIBNEUROSIM, "NEST was built without support for libneurosim")
->>>>>>> 4cf76ceb
 class ConngenTestCase(unittest.TestCase):
     """Conngen tests"""
 
@@ -144,12 +132,7 @@
 
         pop = nest.Create("iaf_psc_alpha", n_neurons)
 
-<<<<<<< HEAD
-        self.assertRaisesRegex(nest.NESTError, "UnknownSynapseType",
-                               nest.Connect, pop, pop, connspec, synspec)
-=======
-        self.assertRaisesRegex(nest.kernel.NESTError, "UnknownSynapseType", nest.Connect, pop, pop, connspec, synspec)
->>>>>>> 4cf76ceb
+        self.assertRaisesRegex(nest.NESTError, "UnknownSynapseType", nest.Connect, pop, pop, connspec, synspec)
 
     def test_Conngen_error_collocated_synapses(self):
         """
@@ -165,12 +148,7 @@
 
         pop = nest.Create("iaf_psc_alpha", 3)
 
-<<<<<<< HEAD
-        self.assertRaisesRegex(nest.NESTError, "BadProperty",
-                               nest.Connect, pop, pop, connspec, synspec)
-=======
-        self.assertRaisesRegex(nest.kernel.NESTError, "BadProperty", nest.Connect, pop, pop, connspec, synspec)
->>>>>>> 4cf76ceb
+        self.assertRaisesRegex(nest.NESTError, "BadProperty", nest.Connect, pop, pop, connspec, synspec)
 
     def test_Conngen_error_weight_and_delay_in_synspec_and_conngen(self):
         """
@@ -191,22 +169,11 @@
 
         pop = nest.Create("iaf_psc_alpha", n_neurons)
 
-<<<<<<< HEAD
-        self.assertRaisesRegex(nest.NESTError, "BadProperty",
-                               nest.Connect, pop, pop, connspec, synspec_w)
+        self.assertRaisesRegex(nest.NESTError, "BadProperty", nest.Connect, pop, pop, connspec, synspec_w)
 
-        self.assertRaisesRegex(nest.NESTError, "BadProperty",
-                               nest.Connect, pop, pop, connspec, synspec_d)
+        self.assertRaisesRegex(nest.NESTError, "BadProperty", nest.Connect, pop, pop, connspec, synspec_d)
 
-        self.assertRaisesRegex(nest.NESTError, "BadProperty",
-                               nest.Connect, pop, pop, connspec, synspec_wd)
-=======
-        self.assertRaisesRegex(nest.kernel.NESTError, "BadProperty", nest.Connect, pop, pop, connspec, synspec_w)
-
-        self.assertRaisesRegex(nest.kernel.NESTError, "BadProperty", nest.Connect, pop, pop, connspec, synspec_d)
-
-        self.assertRaisesRegex(nest.kernel.NESTError, "BadProperty", nest.Connect, pop, pop, connspec, synspec_wd)
->>>>>>> 4cf76ceb
+        self.assertRaisesRegex(nest.NESTError, "BadProperty", nest.Connect, pop, pop, connspec, synspec_wd)
 
 
 def suite():

--- conflicted
+++ resolved
@@ -61,7 +61,6 @@
     )
     config.addinivalue_line(
         "markers",
-<<<<<<< HEAD
         "skipif_missing_mpi: mark tests requiring MPI support in NEST",
     )
     config.addinivalue_line(
@@ -79,9 +78,10 @@
     config.addinivalue_line(
         "markers",
         "skipif_missing_hdf5: mark tests requiring HDF5 support in NEST",
-=======
+    )
+    config.addinivalue_line(
+        "markers",
         "skipif_missing_music: mark tests requiring MUSIC",
->>>>>>> f401099e
     )
 
 

--- conflicted
+++ resolved
@@ -93,11 +93,7 @@
     nest.ResetKernel()
     nrn = nest.Create(model)
     pg = nest.Create("poisson_generator", params={"rate": 1e4})
-<<<<<<< HEAD
-    mm = nest.Create("multimeter", params={"interval": 0.1, "record_from": nrn.recordables})
-=======
     mm = nest.Create("multimeter", {"interval": nest.resolution, "record_from": nrn.recordables})
->>>>>>> c201d671
 
     receptor_type = 0
     if model in extra_params.keys():

--- conflicted
+++ resolved
@@ -52,12 +52,12 @@
         print(conn1)
         print(conn2)
 
-        sg_pre = nest.Create('spike_generator', params={'spike_times': np.arange(Dt, nsteps * Dt, 10. * Dt)})
+        sg_pre = nest.Create('spike_generator')
+        sg_pre.spike_times = np.arange(Dt, nsteps * Dt, 10. * Dt)
         nest.Connect(sg_pre, nrn_pre)
 
         w1 = np.zeros(nsteps+1)
         w2 = np.zeros(nsteps+1)
-<<<<<<< HEAD
         w1[0] = conn1.weight
         w2[0] = conn2.weight
 
@@ -65,15 +65,6 @@
             nest.Simulate(Dt)
             w1[i+1] = conn1.weight
             w2[i+1] = conn2.weight
-=======
-        w1[0] = conn1.weight[0]
-        w2[0] = conn2.weight[0]
-
-        for i in range(nsteps):
-            nest.Simulate(Dt)
-            w1[i+1] = conn1.weight[0]
-            w2[i+1] = conn2.weight[0]
->>>>>>> 260f4b00
 
         self.assertEqual(list(w1), list(w2))
 

# -*- coding: utf-8 -*-
#
# test_weight_recorder.py
#
# This file is part of NEST.
#
# Copyright (C) 2004 The NEST Initiative
#
# NEST is free software: you can redistribute it and/or modify
# it under the terms of the GNU General Public License as published by
# the Free Software Foundation, either version 2 of the License, or
# (at your option) any later version.
#
# NEST is distributed in the hope that it will be useful,
# but WITHOUT ANY WARRANTY; without even the implied warranty of
# MERCHANTABILITY or FITNESS FOR A PARTICULAR PURPOSE.  See the
# GNU General Public License for more details.
#
# You should have received a copy of the GNU General Public License
# along with NEST.  If not, see <http://www.gnu.org/licenses/>.

"""
Test of events
"""

import unittest

import numpy as np

<<<<<<< HEAD
HAVE_GSL = nest.build_info["have_gsl"]
HAVE_OPENMP = nest.build_info["threading"] == "openmp"


=======
import nest

HAVE_GSL = nest.ll_api.sli_func("statusdict/have_gsl ::")
HAVE_OPENMP = nest.ll_api.sli_func("is_threaded")


@unittest.skipIf(not HAVE_OPENMP, "NEST was compiled without multi-threading")
@nest.ll_api.check_stack
>>>>>>> 4cf76ceb
class WeightRecorderTestCase(unittest.TestCase):
    """Tests for the Weight Recorder"""

    def is_subset(self, a, b, places=6, msg=None):
        a = np.round(a, places)
        b = np.round(b, places)

        if set(a) <= set(b):
            return

        msg = self._formatMessage(
            msg,
            """List A is not subset of list B
                                  and/or the items are not equal within
                                  a certain range of precision.
                                  List A is {0} and list B is {1}""".format(
                a, b
            ),
        )
        raise self.failureException(msg)

    def testSingleThread(self):
        """Weight Recorder Single Threaded"""

        nest.ResetKernel()
        nest.local_num_threads = 1

        wr = nest.Create("weight_recorder")
<<<<<<< HEAD
        nest.CopyModel(
            "stdp_synapse", "stdp_synapse_rec", {"weight_recorder": wr, "weight": 1.0}
        )

        sg = nest.Create(
            "spike_generator", params={"spike_times": [10.0, 15.0, 55.0, 70.0]}
        )
=======
        nest.CopyModel("stdp_synapse", "stdp_synapse_rec", {"weight_recorder": wr, "weight": 1.0})

        sg = nest.Create("spike_generator", params={"spike_times": [10.0, 15.0, 55.0, 70.0]})
>>>>>>> 4cf76ceb
        pre = nest.Create("parrot_neuron", 5)
        post = nest.Create("parrot_neuron", 5)

        nest.Connect(pre, post, syn_spec="stdp_synapse_rec")
        nest.Connect(sg, pre)

        connections = nest.GetConnections(pre, post)

        weights = np.array([])
        for i in range(100):
            nest.Simulate(1)
            weights = np.append(weights, connections.get("weight"))

        wr_weights = wr.events["weights"]

        self.addTypeEqualityFunc(type(wr_weights), self.is_subset)
        self.assertEqual(wr_weights, list(weights))

    @unittest.skipIf(not HAVE_OPENMP, "NEST was compiled without multi-threading")
    def testMultipleThreads(self):
        """Weight Recorder Multi Threaded"""

        nest.ResetKernel()
        nest.local_num_threads = 2

        wr = nest.Create("weight_recorder")
<<<<<<< HEAD
        nest.CopyModel(
            "stdp_synapse", "stdp_synapse_rec", {"weight_recorder": wr, "weight": 1.0}
        )

        sg = nest.Create(
            "spike_generator", params={"spike_times": [10.0, 15.0, 55.0, 70.0]}
        )
=======
        nest.CopyModel("stdp_synapse", "stdp_synapse_rec", {"weight_recorder": wr, "weight": 1.0})

        sg = nest.Create("spike_generator", params={"spike_times": [10.0, 15.0, 55.0, 70.0]})
>>>>>>> 4cf76ceb
        pre = nest.Create("parrot_neuron", 5)
        post = nest.Create("parrot_neuron", 5)

        nest.Connect(pre, post, syn_spec="stdp_synapse_rec")
        nest.Connect(sg, pre)

        connections = nest.GetConnections(pre, post)

        weights = np.array([])
        for i in range(100):
            nest.Simulate(1)
            weights = np.append(weights, connections.get("weight"))

        wr_weights = wr.events["weights"]

        self.addTypeEqualityFunc(type(wr_weights), self.is_subset)
        self.assertEqual(wr_weights, list(weights))

    def testDefinedSenders(self):
        """Weight Recorder Defined Subset Of Senders"""

        nest.ResetKernel()
        nest.local_num_threads = 1

        wr = nest.Create("weight_recorder")
<<<<<<< HEAD
        nest.CopyModel(
            "stdp_synapse", "stdp_synapse_rec", {"weight_recorder": wr, "weight": 1.0}
        )

        sg = nest.Create(
            "spike_generator", params={"spike_times": [10.0, 15.0, 55.0, 70.0]}
        )
=======
        nest.CopyModel("stdp_synapse", "stdp_synapse_rec", {"weight_recorder": wr, "weight": 1.0})

        sg = nest.Create("spike_generator", params={"spike_times": [10.0, 15.0, 55.0, 70.0]})
>>>>>>> 4cf76ceb
        pre = nest.Create("parrot_neuron", 5)
        post = nest.Create("parrot_neuron", 5)

        nest.Connect(pre, post, syn_spec="stdp_synapse_rec")
        nest.Connect(sg, pre)

        wr.senders = pre[:3]
        connections = nest.GetConnections(pre[:3], post)

        senders = np.array([])
        for i in range(100):
            nest.Simulate(1)
            senders = np.append(senders, connections.get("source"))

        wr_senders = wr.events["senders"]

        self.addTypeEqualityFunc(type(wr_senders), self.is_subset)
        self.assertEqual(wr_senders, list(senders))

    def testDefinedTargets(self):
        """Weight Recorder Defined Subset Of Targets"""

        nest.ResetKernel()
        nest.local_num_threads = 1

        wr = nest.Create("weight_recorder")
<<<<<<< HEAD
        nest.CopyModel(
            "stdp_synapse", "stdp_synapse_rec", {"weight_recorder": wr, "weight": 1.0}
        )

        sg = nest.Create(
            "spike_generator", params={"spike_times": [10.0, 15.0, 55.0, 70.0]}
        )
=======
        nest.CopyModel("stdp_synapse", "stdp_synapse_rec", {"weight_recorder": wr, "weight": 1.0})

        sg = nest.Create("spike_generator", params={"spike_times": [10.0, 15.0, 55.0, 70.0]})
>>>>>>> 4cf76ceb
        pre = nest.Create("parrot_neuron", 5)
        post = nest.Create("parrot_neuron", 5)

        nest.Connect(pre, post, syn_spec="stdp_synapse_rec")
        nest.Connect(sg, pre)

        wr.targets = post[:3]
        connections = nest.GetConnections(pre, post[:3])

        targets = np.array([])
        for i in range(100):
            nest.Simulate(1)
            targets = np.append(targets, connections.get("target"))

        wr_targets = wr.events["targets"]

        self.addTypeEqualityFunc(type(wr_targets), self.is_subset)
        self.assertEqual(wr_targets, list(targets))

    def testDefinedTargetsAndSenders(self):
        """Weight Recorder Defined Subset Of Targets and Senders"""

        nest.ResetKernel()
        nest.local_num_threads = 1

        wr = nest.Create("weight_recorder")
<<<<<<< HEAD
        nest.CopyModel(
            "stdp_synapse", "stdp_synapse_rec", {"weight_recorder": wr, "weight": 1.0}
        )

        sg = nest.Create(
            "spike_generator", params={"spike_times": [10.0, 15.0, 55.0, 70.0]}
        )
=======
        nest.CopyModel("stdp_synapse", "stdp_synapse_rec", {"weight_recorder": wr, "weight": 1.0})

        sg = nest.Create("spike_generator", params={"spike_times": [10.0, 15.0, 55.0, 70.0]})
>>>>>>> 4cf76ceb
        pre = nest.Create("parrot_neuron", 5)
        post = nest.Create("parrot_neuron", 5)

        nest.Connect(pre, post, syn_spec="stdp_synapse_rec")
        nest.Connect(sg, pre)

        wr.set({"senders": pre[1:3], "targets": post[:3]})

        # simulate before GetConnections
        # as order of connections changes at beginning of simulation (sorting)
        nest.Simulate(1)

        connections = nest.GetConnections(pre[1:3], post[:3])
        targets = np.array([])
        for i in range(1):
            nest.Simulate(1)
            targets = np.append(targets, connections.get("target"))

        wr_targets = wr.events["targets"]

        self.addTypeEqualityFunc(type(wr_targets), self.is_subset)
        self.assertEqual(wr_targets, list(targets))

<<<<<<< HEAD
    @unittest.skipIf(not HAVE_OPENMP, "NEST was compiled without multi-threading")
=======
    def test_senders_and_targets(self):
        """
        Senders and targets for weight recorder works as NodeCollection and list.

        NOTE: This test was moved from test_NodeCollection.py and may overlap
        with test already present in this test suite. If that is the case,
        consider to just drop this test.
        """

        nest.ResetKernel()

        wr = nest.Create("weight_recorder")
        pre = nest.Create("parrot_neuron", 5)
        post = nest.Create("parrot_neuron", 5)

        # Senders and targets lists empty
        self.assertFalse(nest.GetStatus(wr, "senders")[0])
        self.assertFalse(nest.GetStatus(wr, "targets")[0])

        nest.SetStatus(wr, {"senders": pre[1:3], "targets": post[3:]})

        gss = nest.GetStatus(wr, "senders")[0]
        gst = nest.GetStatus(wr, "targets")[0]

        self.assertEqual(gss.tolist(), [3, 4])
        self.assertEqual(gst.tolist(), [10, 11])

        nest.SetStatus(wr, {"senders": [2, 6], "targets": [8, 9]})
        gss = nest.GetStatus(wr, "senders")[0]
        gst = nest.GetStatus(wr, "targets")[0]
        self.assertEqual(gss.tolist(), [2, 6])
        self.assertEqual(gst.tolist(), [8, 9])

>>>>>>> 4cf76ceb
    def testMultapses(self):
        """Weight Recorder Multapses"""

        nest.ResetKernel()
        nest.local_num_threads = 2

        wr = nest.Create("weight_recorder")
<<<<<<< HEAD
        nest.CopyModel(
            "stdp_synapse", "stdp_synapse_rec", {"weight_recorder": wr, "weight": 1.0}
        )

        sg = nest.Create(
            "spike_generator", params={"spike_times": [10.0, 15.0, 55.0, 70.0]}
        )
=======
        nest.CopyModel("stdp_synapse", "stdp_synapse_rec", {"weight_recorder": wr, "weight": 1.0})

        sg = nest.Create("spike_generator", params={"spike_times": [10.0, 15.0, 55.0, 70.0]})
>>>>>>> 4cf76ceb
        pre = nest.Create("parrot_neuron", 5)
        post = nest.Create("parrot_neuron", 5)

        nest.Connect(pre, post, "one_to_one", syn_spec="stdp_synapse_rec")
        nest.Connect(pre, post, "one_to_one", syn_spec="stdp_synapse_rec")
        nest.Connect(sg, pre)

        # simulate before GetConnections
        # as order of connections changes at beginning of simulation (sorting)
        nest.Simulate(1)

        conn = nest.GetConnections(pre, post)
        conn_dict = conn.get(["source", "target", "port"])

<<<<<<< HEAD
        connections = list(
            zip(conn_dict["source"], conn_dict["target"], conn_dict["port"])
        )
=======
        connections = list(zip(conn_dict["source"], conn_dict["target"], conn_dict["port"]))
>>>>>>> 4cf76ceb

        nest.Simulate(100)

        wr_events = wr.events
        senders = wr_events["senders"]
        targets = wr_events["targets"]
        ports = wr_events["ports"]
        ids = list(zip(senders, targets, ports))

        # create an array of object dtype to use np.unique to get
        # unique ids
        unique_ids = np.empty(len(ids), dtype=object)
        for i, v in enumerate(ids):
            unique_ids[i] = v
        unique_ids = np.unique(unique_ids)

        self.assertEqual(sorted(unique_ids), sorted(connections))

    @unittest.skipIf(not HAVE_GSL, "GSL is not available")
    def testRPorts(self):
        """Weight Recorder rports"""

        nest.ResetKernel()
        nest.local_num_threads = 1

        wr = nest.Create("weight_recorder")

<<<<<<< HEAD
        nest.CopyModel(
            "stdp_synapse",
            "stdp_synapse_rec_0",
            {"weight_recorder": wr, "weight": 1.0, "receptor_type": 1},
        )

        nest.CopyModel(
            "stdp_synapse",
            "stdp_synapse_rec_1",
            {"weight_recorder": wr, "weight": 1.0, "receptor_type": 2},
        )

        sg = nest.Create(
            "spike_generator", params={"spike_times": [10.0, 15.0, 55.0, 70.0]}
        )

        pre = nest.Create("parrot_neuron", 5)
        post = nest.Create(
            "aeif_cond_alpha_multisynapse",
            5,
            {"V_th": -69.9, "tau_syn": [20.0, 30.0], "E_rev": [0.0, 0.0]},
=======
        nest.CopyModel("stdp_synapse", "stdp_synapse_rec_0", {"weight_recorder": wr, "weight": 1.0, "receptor_type": 1})

        nest.CopyModel("stdp_synapse", "stdp_synapse_rec_1", {"weight_recorder": wr, "weight": 1.0, "receptor_type": 2})

        sg = nest.Create("spike_generator", params={"spike_times": [10.0, 15.0, 55.0, 70.0]})

        pre = nest.Create("parrot_neuron", 5)
        post = nest.Create(
            "aeif_cond_alpha_multisynapse", 5, {"V_th": -69.9, "tau_syn": [20.0, 30.0], "E_rev": [0.0, 0.0]}
>>>>>>> 4cf76ceb
        )

        nest.Connect(pre, post, "one_to_one", syn_spec="stdp_synapse_rec_0")
        nest.Connect(pre, post, "one_to_one", syn_spec="stdp_synapse_rec_1")
        nest.Connect(sg, pre)

        connections = nest.GetConnections(pre, post)
        receptors = connections.get("receptor")
        sources = connections.get("source")
        targets = connections.get("target")
<<<<<<< HEAD
        connections = [
            (sources[i], targets[i], receptors[i]) for i in range(len(connections))
        ]
=======
        connections = [(sources[i], targets[i], receptors[i]) for i in range(len(connections))]
>>>>>>> 4cf76ceb

        nest.Simulate(100)

        wr_events = wr.events
        senders = wr_events["senders"]
        targets = wr_events["targets"]
        rports = wr_events["receptors"]
        ids = list(zip(senders, targets, rports))

        # create an array of object dtype to use np.unique to get
        # unique ids
        unique_ids = np.empty(len(ids), dtype=object)
        for i, v in enumerate(ids):
            unique_ids[i] = v
        unique_ids = np.unique(unique_ids)

        # should be 10 connections
        self.assertEqual(sorted(unique_ids), sorted(connections))


def suite():
    suite = unittest.TestLoader().loadTestsFromTestCase(WeightRecorderTestCase)
    return suite


if __name__ == "__main__":
    runner = unittest.TextTestRunner(verbosity=2)
    runner.run(suite())<|MERGE_RESOLUTION|>--- conflicted
+++ resolved
@@ -27,21 +27,13 @@
 
 import numpy as np
 
-<<<<<<< HEAD
+import nest
+
 HAVE_GSL = nest.build_info["have_gsl"]
-HAVE_OPENMP = nest.build_info["threading"] == "openmp"
-
-
-=======
-import nest
-
-HAVE_GSL = nest.ll_api.sli_func("statusdict/have_gsl ::")
-HAVE_OPENMP = nest.ll_api.sli_func("is_threaded")
-
-
-@unittest.skipIf(not HAVE_OPENMP, "NEST was compiled without multi-threading")
-@nest.ll_api.check_stack
->>>>>>> 4cf76ceb
+HAVE_THREADS = nest.build_info["have_threads"]
+
+
+@unittest.skipIf(not HAVE_THREADS, "NEST was compiled without multi-threading")
 class WeightRecorderTestCase(unittest.TestCase):
     """Tests for the Weight Recorder"""
 
@@ -70,19 +62,9 @@
         nest.local_num_threads = 1
 
         wr = nest.Create("weight_recorder")
-<<<<<<< HEAD
-        nest.CopyModel(
-            "stdp_synapse", "stdp_synapse_rec", {"weight_recorder": wr, "weight": 1.0}
-        )
-
-        sg = nest.Create(
-            "spike_generator", params={"spike_times": [10.0, 15.0, 55.0, 70.0]}
-        )
-=======
-        nest.CopyModel("stdp_synapse", "stdp_synapse_rec", {"weight_recorder": wr, "weight": 1.0})
-
-        sg = nest.Create("spike_generator", params={"spike_times": [10.0, 15.0, 55.0, 70.0]})
->>>>>>> 4cf76ceb
+        nest.CopyModel("stdp_synapse", "stdp_synapse_rec", {"weight_recorder": wr, "weight": 1.0})
+
+        sg = nest.Create("spike_generator", params={"spike_times": [10.0, 15.0, 55.0, 70.0]})
         pre = nest.Create("parrot_neuron", 5)
         post = nest.Create("parrot_neuron", 5)
 
@@ -101,7 +83,7 @@
         self.addTypeEqualityFunc(type(wr_weights), self.is_subset)
         self.assertEqual(wr_weights, list(weights))
 
-    @unittest.skipIf(not HAVE_OPENMP, "NEST was compiled without multi-threading")
+    @unittest.skipIf(not HAVE_THREADS, "NEST was compiled without multi-threading")
     def testMultipleThreads(self):
         """Weight Recorder Multi Threaded"""
 
@@ -109,19 +91,9 @@
         nest.local_num_threads = 2
 
         wr = nest.Create("weight_recorder")
-<<<<<<< HEAD
-        nest.CopyModel(
-            "stdp_synapse", "stdp_synapse_rec", {"weight_recorder": wr, "weight": 1.0}
-        )
-
-        sg = nest.Create(
-            "spike_generator", params={"spike_times": [10.0, 15.0, 55.0, 70.0]}
-        )
-=======
-        nest.CopyModel("stdp_synapse", "stdp_synapse_rec", {"weight_recorder": wr, "weight": 1.0})
-
-        sg = nest.Create("spike_generator", params={"spike_times": [10.0, 15.0, 55.0, 70.0]})
->>>>>>> 4cf76ceb
+        nest.CopyModel("stdp_synapse", "stdp_synapse_rec", {"weight_recorder": wr, "weight": 1.0})
+
+        sg = nest.Create("spike_generator", params={"spike_times": [10.0, 15.0, 55.0, 70.0]})
         pre = nest.Create("parrot_neuron", 5)
         post = nest.Create("parrot_neuron", 5)
 
@@ -147,19 +119,9 @@
         nest.local_num_threads = 1
 
         wr = nest.Create("weight_recorder")
-<<<<<<< HEAD
-        nest.CopyModel(
-            "stdp_synapse", "stdp_synapse_rec", {"weight_recorder": wr, "weight": 1.0}
-        )
-
-        sg = nest.Create(
-            "spike_generator", params={"spike_times": [10.0, 15.0, 55.0, 70.0]}
-        )
-=======
-        nest.CopyModel("stdp_synapse", "stdp_synapse_rec", {"weight_recorder": wr, "weight": 1.0})
-
-        sg = nest.Create("spike_generator", params={"spike_times": [10.0, 15.0, 55.0, 70.0]})
->>>>>>> 4cf76ceb
+        nest.CopyModel("stdp_synapse", "stdp_synapse_rec", {"weight_recorder": wr, "weight": 1.0})
+
+        sg = nest.Create("spike_generator", params={"spike_times": [10.0, 15.0, 55.0, 70.0]})
         pre = nest.Create("parrot_neuron", 5)
         post = nest.Create("parrot_neuron", 5)
 
@@ -186,19 +148,9 @@
         nest.local_num_threads = 1
 
         wr = nest.Create("weight_recorder")
-<<<<<<< HEAD
-        nest.CopyModel(
-            "stdp_synapse", "stdp_synapse_rec", {"weight_recorder": wr, "weight": 1.0}
-        )
-
-        sg = nest.Create(
-            "spike_generator", params={"spike_times": [10.0, 15.0, 55.0, 70.0]}
-        )
-=======
-        nest.CopyModel("stdp_synapse", "stdp_synapse_rec", {"weight_recorder": wr, "weight": 1.0})
-
-        sg = nest.Create("spike_generator", params={"spike_times": [10.0, 15.0, 55.0, 70.0]})
->>>>>>> 4cf76ceb
+        nest.CopyModel("stdp_synapse", "stdp_synapse_rec", {"weight_recorder": wr, "weight": 1.0})
+
+        sg = nest.Create("spike_generator", params={"spike_times": [10.0, 15.0, 55.0, 70.0]})
         pre = nest.Create("parrot_neuron", 5)
         post = nest.Create("parrot_neuron", 5)
 
@@ -225,19 +177,9 @@
         nest.local_num_threads = 1
 
         wr = nest.Create("weight_recorder")
-<<<<<<< HEAD
-        nest.CopyModel(
-            "stdp_synapse", "stdp_synapse_rec", {"weight_recorder": wr, "weight": 1.0}
-        )
-
-        sg = nest.Create(
-            "spike_generator", params={"spike_times": [10.0, 15.0, 55.0, 70.0]}
-        )
-=======
-        nest.CopyModel("stdp_synapse", "stdp_synapse_rec", {"weight_recorder": wr, "weight": 1.0})
-
-        sg = nest.Create("spike_generator", params={"spike_times": [10.0, 15.0, 55.0, 70.0]})
->>>>>>> 4cf76ceb
+        nest.CopyModel("stdp_synapse", "stdp_synapse_rec", {"weight_recorder": wr, "weight": 1.0})
+
+        sg = nest.Create("spike_generator", params={"spike_times": [10.0, 15.0, 55.0, 70.0]})
         pre = nest.Create("parrot_neuron", 5)
         post = nest.Create("parrot_neuron", 5)
 
@@ -261,9 +203,6 @@
         self.addTypeEqualityFunc(type(wr_targets), self.is_subset)
         self.assertEqual(wr_targets, list(targets))
 
-<<<<<<< HEAD
-    @unittest.skipIf(not HAVE_OPENMP, "NEST was compiled without multi-threading")
-=======
     def test_senders_and_targets(self):
         """
         Senders and targets for weight recorder works as NodeCollection and list.
@@ -297,7 +236,6 @@
         self.assertEqual(gss.tolist(), [2, 6])
         self.assertEqual(gst.tolist(), [8, 9])
 
->>>>>>> 4cf76ceb
     def testMultapses(self):
         """Weight Recorder Multapses"""
 
@@ -305,19 +243,9 @@
         nest.local_num_threads = 2
 
         wr = nest.Create("weight_recorder")
-<<<<<<< HEAD
-        nest.CopyModel(
-            "stdp_synapse", "stdp_synapse_rec", {"weight_recorder": wr, "weight": 1.0}
-        )
-
-        sg = nest.Create(
-            "spike_generator", params={"spike_times": [10.0, 15.0, 55.0, 70.0]}
-        )
-=======
-        nest.CopyModel("stdp_synapse", "stdp_synapse_rec", {"weight_recorder": wr, "weight": 1.0})
-
-        sg = nest.Create("spike_generator", params={"spike_times": [10.0, 15.0, 55.0, 70.0]})
->>>>>>> 4cf76ceb
+        nest.CopyModel("stdp_synapse", "stdp_synapse_rec", {"weight_recorder": wr, "weight": 1.0})
+
+        sg = nest.Create("spike_generator", params={"spike_times": [10.0, 15.0, 55.0, 70.0]})
         pre = nest.Create("parrot_neuron", 5)
         post = nest.Create("parrot_neuron", 5)
 
@@ -332,13 +260,7 @@
         conn = nest.GetConnections(pre, post)
         conn_dict = conn.get(["source", "target", "port"])
 
-<<<<<<< HEAD
-        connections = list(
-            zip(conn_dict["source"], conn_dict["target"], conn_dict["port"])
-        )
-=======
         connections = list(zip(conn_dict["source"], conn_dict["target"], conn_dict["port"]))
->>>>>>> 4cf76ceb
 
         nest.Simulate(100)
 
@@ -366,29 +288,6 @@
 
         wr = nest.Create("weight_recorder")
 
-<<<<<<< HEAD
-        nest.CopyModel(
-            "stdp_synapse",
-            "stdp_synapse_rec_0",
-            {"weight_recorder": wr, "weight": 1.0, "receptor_type": 1},
-        )
-
-        nest.CopyModel(
-            "stdp_synapse",
-            "stdp_synapse_rec_1",
-            {"weight_recorder": wr, "weight": 1.0, "receptor_type": 2},
-        )
-
-        sg = nest.Create(
-            "spike_generator", params={"spike_times": [10.0, 15.0, 55.0, 70.0]}
-        )
-
-        pre = nest.Create("parrot_neuron", 5)
-        post = nest.Create(
-            "aeif_cond_alpha_multisynapse",
-            5,
-            {"V_th": -69.9, "tau_syn": [20.0, 30.0], "E_rev": [0.0, 0.0]},
-=======
         nest.CopyModel("stdp_synapse", "stdp_synapse_rec_0", {"weight_recorder": wr, "weight": 1.0, "receptor_type": 1})
 
         nest.CopyModel("stdp_synapse", "stdp_synapse_rec_1", {"weight_recorder": wr, "weight": 1.0, "receptor_type": 2})
@@ -398,7 +297,6 @@
         pre = nest.Create("parrot_neuron", 5)
         post = nest.Create(
             "aeif_cond_alpha_multisynapse", 5, {"V_th": -69.9, "tau_syn": [20.0, 30.0], "E_rev": [0.0, 0.0]}
->>>>>>> 4cf76ceb
         )
 
         nest.Connect(pre, post, "one_to_one", syn_spec="stdp_synapse_rec_0")
@@ -409,13 +307,7 @@
         receptors = connections.get("receptor")
         sources = connections.get("source")
         targets = connections.get("target")
-<<<<<<< HEAD
-        connections = [
-            (sources[i], targets[i], receptors[i]) for i in range(len(connections))
-        ]
-=======
         connections = [(sources[i], targets[i], receptors[i]) for i in range(len(connections))]
->>>>>>> 4cf76ceb
 
         nest.Simulate(100)
 

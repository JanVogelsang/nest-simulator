--- conflicted
+++ resolved
@@ -27,34 +27,29 @@
 import nest
 import numpy as np
 
-<<<<<<< HEAD
 HAVE_GSL = nest.build_info["have_gsl"]
-
-
-=======
-HAVE_GSL = nest.ll_api.sli_func("statusdict/have_gsl ::")
-HAVE_OPENMP = nest.ll_api.sli_func("is_threaded")
-
-
-@unittest.skipIf(not HAVE_OPENMP, 'NEST was compiled without multi-threading')
-@nest.ll_api.check_stack
->>>>>>> b905eb91
+HAVE_OPENMP = nest.build_info["threading"] == "openmp"
+
+
 class WeightRecorderTestCase(unittest.TestCase):
     """Tests for the Weight Recorder"""
 
     def is_subset(self, a, b, places=6, msg=None):
-
         a = np.round(a, places)
         b = np.round(b, places)
 
         if set(a) <= set(b):
             return
 
-        msg = self._formatMessage(msg, """List A is not subset of list B
+        msg = self._formatMessage(
+            msg,
+            """List A is not subset of list B
                                   and/or the items are not equal within
                                   a certain range of precision.
-                                  List A is {0} and list B is {1}"""
-                                  .format(a, b))
+                                  List A is {0} and list B is {1}""".format(
+                a, b
+            ),
+        )
         raise self.failureException(msg)
 
     def testSingleThread(self):
@@ -63,12 +58,14 @@
         nest.ResetKernel()
         nest.local_num_threads = 1
 
-        wr = nest.Create('weight_recorder')
-        nest.CopyModel("stdp_synapse", "stdp_synapse_rec",
-                       {"weight_recorder": wr, "weight": 1.})
-
-        sg = nest.Create("spike_generator",
-                         params={"spike_times": [10., 15., 55., 70.]})
+        wr = nest.Create("weight_recorder")
+        nest.CopyModel(
+            "stdp_synapse", "stdp_synapse_rec", {"weight_recorder": wr, "weight": 1.0}
+        )
+
+        sg = nest.Create(
+            "spike_generator", params={"spike_times": [10.0, 15.0, 55.0, 70.0]}
+        )
         pre = nest.Create("parrot_neuron", 5)
         post = nest.Create("parrot_neuron", 5)
 
@@ -87,18 +84,21 @@
         self.addTypeEqualityFunc(type(wr_weights), self.is_subset)
         self.assertEqual(wr_weights, list(weights))
 
+    @unittest.skipIf(not HAVE_OPENMP, "NEST was compiled without multi-threading")
     def testMultipleThreads(self):
         """Weight Recorder Multi Threaded"""
 
         nest.ResetKernel()
         nest.local_num_threads = 2
 
-        wr = nest.Create('weight_recorder')
-        nest.CopyModel("stdp_synapse", "stdp_synapse_rec",
-                       {"weight_recorder": wr, "weight": 1.})
-
-        sg = nest.Create("spike_generator",
-                         params={"spike_times": [10., 15., 55., 70.]})
+        wr = nest.Create("weight_recorder")
+        nest.CopyModel(
+            "stdp_synapse", "stdp_synapse_rec", {"weight_recorder": wr, "weight": 1.0}
+        )
+
+        sg = nest.Create(
+            "spike_generator", params={"spike_times": [10.0, 15.0, 55.0, 70.0]}
+        )
         pre = nest.Create("parrot_neuron", 5)
         post = nest.Create("parrot_neuron", 5)
 
@@ -123,12 +123,14 @@
         nest.ResetKernel()
         nest.local_num_threads = 1
 
-        wr = nest.Create('weight_recorder')
-        nest.CopyModel("stdp_synapse", "stdp_synapse_rec",
-                       {"weight_recorder": wr, "weight": 1.})
-
-        sg = nest.Create("spike_generator",
-                         params={"spike_times": [10., 15., 55., 70.]})
+        wr = nest.Create("weight_recorder")
+        nest.CopyModel(
+            "stdp_synapse", "stdp_synapse_rec", {"weight_recorder": wr, "weight": 1.0}
+        )
+
+        sg = nest.Create(
+            "spike_generator", params={"spike_times": [10.0, 15.0, 55.0, 70.0]}
+        )
         pre = nest.Create("parrot_neuron", 5)
         post = nest.Create("parrot_neuron", 5)
 
@@ -154,12 +156,14 @@
         nest.ResetKernel()
         nest.local_num_threads = 1
 
-        wr = nest.Create('weight_recorder')
-        nest.CopyModel("stdp_synapse", "stdp_synapse_rec",
-                       {"weight_recorder": wr, "weight": 1.})
-
-        sg = nest.Create("spike_generator",
-                         params={"spike_times": [10., 15., 55., 70.]})
+        wr = nest.Create("weight_recorder")
+        nest.CopyModel(
+            "stdp_synapse", "stdp_synapse_rec", {"weight_recorder": wr, "weight": 1.0}
+        )
+
+        sg = nest.Create(
+            "spike_generator", params={"spike_times": [10.0, 15.0, 55.0, 70.0]}
+        )
         pre = nest.Create("parrot_neuron", 5)
         post = nest.Create("parrot_neuron", 5)
 
@@ -185,12 +189,14 @@
         nest.ResetKernel()
         nest.local_num_threads = 1
 
-        wr = nest.Create('weight_recorder')
-        nest.CopyModel("stdp_synapse", "stdp_synapse_rec",
-                       {"weight_recorder": wr, "weight": 1.})
-
-        sg = nest.Create("spike_generator",
-                         params={"spike_times": [10., 15., 55., 70.]})
+        wr = nest.Create("weight_recorder")
+        nest.CopyModel(
+            "stdp_synapse", "stdp_synapse_rec", {"weight_recorder": wr, "weight": 1.0}
+        )
+
+        sg = nest.Create(
+            "spike_generator", params={"spike_times": [10.0, 15.0, 55.0, 70.0]}
+        )
         pre = nest.Create("parrot_neuron", 5)
         post = nest.Create("parrot_neuron", 5)
 
@@ -214,23 +220,26 @@
         self.addTypeEqualityFunc(type(wr_targets), self.is_subset)
         self.assertEqual(wr_targets, list(targets))
 
+    @unittest.skipIf(not HAVE_OPENMP, "NEST was compiled without multi-threading")
     def testMultapses(self):
         """Weight Recorder Multapses"""
 
         nest.ResetKernel()
         nest.local_num_threads = 2
 
-        wr = nest.Create('weight_recorder')
-        nest.CopyModel("stdp_synapse", "stdp_synapse_rec",
-                       {"weight_recorder": wr, "weight": 1.})
-
-        sg = nest.Create("spike_generator",
-                         params={"spike_times": [10., 15., 55., 70.]})
-        pre = nest.Create("parrot_neuron", 5)
-        post = nest.Create("parrot_neuron", 5)
-
-        nest.Connect(pre, post, 'one_to_one', syn_spec="stdp_synapse_rec")
-        nest.Connect(pre, post, 'one_to_one', syn_spec="stdp_synapse_rec")
+        wr = nest.Create("weight_recorder")
+        nest.CopyModel(
+            "stdp_synapse", "stdp_synapse_rec", {"weight_recorder": wr, "weight": 1.0}
+        )
+
+        sg = nest.Create(
+            "spike_generator", params={"spike_times": [10.0, 15.0, 55.0, 70.0]}
+        )
+        pre = nest.Create("parrot_neuron", 5)
+        post = nest.Create("parrot_neuron", 5)
+
+        nest.Connect(pre, post, "one_to_one", syn_spec="stdp_synapse_rec")
+        nest.Connect(pre, post, "one_to_one", syn_spec="stdp_synapse_rec")
         nest.Connect(sg, pre)
 
         # simulate before GetConnections
@@ -238,10 +247,11 @@
         nest.Simulate(1)
 
         conn = nest.GetConnections(pre, post)
-        conn_dict = conn.get(['source', 'target', 'port'])
-
-        connections = list(zip(conn_dict['source'], conn_dict['target'],
-                               conn_dict['port']))
+        conn_dict = conn.get(["source", "target", "port"])
+
+        connections = list(
+            zip(conn_dict["source"], conn_dict["target"], conn_dict["port"])
+        )
 
         nest.Simulate(100)
 
@@ -260,41 +270,49 @@
 
         self.assertEqual(sorted(unique_ids), sorted(connections))
 
-    @unittest.skipIf(not HAVE_GSL, 'GSL is not available')
+    @unittest.skipIf(not HAVE_GSL, "GSL is not available")
     def testRPorts(self):
         """Weight Recorder rports"""
 
         nest.ResetKernel()
         nest.local_num_threads = 1
 
-        wr = nest.Create('weight_recorder')
-
-        nest.CopyModel("stdp_synapse", "stdp_synapse_rec_0",
-                       {"weight_recorder": wr, "weight": 1.,
-                        "receptor_type": 1})
-
-        nest.CopyModel("stdp_synapse", "stdp_synapse_rec_1",
-                       {"weight_recorder": wr, "weight": 1.,
-                        "receptor_type": 2})
-
-        sg = nest.Create("spike_generator",
-                         params={"spike_times": [10., 15., 55., 70.]})
-
-        pre = nest.Create("parrot_neuron", 5)
-        post = nest.Create("aeif_cond_alpha_multisynapse", 5,
-                           {"V_th": -69.9, 'tau_syn': [20., 30.],
-                            'E_rev': [0., 0.]})
-
-        nest.Connect(pre, post, 'one_to_one', syn_spec="stdp_synapse_rec_0")
-        nest.Connect(pre, post, 'one_to_one', syn_spec="stdp_synapse_rec_1")
+        wr = nest.Create("weight_recorder")
+
+        nest.CopyModel(
+            "stdp_synapse",
+            "stdp_synapse_rec_0",
+            {"weight_recorder": wr, "weight": 1.0, "receptor_type": 1},
+        )
+
+        nest.CopyModel(
+            "stdp_synapse",
+            "stdp_synapse_rec_1",
+            {"weight_recorder": wr, "weight": 1.0, "receptor_type": 2},
+        )
+
+        sg = nest.Create(
+            "spike_generator", params={"spike_times": [10.0, 15.0, 55.0, 70.0]}
+        )
+
+        pre = nest.Create("parrot_neuron", 5)
+        post = nest.Create(
+            "aeif_cond_alpha_multisynapse",
+            5,
+            {"V_th": -69.9, "tau_syn": [20.0, 30.0], "E_rev": [0.0, 0.0]},
+        )
+
+        nest.Connect(pre, post, "one_to_one", syn_spec="stdp_synapse_rec_0")
+        nest.Connect(pre, post, "one_to_one", syn_spec="stdp_synapse_rec_1")
         nest.Connect(sg, pre)
 
         connections = nest.GetConnections(pre, post)
         receptors = connections.get("receptor")
         sources = connections.get("source")
         targets = connections.get("target")
-        connections = [(sources[i], targets[i], receptors[i])
-                       for i in range(len(connections))]
+        connections = [
+            (sources[i], targets[i], receptors[i]) for i in range(len(connections))
+        ]
 
         nest.Simulate(100)
 
@@ -316,12 +334,10 @@
 
 
 def suite():
-
     suite = unittest.TestLoader().loadTestsFromTestCase(WeightRecorderTestCase)
     return suite
 
 
 if __name__ == "__main__":
-
     runner = unittest.TextTestRunner(verbosity=2)
     runner.run(suite())
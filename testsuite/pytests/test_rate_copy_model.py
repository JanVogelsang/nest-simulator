--- conflicted
+++ resolved
@@ -83,19 +83,12 @@
         nest.Simulate(simtime)
 
         # make sure rates are identical
-<<<<<<< HEAD
-        events = nest.GetStatus(multimeter)[0]['events']
+        events = multimeter.events
         senders = np.array(events['senders'])
         rate_1 = np.array(events['rate'])[
             np.where(senders == rate_neuron_1.get('global_id'))]
         rate_2 = np.array(events['rate'])[
             np.where(senders == rate_neuron_2.get('global_id'))]
-=======
-        events = multimeter.events
-        senders = events['senders']
-        rate_1 = np.array(events['rate'][np.where(senders == rate_neuron_1.get('global_id'))])
-        rate_2 = np.array(events['rate'][np.where(senders == rate_neuron_2.get('global_id'))])
->>>>>>> 260f4b00
         assert(np.sum(np.abs(rate_2 - rate_1)) < 1e-12)
 
 

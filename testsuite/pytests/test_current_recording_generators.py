--- conflicted
+++ resolved
@@ -131,7 +131,6 @@
         nest.Simulate(50)
 
         # retrieve vectors
-<<<<<<< HEAD
         events_Vm = m_Vm.events[0]
         t_Vm = numpy.array(events_Vm['times'])
         v_Vm = numpy.array(events_Vm['V_m'])
@@ -149,25 +148,6 @@
         i_step = numpy.array(events_step['I'])
 
         events_noise = m_noise.events[0]
-=======
-        events_Vm = m_Vm.events
-        t_Vm = numpy.array(events_Vm['times'])
-        v_Vm = numpy.array(events_Vm['V_m'])
-
-        events_ac = m_ac.events
-        t_ac = numpy.array(events_ac['times'])
-        i_ac = numpy.array(events_ac['I'])
-
-        events_dc = m_dc.events
-        t_dc = numpy.array(events_dc['times'])
-        i_dc = numpy.array(events_dc['I'])
-
-        events_step = m_step.events
-        t_step = numpy.array(events_step['times'])
-        i_step = numpy.array(events_step['I'])
-
-        events_noise = m_noise.events
->>>>>>> 07a8ba9c
         t_noise = numpy.array(events_noise['times'])
         i_noise = numpy.array(events_noise['I'])
 

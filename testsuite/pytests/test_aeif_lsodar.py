--- conflicted
+++ resolved
@@ -281,13 +281,7 @@
         # relative differences: interpolate LSODAR to match NEST times
         mm0 = next(iter(multimeters.values()))
 
-<<<<<<< HEAD
         nest_times = mm0.events["times"]
-=======
-        print(mm0.get())
-
-        nest_times = nest.GetStatus(mm0, "events")[0]["times"]
->>>>>>> d12c228a
         reference = {'V_m': V_interp(nest_times), 'w': w_interp(nest_times)}
 
         rel_diff = self.compute_difference(multimeters, aeif_param, reference,

--- conflicted
+++ resolved
@@ -644,7 +644,6 @@
         post = nest.Create("parrot_neuron", 5)
 
         # Senders and targets lists empty
-<<<<<<< HEAD
         self.assertFalse(wr.senders)
         self.assertFalse(wr.targets)
         
@@ -653,16 +652,6 @@
         gss = wr.senders
         gst = wr.targets
         
-=======
-        self.assertFalse(nest.GetStatus(wr, "senders"))
-        self.assertFalse(nest.GetStatus(wr, "targets"))
-
-        nest.SetStatus(wr, {"senders": pre[1:3], "targets": post[3:]})
-
-        gss = nest.GetStatus(wr, "senders")
-        gst = nest.GetStatus(wr, "targets")
-
->>>>>>> 6a06921d
         self.assertEqual(gss.tolist(), [3, 4])
         self.assertEqual(gst.tolist(), [10, 11])
 

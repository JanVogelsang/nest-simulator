--- conflicted
+++ resolved
@@ -85,11 +85,7 @@
         nest.ResetKernel()
 
         msg = "99 doesn't exist"
-<<<<<<< HEAD
-        self.assertRaisesRegex(nest.kernel.NESTError, msg, nest.NodeCollection, [99])
-=======
         self.assertRaisesRegex(nest.NESTError, msg, nest.NodeCollection, [99])
->>>>>>> 07a8ba9c
 
     def test_UnknownModel(self):
         """Unknown model name"""
@@ -97,11 +93,7 @@
         nest.ResetKernel()
 
         msg = "not a known model name"
-<<<<<<< HEAD
-        self.assertRaisesRegex(nest.kernel.NESTError, msg, nest.Create, "unknown_model")
-=======
         self.assertRaisesRegex(nest.NESTError, msg, nest.Create, "unknown_model")
->>>>>>> 07a8ba9c
 
 
 def suite():

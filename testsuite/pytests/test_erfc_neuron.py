# -*- coding: utf-8 -*-
#
# test_erfc_neuron.py
#
# This file is part of NEST.
#
# Copyright (C) 2004 The NEST Initiative
#
# NEST is free software: you can redistribute it and/or modify
# it under the terms of the GNU General Public License as published by
# the Free Software Foundation, either version 2 of the License, or
# (at your option) any later version.
#
# NEST is distributed in the hope that it will be useful,
# but WITHOUT ANY WARRANTY; without even the implied warranty of
# MERCHANTABILITY or FITNESS FOR A PARTICULAR PURPOSE.  See the
# GNU General Public License for more details.
#
# You should have received a copy of the GNU General Public License
# along with NEST.  If not, see <http://www.gnu.org/licenses/>.

"""
Test implementation of erfc-neuron.
"""

import unittest
import nest
import numpy as np
from scipy.special import erfc


def get_mean_activity(detector, T):
    """
    returns the mean activity of a single binary neuron connected to a spin
    detector.
    """
<<<<<<< HEAD
    states = detector.events['state']
    states = [states] if isinstance(states, int) else states
    times = detector.events['times']
=======
    states = nest.GetStatus(detector)[0]["events"]["state"]
    times = nest.GetStatus(detector)[0]["events"]["times"]
>>>>>>> 4cf76ceb
    # add total duration at the end, since we need to take into account
    # the time between the last state change and end of simulation
    times = np.hstack((times, T))
    if len(times) > 1:
        assert states[0] == 1
        # since neuron is starting in 0 state, summing every second period
        # will give us the total time in the up state
        activity = np.sum(np.diff(times)[::2]) / (T - times[0])
        # if we have more than one update, we calculate a more accurate value
        # for the mean activity, taking into account that our measurements are
        # biased (we only record /given/ that a state change happened)
        if len(times) > 2:
            # biased average starting at down state, p(m(t)=1|m(t-1)=0)
            M0 = 1.0 - (np.sum(np.diff(times)[1::2]) / (T - times[1]))
            # biased average starting at up state, p(m(t)=1|m(t-1)=1)
            M1 = activity
            # unbiased estimate,
            # p(m(t)=1)=\sum_{s \in {0,1}} p(m(t)=1|m(t-1)=s)p(m(t-1)=s),
            # assuming stationary state: p(m(t)) = p(m(t-1)), solved for p(m=1)
            activity = M0 / (1.0 + M0 - M1)
        return activity
    else:
        return 0.0


def activation_function_theory(sigma, theta):
    """
    returns the probability for a binary neuron to be in the up state, given
    the parameters sigma and theta.
    """
    return 0.5 * erfc(theta / (np.sqrt(2.0) * sigma))


class ErfcNeuronTheoryTestCase(unittest.TestCase):

    """Compare results to theoretical predictions"""

    def setUp(self):
        """defines parameters of simulation"""
        self.sigma = np.logspace(-1, 1.1, 4)
        self.theta = np.linspace(-6, 6, 15)
        self.neuron = None
        self.detector = None
        self.T = 50000.0

    def build_and_connect_nodes(self, sigma, theta):
<<<<<<< HEAD
        """ sets up an erfc neuron and spin detector. """
        nest.set_verbosity(nest.verbosity.M_WARNING)
=======
        """sets up an erfc neuron and spin detector."""
        nest.set_verbosity("M_WARNING")
>>>>>>> 4cf76ceb
        nest.ResetKernel()
        nest.rng_seed = 1

        self.neuron = nest.Create("erfc_neuron", 1, {"sigma": sigma, "theta": theta})
        self.detector = nest.Create("spin_detector", 1)
        nest.Connect(self.neuron, self.detector)

    def test_activation_function(self):
        """
        simulates erfc neuron for different parameter sets and compares
        activity to theoretical value.
        """
        for sigma in self.sigma:
            for theta in self.theta:
                self.build_and_connect_nodes(sigma, theta)
                nest.Simulate(self.T)
                mean_activity = get_mean_activity(self.detector, self.T)
                mean_activity_theory = activation_function_theory(sigma, theta)
                delta = np.max([2e-1 * mean_activity_theory * (1.0 - mean_activity_theory), 1e-2])
                self.assertAlmostEqual(mean_activity, mean_activity_theory, delta=delta)


def suite():
    suite1 = unittest.TestLoader().loadTestsFromTestCase(ErfcNeuronTheoryTestCase)
    return unittest.TestSuite([suite1])


def run():
    runner = unittest.TextTestRunner(verbosity=2)
    runner.run(suite())


if __name__ == "__main__":
    run()<|MERGE_RESOLUTION|>--- conflicted
+++ resolved
@@ -34,14 +34,9 @@
     returns the mean activity of a single binary neuron connected to a spin
     detector.
     """
-<<<<<<< HEAD
-    states = detector.events['state']
+    states = detector.events["state"]
     states = [states] if isinstance(states, int) else states
-    times = detector.events['times']
-=======
-    states = nest.GetStatus(detector)[0]["events"]["state"]
-    times = nest.GetStatus(detector)[0]["events"]["times"]
->>>>>>> 4cf76ceb
+    times = detector.events["times"]
     # add total duration at the end, since we need to take into account
     # the time between the last state change and end of simulation
     times = np.hstack((times, T))
@@ -88,13 +83,8 @@
         self.T = 50000.0
 
     def build_and_connect_nodes(self, sigma, theta):
-<<<<<<< HEAD
-        """ sets up an erfc neuron and spin detector. """
+        """sets up an erfc neuron and spin detector."""
         nest.set_verbosity(nest.verbosity.M_WARNING)
-=======
-        """sets up an erfc neuron and spin detector."""
-        nest.set_verbosity("M_WARNING")
->>>>>>> 4cf76ceb
         nest.ResetKernel()
         nest.rng_seed = 1
 

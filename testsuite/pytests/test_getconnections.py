--- conflicted
+++ resolved
@@ -47,15 +47,8 @@
         d1 = tuple({"weight": w} for w in weights)
 
         c3 = nest.GetConnections(a, a)
-<<<<<<< HEAD
-        nest.SetStatus(c3, d1)
-
-        s1 = nest.GetStatus(c3, "weight")
-        self.assertEqual(s1, weights)
-=======
         c3.set(d1)
         self.assertEqual(c3.weight, weights)
->>>>>>> 260f4b00
 
         c4 = nest.GetConnections()
         self.assertEqual(c1, c4)
@@ -78,7 +71,7 @@
             try:
                 other = nest.Create(model)
                 nest.Connect(alpha, other)
-            except nest.kernel.NESTError:
+            except nest.NESTError:
                 # If we can't create a node with this model, or connect
                 # to a node of this model, we ignore it.
                 continue
@@ -99,7 +92,7 @@
             try:
                 other = nest.Create(model)
                 nest.Connect(other, alpha)
-            except nest.kernel.NESTError:
+            except nest.NESTError:
                 # If we can't create a node with this model, or connect
                 # to a node of this model, we ignore it.
                 continue
@@ -130,7 +123,7 @@
             try:
                 # Connect with specified synapse
                 nest.Connect(src, tgt, syn_spec={'synapse_model': synapse_model})
-            except nest.kernel.NESTError:
+            except nest.NESTError:
                 # If we can't connect iaf_psc_alpha with the given synapse_model, we ignore it.
                 continue
 
@@ -170,7 +163,7 @@
             try:
                 # Connect with specified synapse
                 nest.Connect(src, tgt, syn_spec={'synapse_model': synapse_model, "synapse_label": label})
-            except nest.kernel.NESTError:
+            except nest.NESTError:
                 # If we can't connect iaf_psc_alpha with the given synapse_model, we ignore it.
                 continue
 

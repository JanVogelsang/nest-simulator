# -*- coding: utf-8 -*-
#
# test_tsodyks2_synapse.py
#
# This file is part of NEST.
#
# Copyright (C) 2004 The NEST Initiative
#
# NEST is free software: you can redistribute it and/or modify
# it under the terms of the GNU General Public License as published by
# the Free Software Foundation, either version 2 of the License, or
# (at your option) any later version.
#
# NEST is distributed in the hope that it will be useful,
# but WITHOUT ANY WARRANTY; without even the implied warranty of
# MERCHANTABILITY or FITNESS FOR A PARTICULAR PURPOSE.  See the
# GNU General Public License for more details.
#
# You should have received a copy of the GNU General Public License
# along with NEST.  If not, see <http://www.gnu.org/licenses/>.

import math

import nest
import numpy as np
import pytest


<<<<<<< HEAD
class Tsodyks2SynapseTest(unittest.TestCase):
=======
@nest.ll_api.check_stack
class TestTsodyks2Synapse:
>>>>>>> aad16b28
    """
    Functional test for the "tsodyks2" synapse: compare NEST implementation to
    a reference generated in the method reproduce_weight_drift(), for a
    sequence of spike times coming from a Poisson generator.
    """

    @pytest.fixture(autouse=True)
    def setUp(self):
        self.resolution = 0.1  # [ms]
        self.presynaptic_firing_rate = 20.0  # [spks/s]
        self.simulation_duration = 1e3  # [ms]
        self.hardcoded_trains_length = 15.0  # [ms]
        self.synapse_parameters = {
            "synapse_model": "tsodyks2_synapse_rec",
            "receptor_type": 1,
            "delay": self.resolution,
            "U": 1.0,
            "u": 1.0,
            "x": 1.0,
            "tau_rec": 100.0,
            "tau_fac": 0.0,
            "weight": 1.0,  # maximal possible response (absolute synaptic efficacy)
        }

    @pytest.mark.parametrize("tau_fac", [0.0, 10.0])
    def test_tsodyk2_synapse(self, tau_fac: float):
        self.synapse_parameters["tau_fac"] = tau_fac

        pre_spikes, weight_by_nest = self.do_the_nest_simulation()
        weight_reproduced_independently = self.reproduce_weight_drift(
            pre_spikes, absolute_weight=self.synapse_parameters["weight"]
        )

        np.testing.assert_allclose(weight_reproduced_independently, weight_by_nest, atol=1e-12)

    def do_the_nest_simulation(self):
        """
        This function is where calls to NEST reside.
        Returns the generated pre- and post spike sequences
        and the resulting weight established by the tsodyks2 synapse.
        """
        nest.verbosity = nest.VerbosityLevel.WARNING
        nest.ResetKernel()
        nest.resolution = self.resolution

        neurons = nest.Create("parrot_neuron", 2, params={})
        presynaptic_neuron = neurons[0]
        postsynaptic_neuron = neurons[1]

        presynaptic_generator = nest.Create(
            "poisson_generator",
            params={
                "rate": self.presynaptic_firing_rate,
                "stop": (self.simulation_duration - self.hardcoded_trains_length),
            },
        )

        spike_recorder = nest.Create("spike_recorder")

        nest.Connect(presynaptic_generator, presynaptic_neuron, syn_spec={"synapse_model": "static_synapse"})
        nest.Connect(
            presynaptic_neuron + postsynaptic_neuron, spike_recorder, syn_spec={"synapse_model": "static_synapse"}
        )
        # The synapse of interest itself
        wr = nest.Create("weight_recorder")
        nest.CopyModel("tsodyks2_synapse", "tsodyks2_synapse_rec", {"weight_recorder": wr})
        nest.Connect(presynaptic_neuron, postsynaptic_neuron, syn_spec=self.synapse_parameters)

        nest.Simulate(self.simulation_duration)

        senders = spike_recorder.events["senders"]
        times = spike_recorder.events["times"]
        pre_spikes = times[senders == presynaptic_neuron.global_id]

        weights = wr.events["weights"]

        return (pre_spikes, weights)

    def reproduce_weight_drift(self, _pre_spikes, absolute_weight=1.0):
        """
        Returns the total weight change of the synapse
        computed outside of NEST.
        The implementation imitates a step-based simulation: evolving time, we
        trigger a weight update when the time equals one of the spike moments.
        Parameters
        ----------
        absolute_weight : float
            maximal possible response (absolute synaptic efficacy)
        """

        # These are defined just for convenience,
        # STDP is evaluated on exact times nonetheless
        pre_spikes_forced_to_grid = [int(t / self.resolution) for t in _pre_spikes]

        n_steps = 1 + int(np.ceil(self.simulation_duration / self.resolution))
        w_log = []

        t_lastspike = -1.0
        R_ = 1.0  # fraction of synaptic resources available for transmission in the range [0..1]
        u_ = self.synapse_parameters["U"]
        for time_in_simulation_steps in range(n_steps):
            if time_in_simulation_steps in pre_spikes_forced_to_grid:
                # A presynaptic spike occurred now.
                # Adjusting the current time to make it exact.
                t_spike = _pre_spikes[pre_spikes_forced_to_grid.index(time_in_simulation_steps)]

                if t_lastspike >= 0.0:
                    # Evaluating the depression rule.
                    h = t_spike - t_lastspike
                    R_decay = math.exp(-h / self.synapse_parameters["tau_rec"])
                    if self.synapse_parameters["tau_fac"] == 0:  # tau_fac == 0 disables facilitation
                        u_decay = 0.0
                    else:
                        u_decay = math.exp(-h / self.synapse_parameters["tau_fac"])

                    R_ = 1.0 + (R_ - R_ * u_ - 1.0) * R_decay
                    u_ = self.synapse_parameters["U"] + u_ * (1.0 - self.synapse_parameters["U"]) * u_decay

                w = R_ * u_ * absolute_weight
                w_log.append(w)

                t_lastspike = t_spike

        return w_log<|MERGE_RESOLUTION|>--- conflicted
+++ resolved
@@ -26,12 +26,7 @@
 import pytest
 
 
-<<<<<<< HEAD
-class Tsodyks2SynapseTest(unittest.TestCase):
-=======
-@nest.ll_api.check_stack
 class TestTsodyks2Synapse:
->>>>>>> aad16b28
     """
     Functional test for the "tsodyks2" synapse: compare NEST implementation to
     a reference generated in the method reproduce_weight_drift(), for a

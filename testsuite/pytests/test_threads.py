--- conflicted
+++ resolved
@@ -100,13 +100,8 @@
 
             nest.Simulate(Simtime)
 
-<<<<<<< HEAD
             n_events_sr.append(sr.n_events[0])
             n_events_vm.append(vm.n_events[0])
-=======
-            n_events_sr.append(sr.n_events)
-            n_events_vm.append(vm.n_events)
->>>>>>> 07a8ba9c
 
         ref_vm = N * (Simtime - 1)
         ref_sr = n_events_sr

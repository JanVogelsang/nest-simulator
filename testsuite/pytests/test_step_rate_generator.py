# -*- coding: utf-8 -*-
#
# test_step_rate_generator.py
#
# This file is part of NEST.
#
# Copyright (C) 2004 The NEST Initiative
#
# NEST is free software: you can redistribute it and/or modify
# it under the terms of the GNU General Public License as published by
# the Free Software Foundation, either version 2 of the License, or
# (at your option) any later version.
#
# NEST is distributed in the hope that it will be useful,
# but WITHOUT ANY WARRANTY; without even the implied warranty of
# MERCHANTABILITY or FITNESS FOR A PARTICULAR PURPOSE.  See the
# GNU General Public License for more details.
#
# You should have received a copy of the GNU General Public License
# along with NEST.  If not, see <http://www.gnu.org/licenses/>.

import nest
import unittest
import numpy as np


class StepRateGeneratorTestCase(unittest.TestCase):
<<<<<<< HEAD
    '''
=======

    """
>>>>>>> 4cf76ceb
    Test whether the step_rate_generator produces and
    communicates the desired rates
    """

    def test_step_rate_generator(self):
        rates = np.array([400.0, 1000.0, 200.0])

<<<<<<< HEAD
        nest.set_verbosity(nest.verbosity.M_WARNING)
=======
        nest.set_verbosity("M_WARNING")
>>>>>>> 4cf76ceb
        nest.ResetKernel()
        nest.resolution = 0.1
        nest.use_wfr = False
        nest.print_time = False

        # create nodes
        neuron = nest.Create("lin_rate_ipn", 1, {"sigma": 0.0})
        srg = nest.Create("step_rate_generator", 1)
        mm = nest.Create("multimeter", params={"record_from": ["rate"], "interval": 100.0})

        # configure srg
<<<<<<< HEAD
        srg.set({"amplitude_times": [10.0, 110.0, 210.0], "amplitude_values": rates})
=======
        nest.SetStatus(srg, {"amplitude_times": [10.0, 110.0, 210.0], "amplitude_values": rates})
>>>>>>> 4cf76ceb

        # connect srg to neuron
        nest.Connect(srg, neuron, "one_to_one", {"synapse_model": "rate_connection_delayed", "weight": 1.0})
        nest.Connect(mm, neuron)
        nest.Connect(mm, srg)

        # simulate
        nest.Simulate(301.0)

        # read data from multimeter
<<<<<<< HEAD
        data = mm.events
        senders = np.array(data['senders'])
        rates_neuron = np.array(data['rate'])[senders == neuron.get('global_id')]
        rates_srg = np.array(data['rate'])[np.where(senders == srg.get('global_id'))]
=======
        data = nest.GetStatus(mm)[0]["events"]
        rates_neuron = np.array(data["rate"][np.where(data["senders"] == neuron.get("global_id"))])
        rates_srg = np.array(data["rate"][np.where(data["senders"] == srg.get("global_id"))])
>>>>>>> 4cf76ceb

        # make sure that srg produces the desired rates
        assert np.array_equal(rates, rates_srg)
        # make sure that communication to the connected neuron works
        assert np.allclose(rates, rates_neuron, atol=0.2)


def suite():
    # makeSuite is sort of obsolete http://bugs.python.org/issue2721
    # using loadTestsFromTestCase instead.
    suite1 = unittest.TestLoader().loadTestsFromTestCase(StepRateGeneratorTestCase)
    return unittest.TestSuite([suite1])


def run():
    runner = unittest.TextTestRunner(verbosity=2)
    runner.run(suite())


if __name__ == "__main__":
    run()<|MERGE_RESOLUTION|>--- conflicted
+++ resolved
@@ -25,12 +25,8 @@
 
 
 class StepRateGeneratorTestCase(unittest.TestCase):
-<<<<<<< HEAD
-    '''
-=======
 
     """
->>>>>>> 4cf76ceb
     Test whether the step_rate_generator produces and
     communicates the desired rates
     """
@@ -38,11 +34,7 @@
     def test_step_rate_generator(self):
         rates = np.array([400.0, 1000.0, 200.0])
 
-<<<<<<< HEAD
         nest.set_verbosity(nest.verbosity.M_WARNING)
-=======
-        nest.set_verbosity("M_WARNING")
->>>>>>> 4cf76ceb
         nest.ResetKernel()
         nest.resolution = 0.1
         nest.use_wfr = False
@@ -54,11 +46,7 @@
         mm = nest.Create("multimeter", params={"record_from": ["rate"], "interval": 100.0})
 
         # configure srg
-<<<<<<< HEAD
         srg.set({"amplitude_times": [10.0, 110.0, 210.0], "amplitude_values": rates})
-=======
-        nest.SetStatus(srg, {"amplitude_times": [10.0, 110.0, 210.0], "amplitude_values": rates})
->>>>>>> 4cf76ceb
 
         # connect srg to neuron
         nest.Connect(srg, neuron, "one_to_one", {"synapse_model": "rate_connection_delayed", "weight": 1.0})
@@ -69,16 +57,10 @@
         nest.Simulate(301.0)
 
         # read data from multimeter
-<<<<<<< HEAD
         data = mm.events
-        senders = np.array(data['senders'])
-        rates_neuron = np.array(data['rate'])[senders == neuron.get('global_id')]
-        rates_srg = np.array(data['rate'])[np.where(senders == srg.get('global_id'))]
-=======
-        data = nest.GetStatus(mm)[0]["events"]
-        rates_neuron = np.array(data["rate"][np.where(data["senders"] == neuron.get("global_id"))])
-        rates_srg = np.array(data["rate"][np.where(data["senders"] == srg.get("global_id"))])
->>>>>>> 4cf76ceb
+        senders = np.array(data["senders"])
+        rates_neuron = np.array(data["rate"])[senders == neuron.get("global_id")]
+        rates_srg = np.array(data["rate"])[np.where(senders == srg.get("global_id"))]
 
         # make sure that srg produces the desired rates
         assert np.array_equal(rates, rates_srg)

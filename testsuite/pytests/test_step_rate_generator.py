--- conflicted
+++ resolved
@@ -61,18 +61,9 @@
 
         # read data from multimeter
         data = mm.events
-<<<<<<< HEAD
-        rates_neuron = np.array(
-            data['rate'][np.where(data['senders'] == neuron.get('global_id'))])
-        rates_srg = np.array(data['rate'][
-            np.where(data['senders'] == srg.get('global_id'))])
-        times = np.array(data['times'][
-            np.where(data['senders'] == neuron.get('global_id'))])
-=======
         senders = np.array(data['senders'])
         rates_neuron = np.array(data['rate'])[senders == neuron.get('global_id')]
         rates_srg = np.array(data['rate'])[np.where(senders == srg.get('global_id'))]
->>>>>>> 07a8ba9c
 
         # make sure that srg produces the desired rates
         assert(np.array_equal(rates, rates_srg))

--- conflicted
+++ resolved
@@ -139,13 +139,9 @@
         -------
         t_ref_sim : double
             Value of the simulated refractory period.
-<<<<<<< HEAD
-        '''
+        """
+
         spike_times = sr.events["times"]
-=======
-        """
-        spike_times = nest.GetStatus(sr, "events")[0]["times"]
->>>>>>> 4cf76ceb
 
         if model in neurons_interspike:
             # Spike emitted at next timestep so substract resolution
@@ -196,21 +192,12 @@
             # trigger almost immediate spiking => t_ref almost equals
             # interspike
             if model in neurons_interspike_ps:
-<<<<<<< HEAD
-                cg.amplitude = 10000000.
-            elif model == 'ht_neuron':
-                # ht_neuron use too long time with a very large amplitude
-                cg.amplitude = 2000.
-            elif model in neurons_interspike:
-                cg.amplitude = 15000.
-=======
-                nest.SetStatus(cg, "amplitude", 10000000.0)
+                cg.amplitude = 10000000.0
             elif model == "ht_neuron":
                 # ht_neuron use too long time with a very large amplitude
-                nest.SetStatus(cg, "amplitude", 2000.0)
+                cg.amplitude = 2000.0
             elif model in neurons_interspike:
-                nest.SetStatus(cg, "amplitude", 15000.0)
->>>>>>> 4cf76ceb
+                cg.amplitude = 15000.0
 
             # Connect them and simulate
             nest.Connect(vm, neuron)
@@ -247,11 +234,6 @@
                 )
 
 
-# --------------------------------------------------------------------------- #
-#  Run the comparisons
-# --------------------------------------------------------------------------- #
-
-
 def suite():
     return unittest.makeSuite(TestRefractoryCase, "test")
 

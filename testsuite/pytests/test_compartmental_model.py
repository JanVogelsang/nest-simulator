# -*- coding: utf-8 -*-
#
# test_compartmental_model.py
#
# This file is part of NEST.
#
# Copyright (C) 2004 The NEST Initiative
#
# NEST is free software: you can redistribute it and/or modify
# it under the terms of the GNU General Public License as published by
# the Free Software Foundation, either version 2 of the License, or
# (at your option) any later version.
#
# NEST is distributed in the hope that it will be useful,
# but WITHOUT ANY WARRANTY; without even the implied warranty of
# MERCHANTABILITY or FITNESS FOR A PARTICULAR PURPOSE.  See the
# GNU General Public License for more details.
#
# You should have received a copy of the GNU General Public License
# along with NEST.  If not, see <http://www.gnu.org/licenses/>.

"""
Tests for the compartmental model
"""

import nest
import unittest
import math
import numpy as np


SP = {'C_m': 1.00, 'g_C': 0.00, 'g_L': 0.100, 'e_L': -70.0}
DP = [
    {'C_m': 0.10, 'g_C': 0.10, 'g_L': 0.010, 'e_L': -70.0},
    {'C_m': 0.08, 'g_C': 0.11, 'g_L': 0.007, 'e_L': -70.0},
    {'C_m': 0.09, 'g_C': 0.07, 'g_L': 0.011, 'e_L': -70.0},
    {'C_m': 0.15, 'g_C': 0.12, 'g_L': 0.014, 'e_L': -70.0},
    {'C_m': 0.20, 'g_C': 0.32, 'g_L': 0.022, 'e_L': -55.0},
    {'C_m': 0.12, 'g_C': 0.12, 'g_L': 0.010, 'e_L': -23.0},
    {'C_m': 0.32, 'g_C': 0.09, 'g_L': 0.032, 'e_L': -32.0},
    {'C_m': 0.01, 'g_C': 0.05, 'g_L': 0.001, 'e_L': -88.0},
    {'C_m': 0.02, 'g_C': 0.03, 'g_L': 0.002, 'e_L': -90.0},
]


def create_1dend_1comp(dt=0.1):
    """
    0
    |
    1
    """
    # create nest model with two compartments
    nest.ResetKernel()
    nest.SetKernelStatus(dict(resolution=dt))
    n_neat = nest.Create('cm_default')

    n_neat.V_th = 100.
    n_neat.compartments = [
        {"parent_idx": -1, "params": SP},
        {"parent_idx": 0, "params": DP[0]}
    ]

    m_neat = nest.Create('multimeter', 1, {'record_from': ['v_comp0', 'v_comp1'], 'interval': .1})
    nest.Connect(m_neat, n_neat)

    # create equivalent matrices for inversion test
    aa = np.zeros((2, 2))
    bb = np.zeros(2)

    aa[0, 0] = SP['C_m'] / dt + SP['g_L'] / 2. + DP[0]['g_C'] / 2.
    aa[0, 1] = -DP[0]['g_C'] / 2.
    aa[1, 0] = -DP[0]['g_C'] / 2.
    aa[1, 1] = DP[0]['C_m'] / dt + DP[0]['g_L'] / 2. + DP[0]['g_C'] / 2.

    bb[0] = SP['C_m'] / dt * SP['e_L'] + SP['g_L'] * SP['e_L'] / 2. - \
        DP[0]['g_C'] * (SP['e_L'] - DP[0]['e_L']) / 2.
    bb[1] = DP[0]['C_m'] / dt * DP[0]['e_L'] + DP[0]['g_L'] * DP[0]['e_L'] / 2. - \
        DP[0]['g_C'] * (DP[0]['e_L'] - SP['e_L']) / 2.

    # create steady state matrix for attenuation test
    ss = np.zeros((2, 2))

    ss[0, 0] = - SP['g_L'] - DP[0]['g_C']
    ss[0, 1] = DP[0]['g_C']
    ss[1, 0] = DP[0]['g_C']
    ss[1, 1] = - DP[0]['g_L'] - DP[0]['g_C']

    return (n_neat, m_neat), (aa, bb), ss


def create_2dend_1comp(dt=0.1):
    """
      0
     / \
    1   2
    """
    # create nest model with two compartments
    nest.ResetKernel()
    nest.SetKernelStatus(dict(resolution=dt))
    n_neat = nest.Create('cm_default')

    n_neat.V_th = 100.
    n_neat.compartments = [
        {"parent_idx": -1, "params": SP},
        {"parent_idx": 0, "params": DP[0]},
        {"parent_idx": 0, "params": DP[1]}
    ]

    m_neat = nest.Create('multimeter', 1, {'record_from': ['v_comp0', 'v_comp1', 'v_comp2'], 'interval': .1})
    nest.Connect(m_neat, n_neat)

    # create equivalent matrices for inversion test
    aa = np.zeros((3, 3))
    bb = np.zeros(3)

    aa[0, 0] = SP['C_m'] / dt + SP['g_L'] / 2. + DP[0]['g_C'] / 2. + DP[1]['g_C'] / 2.

    aa[0, 1] = -DP[0]['g_C'] / 2.
    aa[1, 0] = -DP[0]['g_C'] / 2.
    aa[1, 1] = DP[0]['C_m'] / dt + DP[0]['g_L'] / 2. + DP[0]['g_C'] / 2.

    aa[0, 2] = -DP[1]['g_C'] / 2.
    aa[2, 0] = -DP[1]['g_C'] / 2.
    aa[2, 2] = DP[1]['C_m'] / dt + DP[1]['g_L'] / 2. + DP[1]['g_C'] / 2.

    bb[0] = SP['C_m'] / dt * SP['e_L'] + SP['g_L'] * SP['e_L'] / 2. - \
        DP[0]['g_C'] * (SP['e_L'] - DP[0]['e_L']) / 2. - \
        DP[1]['g_C'] * (SP['e_L'] - DP[1]['e_L']) / 2.
    bb[1] = DP[0]['C_m'] / dt * DP[0]['e_L'] + DP[0]['g_L'] * DP[0]['e_L'] / 2. - \
        DP[0]['g_C'] * (DP[0]['e_L'] - SP['e_L']) / 2.
    bb[2] = DP[1]['C_m'] / dt * DP[1]['e_L'] + DP[1]['g_L'] * DP[1]['e_L'] / 2. - \
        DP[1]['g_C'] * (DP[1]['e_L'] - SP['e_L']) / 2.

    # create steady state matrix for attenuation test
    ss = np.zeros((3, 3))

    ss[0, 0] = - SP['g_L'] - DP[0]['g_C'] - DP[1]['g_C']

    ss[0, 1] = DP[0]['g_C']
    ss[1, 0] = DP[0]['g_C']
    ss[1, 1] = - DP[0]['g_L'] - DP[0]['g_C']

    ss[0, 2] = DP[1]['g_C']
    ss[2, 0] = DP[1]['g_C']
    ss[2, 2] = - DP[1]['g_L'] - DP[1]['g_C']

    return (n_neat, m_neat), (aa, bb), ss


def create_1dend_2comp(dt=0.1):
    """
    0
    |
    1
    |
    2
    """
    # create nest model with two compartments
    nest.ResetKernel()
    nest.SetKernelStatus(dict(resolution=dt))
    n_neat = nest.Create('cm_default')

    n_neat.V_th = 100.
    n_neat.compartments = [
        {"parent_idx": -1, "params": SP},
        {"parent_idx": 0, "params": DP[0]},
        {"parent_idx": 1, "params": DP[1]}
    ]

    m_neat = nest.Create('multimeter', 1, {'record_from': ['v_comp0', 'v_comp1', 'v_comp2'], 'interval': .1})
    nest.Connect(m_neat, n_neat)

    # create equivalent matrices for inversion test
    aa = np.zeros((3, 3))
    bb = np.zeros(3)

    aa[0, 0] = SP['C_m'] / dt + SP['g_L'] / 2. + DP[0]['g_C'] / 2.

    aa[0, 1] = -DP[0]['g_C'] / 2.
    aa[1, 0] = -DP[0]['g_C'] / 2.
    aa[1, 1] = DP[0]['C_m'] / dt + DP[0]['g_L'] / 2. + DP[0]['g_C'] / 2. + DP[1]['g_C'] / 2.

    aa[1, 2] = -DP[1]['g_C'] / 2.
    aa[2, 1] = -DP[1]['g_C'] / 2.
    aa[2, 2] = DP[1]['C_m'] / dt + DP[1]['g_L'] / 2. + DP[1]['g_C'] / 2.

    bb[0] = SP['C_m'] / dt * SP['e_L'] + SP['g_L'] * SP['e_L'] / 2. - \
        DP[0]['g_C'] * (SP['e_L'] - DP[0]['e_L']) / 2.
    bb[1] = DP[0]['C_m'] / dt * DP[0]['e_L'] + DP[0]['g_L'] * DP[0]['e_L'] / 2. - \
        DP[0]['g_C'] * (DP[0]['e_L'] - SP['e_L']) / 2. - \
        DP[1]['g_C'] * (DP[0]['e_L'] - DP[1]['e_L']) / 2.
    bb[2] = DP[1]['C_m'] / dt * DP[1]['e_L'] + DP[1]['g_L'] * DP[1]['e_L'] / 2. - \
        DP[1]['g_C'] * (DP[1]['e_L'] - SP['e_L']) / 2.

    # create steady state matrix for attenuation test
    ss = np.zeros((3, 3))

    ss[0, 0] = - SP['g_L'] - DP[0]['g_C']

    ss[0, 1] = DP[0]['g_C']
    ss[1, 0] = DP[0]['g_C']
    ss[1, 1] = - DP[0]['g_L'] - DP[0]['g_C'] - DP[1]['g_C']

    ss[1, 2] = DP[1]['g_C']
    ss[2, 1] = DP[1]['g_C']
    ss[2, 2] = - DP[1]['g_L'] - DP[1]['g_C']

    return (n_neat, m_neat), (aa, bb), ss


def create_tdend_4comp(dt=0.1):
    """
        0
        |
        1
        |
        2
       / \
      3   4
    """
    # create nest model with two compartments
    nest.ResetKernel()
    nest.SetKernelStatus(dict(resolution=dt))
    n_neat = nest.Create('cm_default', params={'V_th': 100.})

    n_neat.V_th = 100.
    n_neat.compartments = [
        {"parent_idx": -1, "params": SP},
        {"parent_idx": 0, "params": DP[0]},
        {"parent_idx": 1, "params": DP[1]},
        {"parent_idx": 2, "params": DP[2]},
        {"parent_idx": 2, "params": DP[3]}
    ]

    m_neat = nest.Create('multimeter', 1,
                         {'record_from': ['v_comp%d' % ii for ii in range(5)],
                          'interval': .1})
    nest.Connect(m_neat, n_neat)

    # create equivalent matrices for inversion test
    aa = np.zeros((5, 5))
    bb = np.zeros(5)

    aa[0, 0] = SP['C_m'] / dt + SP['g_L'] / 2. + DP[0]['g_C'] / 2.

    aa[0, 1] = -DP[0]['g_C'] / 2.
    aa[1, 0] = -DP[0]['g_C'] / 2.
    aa[1, 1] = DP[0]['C_m'] / dt + DP[0]['g_L'] / 2. + DP[0]['g_C'] / 2. + DP[1]['g_C'] / 2.

    aa[1, 2] = -DP[1]['g_C'] / 2.
    aa[2, 1] = -DP[1]['g_C'] / 2.
    aa[2, 2] = DP[1]['C_m'] / dt + DP[1]['g_L'] / 2. + DP[1]['g_C'] / 2. + DP[2]['g_C'] / 2. + DP[3]['g_C'] / 2.

    aa[2, 3] = -DP[2]['g_C'] / 2.
    aa[3, 2] = -DP[2]['g_C'] / 2.
    aa[3, 3] = DP[2]['C_m'] / dt + DP[2]['g_L'] / 2. + DP[2]['g_C'] / 2.

    aa[2, 4] = -DP[3]['g_C'] / 2.
    aa[4, 2] = -DP[3]['g_C'] / 2.
    aa[4, 4] = DP[3]['C_m'] / dt + DP[3]['g_L'] / 2. + DP[3]['g_C'] / 2.

    bb[0] = SP['C_m'] / dt * SP['e_L'] + SP['g_L'] * SP['e_L'] / 2. - \
        DP[0]['g_C'] * (SP['e_L'] - DP[0]['e_L']) / 2.
    bb[1] = DP[0]['C_m'] / dt * DP[0]['e_L'] + DP[0]['g_L'] * DP[0]['e_L'] / 2. - \
        DP[0]['g_C'] * (DP[0]['e_L'] - SP['e_L']) / 2. - \
        DP[1]['g_C'] * (DP[0]['e_L'] - DP[1]['e_L']) / 2.
    bb[2] = DP[1]['C_m'] / dt * DP[1]['e_L'] + DP[1]['g_L'] * DP[1]['e_L'] / 2. - \
        DP[1]['g_C'] * (DP[1]['e_L'] - DP[0]['e_L']) / 2. - \
        DP[2]['g_C'] * (DP[1]['e_L'] - DP[2]['e_L']) / 2. - \
        DP[3]['g_C'] * (DP[1]['e_L'] - DP[3]['e_L']) / 2.
    bb[3] = DP[2]['C_m'] / dt * DP[2]['e_L'] + DP[2]['g_L'] * DP[2]['e_L'] / 2. - \
        DP[2]['g_C'] * (DP[2]['e_L'] - DP[1]['e_L']) / 2.
    bb[4] = DP[3]['C_m'] / dt * DP[3]['e_L'] + DP[3]['g_L'] * DP[3]['e_L'] / 2. - \
        DP[3]['g_C'] * (DP[3]['e_L'] - DP[1]['e_L']) / 2.

    # create steady state matrix for attenuation test
    ss = np.zeros((5, 5))

    ss[0, 0] = - SP['g_L'] - DP[0]['g_C']

    ss[0, 1] = DP[0]['g_C']
    ss[1, 0] = DP[0]['g_C']
    ss[1, 1] = - DP[0]['g_L'] - DP[0]['g_C'] - DP[1]['g_C']

    ss[1, 2] = DP[1]['g_C']
    ss[2, 1] = DP[1]['g_C']
    ss[2, 2] = - DP[1]['g_L'] - DP[1]['g_C'] - DP[2]['g_C'] - DP[3]['g_C']

    ss[2, 3] = DP[2]['g_C']
    ss[3, 2] = DP[2]['g_C']
    ss[3, 3] = - DP[2]['g_L'] - DP[2]['g_C']

    ss[2, 4] = DP[3]['g_C']
    ss[4, 2] = DP[3]['g_C']
    ss[4, 4] = - DP[3]['g_L'] - DP[3]['g_C']

    return (n_neat, m_neat), (aa, bb), ss


def create_2tdend_4comp(dt=0.1):
    """
             0
            / \
           1   5
          /     \
         2       6
         |      / \
         |     7   8
        / \
       3   4
    """
    # create nest model with two compartments
    nest.ResetKernel()
    nest.SetKernelStatus(dict(resolution=dt))
    n_neat = nest.Create('cm_default')

    n_neat.V_th = 100.
    n_neat.compartments = [
        {"parent_idx": -1, "params": SP},
        # dendrite 1
        {"parent_idx": 0, "params": DP[0]},
        {"parent_idx": 1, "params": DP[1]},
        {"parent_idx": 2, "params": DP[2]},
        {"parent_idx": 2, "params": DP[3]},
        # dendrite 2
        {"parent_idx": 0, "params": DP[4]},
        {"parent_idx": 5, "params": DP[5]},
        {"parent_idx": 6, "params": DP[6]},
        {"parent_idx": 6, "params": DP[7]}
    ]

    m_neat = nest.Create('multimeter', 1,
                         {'record_from': ['v_comp%d' % ii for ii in range(9)],
                          'interval': .1})
    nest.Connect(m_neat, n_neat)

    # create equivalent matrices for inversion test
    aa = np.zeros((9, 9))
    bb = np.zeros(9)

    aa[0, 0] = SP['C_m'] / dt + SP['g_L'] / 2. + DP[0]['g_C'] / 2. + DP[4]['g_C'] / 2.

    aa[0, 1] = -DP[0]['g_C'] / 2.
    aa[1, 0] = -DP[0]['g_C'] / 2.
    aa[1, 1] = DP[0]['C_m'] / dt + DP[0]['g_L'] / 2. + DP[0]['g_C'] / 2. + DP[1]['g_C'] / 2.

    aa[1, 2] = -DP[1]['g_C'] / 2.
    aa[2, 1] = -DP[1]['g_C'] / 2.
    aa[2, 2] = DP[1]['C_m'] / dt + DP[1]['g_L'] / 2. + DP[1]['g_C'] / 2. + DP[2]['g_C'] / 2. + DP[3]['g_C'] / 2.

    aa[2, 3] = -DP[2]['g_C'] / 2.
    aa[3, 2] = -DP[2]['g_C'] / 2.
    aa[3, 3] = DP[2]['C_m'] / dt + DP[2]['g_L'] / 2. + DP[2]['g_C'] / 2.

    aa[2, 4] = -DP[3]['g_C'] / 2.
    aa[4, 2] = -DP[3]['g_C'] / 2.
    aa[4, 4] = DP[3]['C_m'] / dt + DP[3]['g_L'] / 2. + DP[3]['g_C'] / 2.

    aa[0, 5] = -DP[4]['g_C'] / 2.
    aa[5, 0] = -DP[4]['g_C'] / 2.
    aa[5, 5] = DP[4]['C_m'] / dt + DP[4]['g_L'] / 2. + DP[4]['g_C'] / 2. + DP[5]['g_C'] / 2.

    aa[5, 6] = -DP[5]['g_C'] / 2.
    aa[6, 5] = -DP[5]['g_C'] / 2.
    aa[6, 6] = DP[5]['C_m'] / dt + DP[5]['g_L'] / 2. + DP[5]['g_C'] / 2. + DP[6]['g_C'] / 2. + DP[7]['g_C'] / 2.

    aa[6, 7] = -DP[6]['g_C'] / 2.
    aa[7, 6] = -DP[6]['g_C'] / 2.
    aa[7, 7] = DP[6]['C_m'] / dt + DP[6]['g_L'] / 2. + DP[6]['g_C'] / 2.

    aa[6, 8] = -DP[7]['g_C'] / 2.
    aa[8, 6] = -DP[7]['g_C'] / 2.
    aa[8, 8] = DP[7]['C_m'] / dt + DP[7]['g_L'] / 2. + DP[7]['g_C'] / 2.

    bb[0] = SP['C_m'] / dt * SP['e_L'] + SP['g_L'] * SP['e_L'] / 2. - \
        DP[0]['g_C'] * (SP['e_L'] - DP[0]['e_L']) / 2. - \
        DP[4]['g_C'] * (SP['e_L'] - DP[4]['e_L']) / 2.

    bb[1] = DP[0]['C_m'] / dt * DP[0]['e_L'] + DP[0]['g_L'] * DP[0]['e_L'] / 2. - \
        DP[0]['g_C'] * (DP[0]['e_L'] - SP['e_L']) / 2. - \
        DP[1]['g_C'] * (DP[0]['e_L'] - DP[1]['e_L']) / 2.
    bb[2] = DP[1]['C_m'] / dt * DP[1]['e_L'] + DP[1]['g_L'] * DP[1]['e_L'] / 2. - \
        DP[1]['g_C'] * (DP[1]['e_L'] - DP[0]['e_L']) / 2. - \
        DP[2]['g_C'] * (DP[1]['e_L'] - DP[2]['e_L']) / 2. - \
        DP[3]['g_C'] * (DP[1]['e_L'] - DP[3]['e_L']) / 2.
    bb[3] = DP[2]['C_m'] / dt * DP[2]['e_L'] + DP[2]['g_L'] * DP[2]['e_L'] / 2. - \
        DP[2]['g_C'] * (DP[2]['e_L'] - DP[1]['e_L']) / 2.
    bb[4] = DP[3]['C_m'] / dt * DP[3]['e_L'] + DP[3]['g_L'] * DP[3]['e_L'] / 2. - \
        DP[3]['g_C'] * (DP[3]['e_L'] - DP[1]['e_L']) / 2.

    bb[5] = DP[4]['C_m'] / dt * DP[4]['e_L'] + DP[4]['g_L'] * DP[4]['e_L'] / 2. - \
        DP[4]['g_C'] * (DP[4]['e_L'] - SP['e_L']) / 2. - \
        DP[5]['g_C'] * (DP[4]['e_L'] - DP[5]['e_L']) / 2.
    bb[6] = DP[5]['C_m'] / dt * DP[5]['e_L'] + DP[5]['g_L'] * DP[5]['e_L'] / 2. - \
        DP[5]['g_C'] * (DP[5]['e_L'] - DP[4]['e_L']) / 2. - \
        DP[6]['g_C'] * (DP[5]['e_L'] - DP[6]['e_L']) / 2. - \
        DP[7]['g_C'] * (DP[5]['e_L'] - DP[7]['e_L']) / 2.
    bb[7] = DP[6]['C_m'] / dt * DP[6]['e_L'] + DP[6]['g_L'] * DP[6]['e_L'] / 2. - \
        DP[6]['g_C'] * (DP[6]['e_L'] - DP[5]['e_L']) / 2.
    bb[8] = DP[7]['C_m'] / dt * DP[7]['e_L'] + DP[7]['g_L'] * DP[7]['e_L'] / 2. - \
        DP[7]['g_C'] * (DP[7]['e_L'] - DP[5]['e_L']) / 2.

    # create steady state matrix for attenuation test
    ss = np.zeros((9, 9))

    ss[0, 0] = - SP['g_L'] - DP[0]['g_C'] - DP[4]['g_C']

    ss[0, 1] = DP[0]['g_C']
    ss[1, 0] = DP[0]['g_C']
    ss[1, 1] = - DP[0]['g_L'] - DP[0]['g_C'] - DP[1]['g_C']

    ss[1, 2] = DP[1]['g_C']
    ss[2, 1] = DP[1]['g_C']
    ss[2, 2] = - DP[1]['g_L'] - DP[1]['g_C'] - DP[2]['g_C'] - DP[3]['g_C']

    ss[2, 3] = DP[2]['g_C']
    ss[3, 2] = DP[2]['g_C']
    ss[3, 3] = - DP[2]['g_L'] - DP[2]['g_C']

    ss[2, 4] = DP[3]['g_C']
    ss[4, 2] = DP[3]['g_C']
    ss[4, 4] = - DP[3]['g_L'] - DP[3]['g_C']

    ss[0, 5] = DP[4]['g_C']
    ss[5, 0] = DP[4]['g_C']
    ss[5, 5] = - DP[4]['g_L'] - DP[4]['g_C'] - DP[5]['g_C']

    ss[5, 6] = DP[5]['g_C']
    ss[6, 5] = DP[5]['g_C']
    ss[6, 6] = - DP[5]['g_L'] - DP[5]['g_C'] - DP[6]['g_C'] - DP[7]['g_C']

    ss[6, 7] = DP[6]['g_C']
    ss[7, 6] = DP[6]['g_C']
    ss[7, 7] = - DP[6]['g_L'] - DP[6]['g_C']

    ss[6, 8] = DP[7]['g_C']
    ss[8, 6] = DP[7]['g_C']
    ss[8, 8] = - DP[7]['g_L'] - DP[7]['g_C']

    return (n_neat, m_neat), (aa, bb), ss


<<<<<<< HEAD
class NEASTTestCase(unittest.TestCase):
=======
@nest.ll_api.check_stack
class CompartmentsTestCase(unittest.TestCase):
>>>>>>> 260f4b00
    """ tests for compartmental NEST models """

    def test_inversion(self, dt=0.1, model_name='1dend_1comp'):
        """
        Test the matrix inversion corresponding to one integration step
        """
        (n_neat, m_neat), (aa, bb), _ = eval('create_%s(dt=dt)' % model_name)

        n_comp = len(bb)
        i_in = 0.1 * np.arange(1, n_comp + 1)

        for ii, i_amp in enumerate(i_in):
            # add current
            nest.Connect(nest.Create('dc_generator', params={'amplitude': i_amp}), n_neat,
                         syn_spec={'synapse_model': 'static_synapse', 'weight': 1.,
                                   'delay': dt, 'receptor_type': ii}
                         )

            bb[ii] += i_amp

        # run the NEST model for 2 timesteps (input arrives only on second step)
        nest.Simulate(3. * dt)
        events_neat = m_neat.events
        v_neat = np.array([events_neat['v_comp%d' % ii][-1] for ii in range(n_comp)])

        # construct numpy solution
        v_sol = np.linalg.solve(aa, bb)

        self.assertTrue(np.allclose(v_neat, v_sol))

    def test_all_inversion(self, dt=0.1):
        self.test_inversion(dt=dt, model_name='1dend_1comp')
        self.test_inversion(dt=dt, model_name='2dend_1comp')
        self.test_inversion(dt=dt, model_name='1dend_2comp')
        self.test_inversion(dt=dt, model_name='tdend_4comp')

    def test_no_inp_inversion(self, dt=0.1, model_name='2tdend_4comp'):
        """
        Test the matrix inversion corresponding to one integration step when
        leak potentials vary across the neuron.

        We can not apply input because it can arrive at the earliest at the
        second time-step, but the initial conditions will be differen from
        the leak reversal
        """
        (n_neat, m_neat), (aa, bb), _ = eval('create_%s(dt=dt)' % model_name)

        # need to add zero input otherwise the simulation don't run
        n_comp = len(bb)
        i_in = np.zeros(n_comp)

        for ii, i_amp in enumerate(i_in):
            # add current
            nest.Connect(nest.Create('dc_generator', params={'amplitude': i_amp}), n_neat,
                         syn_spec={'synapse_model': 'static_synapse', 'weight': 1.,
                                   'delay': dt, 'receptor_type': ii}
                         )

            bb[ii] += i_amp

        # run the NEST model for 1 timestep
        nest.Simulate(2. * dt)
        events_neat = m_neat.events
        v_neat = np.array([events_neat['v_comp%d' % ii] for ii in range(n_comp)])

        # construct numpy solution
        v_sol = np.linalg.solve(aa, bb)

        self.assertTrue(np.allclose(v_neat, v_sol))

    def test_attenuation(self, model_name='1dend_1comp', dt=0.1, i_amp=1., t_max=2000.):
        """
        Test the attenuation properties of the models
        """
        (n_neat, m_neat), _, gg = eval('create_%s(dt=dt)' % model_name)
        n_comp = gg.shape[0]

        # compute impedance matrix from conductance matrix
        zz = np.linalg.inv(-gg)

        for ii in range(n_comp):
            (n_neat, m_neat), _, gg = eval('create_%s(dt=dt)' % model_name)
            # add current
            nest.Connect(nest.Create('dc_generator', params={'amplitude': i_amp}), n_neat,
                         syn_spec={'synapse_model': 'static_synapse', 'weight': 1.,
                                   'delay': t_max/2., 'receptor_type': ii})

            # run the NEST model
            nest.Simulate(t_max)
            events_neat = m_neat.events
            v_neat = np.array([events_neat['v_comp%d' % ii][-1] -
                               events_neat['v_comp%d' % ii][int(t_max/(2.*dt))-1]
                               for ii in range(n_comp)])

            att_neat = v_neat / v_neat[ii]
            att_sol = zz[ii, :] / zz[ii, ii]

            self.assertTrue(np.allclose(att_neat, att_sol))

    def test_all_attenuation(self, dt=0.1, i_amp=1., t_max=300.):
        self.test_attenuation(model_name='1dend_1comp', dt=dt, i_amp=i_amp, t_max=t_max)
        self.test_attenuation(model_name='2dend_1comp', dt=dt, i_amp=i_amp, t_max=t_max)
        self.test_attenuation(model_name='1dend_2comp', dt=dt, i_amp=i_amp, t_max=t_max)
        self.test_attenuation(model_name='tdend_4comp', dt=dt, i_amp=i_amp, t_max=t_max)
        self.test_attenuation(model_name='2tdend_4comp', dt=dt, i_amp=i_amp, t_max=t_max)

    def test_equilibrium(self, dt=0.1, t_max=200., model_name='2tdend_4comp'):
        """
        Test whether the model converges to the correct equilibrium potential
        """
        (n_neat, m_neat), _, gg = eval('create_%s(dt=dt)' % model_name)
        n_comp = gg.shape[0]

        gl = np.array([SP['g_L']] + [DP[ii]['g_L'] for ii in range(n_comp-1)])
        el = np.array([SP['e_L']] + [DP[ii]['e_L'] for ii in range(n_comp-1)])

        # add current
        nest.Connect(nest.Create('dc_generator', params={'amplitude': 0.}), n_neat,
                     syn_spec={'synapse_model': 'static_synapse', 'weight': 1.,
                               'delay': .1, 'receptor_type': 0})

        # run the NEST model
        nest.Simulate(t_max)
        events_neat = m_neat.events
        v_neat = np.array([events_neat['v_comp%d' % ii][-1] for ii in range(n_comp)])

        # explicit solution for steady state voltage
        v_sol = np.linalg.solve(-gg, gl*el)

        self.assertTrue(np.allclose(v_neat, v_sol))

    def test_conductance_input(self, model_name='1dend_1comp', dt=.01, t_max=300.):
        """
        Test whether the voltage is correct under steady state conductance input
        (input spike every time-step)
        """
        # ampa synapse constants
        tau_r = .2
        tau_d = 3.
        weight = .001
        # synaptic conductance window surface
        tp = (tau_r * tau_d) / (tau_d - tau_r) * np.log(tau_d / tau_r)
        surf = (tau_d - tau_r) / (-np.exp(-tp / tau_r) + np.exp(-tp / tau_d))

        # create the nest model
        (n_neat, m_neat), _, gg = eval('create_%s(dt=dt)' % model_name)
        n_comp = gg.shape[0]

        gl = np.array([SP['g_L']] + [DP[ii]['g_L'] for ii in range(n_comp-1)])
        el = np.array([SP['e_L']] + [DP[ii]['e_L'] for ii in range(n_comp-1)])

        syn_weights = weight * np.arange(1, n_comp+1)

        # average synaptic conductances
        gs = np.zeros(n_comp)
        gs = syn_weights * surf

        n_neat.receptors = [
            {"comp_idx": ii, "receptor_type": "AMPA"}
            for ii in range(len(syn_weights))
        ]

        for ii, sw in enumerate(syn_weights):
            syn_idx = ii
            # connect spike generator to AMPA synapse
            sg = nest.Create('spike_generator', 1, {'spike_times': np.arange(0.1, t_max, dt)})
            nest.Connect(sg, n_neat,
                         syn_spec={'synapse_model': 'static_synapse', 'weight': sw*dt,
                                   'delay': .1, 'receptor_type': syn_idx})

        # run the NEST model
        nest.Simulate(t_max)
        events_neat = m_neat.events
        v_neat = np.array([events_neat['v_comp%d' % ii][-1] for ii in range(n_comp)])

        # explicit solution for steady state voltage
        v_sol = np.linalg.solve(-gg + np.diag(gs), gl*el)

        self.assertTrue(np.allclose(v_neat, v_sol, rtol=1e-4))

    def test_all_conductance_input(self, dt=.01, t_max=300.):
        self.test_conductance_input(model_name='1dend_1comp')
        self.test_conductance_input(model_name='2dend_1comp')
        self.test_conductance_input(model_name='1dend_2comp')
        self.test_conductance_input(model_name='tdend_4comp')
        self.test_conductance_input(model_name='2tdend_4comp')

    def test_spike_transmission(self, dt=.01):
        dt = 0.1

        nest.ResetKernel()
        nest.SetKernelStatus(dict(resolution=dt))

        soma_params = {
            'C_m': 1.0,
            'g_C': 0.1,
            'g_L': 0.1,
            'e_L': -70.0,
        }

        n_neat_0 = nest.Create('cm_default', params={"compartments": {"parent_idx": -1, "params": soma_params}})

        n_neat_1 = nest.Create('cm_default', params={
            "compartments": {"parent_idx": -1, "params": soma_params},
            "receptors": {"comp_idx": 0, "receptor_type": "AMPA"}
        })
        syn_idx = 0

        nest.Connect(n_neat_0, n_neat_1, syn_spec={'synapse_model': 'static_synapse', 'weight': .1,
                                                   'receptor_type': syn_idx})

        dc = nest.Create('dc_generator', params={'amplitude': 2.0})
        nest.Connect(dc, n_neat_0, syn_spec={'synapse_model': 'static_synapse', 'weight': 1.,
                                             'receptor_type': 0})

        m_neat_0 = nest.Create('multimeter', 1, {'record_from': ['v_comp0'], 'interval': dt})
        nest.Connect(m_neat_0, n_neat_0)

        m_neat_1 = nest.Create('multimeter', 1, {'record_from': ['v_comp0'], 'interval': dt})
        nest.Connect(m_neat_1, n_neat_1)

        nest.Simulate(100.)

        events_neat_0 = m_neat_0.events
        events_neat_1 = m_neat_1.events

        self.assertTrue(np.any(events_neat_0['v_comp0'] != soma_params['e_L']))
        self.assertTrue(np.any(events_neat_1['v_comp0'] != soma_params['e_L']))

    def test_set_combinations(self, dt=0.1):

        sg_01 = nest.Create('spike_generator', 1, {'spike_times': [10.]})
        sg_02 = nest.Create('spike_generator', 1, {'spike_times': [15.]})

        sg_11 = nest.Create('spike_generator', 1, {'spike_times': [10.]})
        sg_12 = nest.Create('spike_generator', 1, {'spike_times': [15.]})

        # set status with individual calls for each receptor and compartment
        n_neat_0 = nest.Create('cm_default')
        n_neat_0.compartments = [
            {"parent_idx": -1, "params": SP},
            {"parent_idx": 0, "params": DP[0]}
        ]
        n_neat_0.receptors = [
            {"comp_idx": 0, "receptor_type": "GABA"},
            {"comp_idx": 1, "receptor_type": "AMPA"}
        ]

        nest.Connect(sg_01, n_neat_0, syn_spec={'synapse_model': 'static_synapse', 'weight': .1, 'receptor_type': 0})
        nest.Connect(sg_02, n_neat_0, syn_spec={'synapse_model': 'static_synapse', 'weight': .1, 'receptor_type': 1})

        # set status with single call
        n_neat_1 = nest.Create('cm_default', params={
            "compartments": [{"parent_idx": -1, "params": SP},
                             {"parent_idx": 0, "params": DP[0]}],
            "receptors": [{"comp_idx": 0, "receptor_type": "GABA"},
                          {"comp_idx": 1, "receptor_type": "AMPA"}]
        })

        nest.Connect(sg_11, n_neat_1, syn_spec={'synapse_model': 'static_synapse', 'weight': .1, 'receptor_type': 0})
        nest.Connect(sg_12, n_neat_1, syn_spec={'synapse_model': 'static_synapse', 'weight': .1, 'receptor_type': 1})

        m_neat_0 = nest.Create('multimeter', 1, {'record_from': ['v_comp0'], 'interval': dt})
        nest.Connect(m_neat_0, n_neat_0)

        m_neat_1 = nest.Create('multimeter', 1, {'record_from': ['v_comp0'], 'interval': dt})
        nest.Connect(m_neat_1, n_neat_1)

        nest.Simulate(100.)

        events_neat_0 = m_neat_0.events
        events_neat_1 = m_neat_1.events

        self.assertTrue(np.allclose(events_neat_0['v_comp0'], events_neat_1['v_comp0']))

    def test_get(self):
        n_neat = nest.Create('cm_default')
        n_neat.compartments = [
            {"parent_idx": -1, "params": SP},
            {"parent_idx": 0, "params": DP[0]}
        ]
        n_neat.receptors = [
            {"comp_idx": 1, "receptor_type": "AMPA"},
            {"comp_idx": 0, "receptor_type": "GABA"}
        ]

        compartments = n_neat.compartments
        receptors = n_neat.receptors

        self.assertTrue(compartments[0]["comp_idx"] == 0)
        self.assertTrue(compartments[0]["parent_idx"] == -1)
        self.assertTrue(compartments[1]["comp_idx"] == 1)
        self.assertTrue(compartments[1]["parent_idx"] == 0)

        self.assertTrue(receptors[0]["comp_idx"] == 0)
        self.assertTrue(receptors[0]["receptor_idx"] == 1)
        self.assertTrue(receptors[0]["receptor_type"] == "GABA")
        self.assertTrue(receptors[1]["comp_idx"] == 1)
        self.assertTrue(receptors[1]["receptor_idx"] == 0)
        self.assertTrue(receptors[1]["receptor_type"] == "AMPA")

        recordables = n_neat.recordables
        recordables_ = {'m_Na_0', 'h_Na_0', 'n_K_0', 'v_comp0',
                        'm_Na_1', 'h_Na_1', 'n_K_1', 'v_comp1',
                        'g_r_AMPA_0', 'g_d_AMPA_0',
                        'g_r_GABA_1', 'g_d_GABA_1'}
        assert set(recordables) == recordables_

    def test_error_handling(self):
        # test double root
        n_neat = nest.Create('cm_default')

        with self.assertRaisesRegex(nest.kernel.NESTError,
                                    "in llapi_set_nc_status: "
                                    "Compartment 0 , the root, "
                                    "has already been instantiated."):
            n_neat.compartments = [
                {"parent_idx": -1, "params": SP},
                {"parent_idx": -1, "params": SP}
            ]

        # test undefined parent compartment
        n_neat = nest.Create('cm_default')

        with self.assertRaisesRegex(nest.kernel.NESTError,
                                    "in llapi_set_nc_status: "
                                    "Compartment 15 does not exist in tree, "
                                    "but was specified as a parent."):
            n_neat.compartments = [
                {"parent_idx": -1, "params": SP},
                {"parent_idx": 15, "params": SP}
            ]

        # test undefined compartment when adding receptor
        n_neat = nest.Create('cm_default')
        n_neat.compartments = {"parent_idx": -1, "params": SP}

        with self.assertRaisesRegex(nest.kernel.NESTError,
                                    "in llapi_set_nc_status: "
                                    "Compartment 12 does not exist in tree."):
            n_neat.receptors = {"comp_idx": 12, "receptor_type": "GABA"}

        # test simulate without adding compartments
        n_neat = nest.Create('cm_default')

        with self.assertRaisesRegex(nest.kernel.NESTError,
                                    "in llapi_simulate: "
                                    "Compartment 0 does not exist in tree, "
                                    "meaning that no compartments have been added."):
            nest.Simulate(10.)

        # test connection port out of range for current input
        n_neat = nest.Create('cm_default')
        n_neat.compartments = [
            {"parent_idx": -1, "params": SP},
            {"parent_idx": 0, "params": SP}
        ]
        dc = nest.Create('dc_generator', params={'amplitude': 2.0})

        with self.assertRaisesRegex(nest.kernel.NESTError,
                                    r"in llapi_connect: "
                                    r"Port with id 3 does not exist. Valid current "
                                    r"receptor ports for cm_default are in \[0, 2\["):
            nest.Connect(dc, n_neat, syn_spec={'synapse_model': 'static_synapse', 'weight': 1.,
                                               'receptor_type': 3})

        # test connection port out of range for spike input
        n_neat = nest.Create('cm_default')
        n_neat.compartments = {"parent_idx": -1, "params": SP}
        n_neat.receptors = [
            {"comp_idx": 0, "receptor_type": "GABA"},
            {"comp_idx": 0, "receptor_type": "GABA"},
            {"comp_idx": 0, "receptor_type": "GABA"}
        ]
        sg = nest.Create('spike_generator', 1, {'spike_times': [10.]})

        with self.assertRaisesRegex(nest.kernel.NESTError,
                                    r"in llapi_connect: "
                                    r"Port with id 3 does not exist. Valid spike "
                                    r"receptor ports for cm_default are in \[0, 3\["):
            nest.Connect(sg, n_neat, syn_spec={'synapse_model': 'static_synapse', 'weight': 1.,
                                               'receptor_type': 3})

        # test connection with unknown recordable
        n_neat = nest.Create('cm_default')
        n_neat.compartments = {"parent_idx": -1, "params": SP}
        mm = nest.Create('multimeter', 1, {'record_from': ['v_comp1'], 'interval': 1.})

        with self.assertRaisesRegex(nest.kernel.NESTError,
                                    "in llapi_connect: "
                                    "Creation of connection is not possible because:\n"
                                    "Cannot connect with unknown recordable v_comp1"):
            nest.Connect(mm, n_neat)

        # test adding compartments and receptors twice
        n_neat = nest.Create('cm_default')
        n_neat.compartments = {"parent_idx": -1, "params": SP}
        n_neat.receptors = {"comp_idx": 0, "receptor_type": "GABA"}

        with self.assertRaisesRegex(nest.kernel.NESTError,
                                    "\'compartments\' is already defined for this model"):
            n_neat.compartments = {"parent_idx": 0, "params": SP}

        with self.assertRaisesRegex(nest.kernel.NESTError,
                                    "\'receptors\' is already defined for this model"):
            n_neat.receptors = {"comp_idx": 0, "receptor_type": "GABA"}

        n_neat = nest.Create('cm_default')
        n_neat.compartments = {"parent_idx": -1, "params": SP}
        with self.assertRaises(nest.kernel.NESTError):
            n_neat.compartments = {"parent_idx": 0, "params": SP}

    def test_continuerun(self, dt=0.1):
        recordables = [
            'v_comp0', 'v_comp1',
            'g_r_GABA_0', 'g_d_GABA_0',
            'g_r_AMPA_1', 'g_d_AMPA_1'
        ]

        # case 1: continuous simulation
        nest.ResetKernel()
        nest.SetKernelStatus(dict(resolution=dt))

        n_neat = nest.Create('cm_default', params={
            "compartments": [{"parent_idx": -1, "params": SP},
                             {"parent_idx": 0, "params": DP[0]}],
            "receptors": [{"comp_idx": 0, "receptor_type": "GABA"},
                          {"comp_idx": 1, "receptor_type": "AMPA"}]
        })

        sg_1 = nest.Create('spike_generator', 1, {'spike_times': [10.]})
        sg_2 = nest.Create('spike_generator', 1, {'spike_times': [15.]})

        nest.Connect(sg_1, n_neat, syn_spec={'synapse_model': 'static_synapse', 'weight': .1, 'receptor_type': 0})
        nest.Connect(sg_2, n_neat, syn_spec={'synapse_model': 'static_synapse', 'weight': .1, 'receptor_type': 1})

        m_neat = nest.Create('multimeter', 1, {'record_from': recordables, 'interval': 1.})
        nest.Connect(m_neat, n_neat)

        nest.Simulate(100.)

        events_neat_0 = m_neat.events

        # case 2: two nest.Simulate() calls
        nest.ResetKernel()
        nest.SetKernelStatus(dict(resolution=dt))

        n_neat = nest.Create('cm_default', params={
            "compartments": [{"parent_idx": -1, "params": SP},
                             {"parent_idx": 0, "params": DP[0]}],
            "receptors": [{"comp_idx": 0, "receptor_type": "GABA"},
                          {"comp_idx": 1, "receptor_type": "AMPA"}]
        })

        sg_1 = nest.Create('spike_generator', 1, {'spike_times': [10.]})
        sg_2 = nest.Create('spike_generator', 1, {'spike_times': [15.]})

        nest.Connect(sg_1, n_neat, syn_spec={'synapse_model': 'static_synapse', 'weight': .1, 'receptor_type': 0})
        nest.Connect(sg_2, n_neat, syn_spec={'synapse_model': 'static_synapse', 'weight': .1, 'receptor_type': 1})

        m_neat = nest.Create('multimeter', 1, {'record_from': recordables, 'interval': 1.})
        nest.Connect(m_neat, n_neat)

        nest.Simulate(12.)
        nest.Simulate(88.)
        events_neat_1 = m_neat.events

        for key in recordables:
            assert np.allclose(events_neat_0[key], events_neat_1[key])

    def test_compartments_wrapper(self):
        cm = nest.Create('cm_default')
        cm.compartments = [{"parent_idx": -1, "params": SP}]
        compartment_a = cm.compartments.get_tuple()[0]
        compartment_b = {"parent_idx": 0, "params": DP[0]}

        for rhs in (compartment_b, [compartment_b], (compartment_b), nest.Compartments(cm, (compartment_b,))):
            compartments = cm.compartments + rhs
            self.assertEqual(compartments.get_tuple(), (compartment_a, compartment_b))

        with self.assertRaises(TypeError):
            # Raises error because argument must be a tuple
            nest.Compartments(cm, compartment_a)

        not_compartment = ''
        for rhs in ([compartment_b, not_compartment],
                    (compartment_b, not_compartment)):
            with self.assertRaises(TypeError):
                # Raises because all elements in rhs must be a dict
                _ = cm.compartments + rhs

    def test_add_assign(self):
        cm = nest.Create('cm_default')
        cm.compartments = {"parent_idx": -1, "params": SP}
        cm.compartments += {"parent_idx": 0, "params": DP[0]}
        cm.receptors = {"comp_idx": 0, "receptor_type": "GABA"}
        cm.receptors += {"comp_idx": 1, "receptor_type": "AMPA"}

        compartments = cm.compartments
        self.assertEqual(compartments[0]["comp_idx"], 0)
        self.assertEqual(compartments[0]["parent_idx"], -1)
        self.assertEqual(compartments[1]["comp_idx"], 1)
        self.assertEqual(compartments[1]["parent_idx"], 0)
        receptors = cm.receptors
        self.assertEqual(receptors[0]["receptor_idx"], 0)
        self.assertEqual(receptors[0]["receptor_type"], 'GABA')
        self.assertEqual(receptors[1]["receptor_idx"], 1)
        self.assertEqual(receptors[1]["receptor_type"], 'AMPA')

        cm2 = nest.Create('cm_default')
        cm2.compartments = {"parent_idx": -1, "params": SP}
        cm2.compartments += [{"parent_idx": 0, "params": DP[0]}, {"parent_idx": 0, "params": DP[0]}]
        self.assertEqual(len(list(cm2.compartments)), 3)

        cm3 = nest.Create('cm_default')
        cm3.compartments = [{"parent_idx": -1, "params": SP}, {"parent_idx": 0, "params": DP[0]}]
        cm3.compartments += {"parent_idx": 1, "params": DP[0]}
        self.assertEqual(len(list(cm3.compartments)), 3)

        cm2.receptors = {"comp_idx": 0, "receptor_type": "GABA"}
        cm2.receptors += [{"comp_idx": 1, "receptor_type": "AMPA"}, {"comp_idx": 2, "receptor_type": "GABA"}]
        self.assertEqual(len(list(cm2.receptors)), 3)


def suite():
    # makeSuite is sort of obsolete http://bugs.python.org/issue2721
    # using loadTestsFromTestCase instead.
    suite = unittest.TestLoader().loadTestsFromTestCase(CompartmentsTestCase)
    return unittest.TestSuite([suite])


def run():
    runner = unittest.TextTestRunner(verbosity=2)
    runner.run(suite())


if __name__ == "__main__":
    run()<|MERGE_RESOLUTION|>--- conflicted
+++ resolved
@@ -440,12 +440,7 @@
     return (n_neat, m_neat), (aa, bb), ss
 
 
-<<<<<<< HEAD
-class NEASTTestCase(unittest.TestCase):
-=======
-@nest.ll_api.check_stack
 class CompartmentsTestCase(unittest.TestCase):
->>>>>>> 260f4b00
     """ tests for compartmental NEST models """
 
     def test_inversion(self, dt=0.1, model_name='1dend_1comp'):
@@ -467,7 +462,7 @@
             bb[ii] += i_amp
 
         # run the NEST model for 2 timesteps (input arrives only on second step)
-        nest.Simulate(3. * dt)
+        nest.Simulate(3.*dt)
         events_neat = m_neat.events
         v_neat = np.array([events_neat['v_comp%d' % ii][-1] for ii in range(n_comp)])
 
@@ -507,7 +502,7 @@
             bb[ii] += i_amp
 
         # run the NEST model for 1 timestep
-        nest.Simulate(2. * dt)
+        nest.Simulate(2.*dt)
         events_neat = m_neat.events
         v_neat = np.array([events_neat['v_comp%d' % ii] for ii in range(n_comp)])
 
@@ -758,7 +753,7 @@
         # test double root
         n_neat = nest.Create('cm_default')
 
-        with self.assertRaisesRegex(nest.kernel.NESTError,
+        with self.assertRaisesRegex(nest.NESTError,
                                     "in llapi_set_nc_status: "
                                     "Compartment 0 , the root, "
                                     "has already been instantiated."):
@@ -770,7 +765,7 @@
         # test undefined parent compartment
         n_neat = nest.Create('cm_default')
 
-        with self.assertRaisesRegex(nest.kernel.NESTError,
+        with self.assertRaisesRegex(nest.NESTError,
                                     "in llapi_set_nc_status: "
                                     "Compartment 15 does not exist in tree, "
                                     "but was specified as a parent."):
@@ -783,7 +778,7 @@
         n_neat = nest.Create('cm_default')
         n_neat.compartments = {"parent_idx": -1, "params": SP}
 
-        with self.assertRaisesRegex(nest.kernel.NESTError,
+        with self.assertRaisesRegex(nest.NESTError,
                                     "in llapi_set_nc_status: "
                                     "Compartment 12 does not exist in tree."):
             n_neat.receptors = {"comp_idx": 12, "receptor_type": "GABA"}
@@ -791,7 +786,7 @@
         # test simulate without adding compartments
         n_neat = nest.Create('cm_default')
 
-        with self.assertRaisesRegex(nest.kernel.NESTError,
+        with self.assertRaisesRegex(nest.NESTError,
                                     "in llapi_simulate: "
                                     "Compartment 0 does not exist in tree, "
                                     "meaning that no compartments have been added."):
@@ -805,7 +800,7 @@
         ]
         dc = nest.Create('dc_generator', params={'amplitude': 2.0})
 
-        with self.assertRaisesRegex(nest.kernel.NESTError,
+        with self.assertRaisesRegex(nest.NESTError,
                                     r"in llapi_connect: "
                                     r"Port with id 3 does not exist. Valid current "
                                     r"receptor ports for cm_default are in \[0, 2\["):
@@ -822,7 +817,7 @@
         ]
         sg = nest.Create('spike_generator', 1, {'spike_times': [10.]})
 
-        with self.assertRaisesRegex(nest.kernel.NESTError,
+        with self.assertRaisesRegex(nest.NESTError,
                                     r"in llapi_connect: "
                                     r"Port with id 3 does not exist. Valid spike "
                                     r"receptor ports for cm_default are in \[0, 3\["):
@@ -834,7 +829,7 @@
         n_neat.compartments = {"parent_idx": -1, "params": SP}
         mm = nest.Create('multimeter', 1, {'record_from': ['v_comp1'], 'interval': 1.})
 
-        with self.assertRaisesRegex(nest.kernel.NESTError,
+        with self.assertRaisesRegex(nest.NESTError,
                                     "in llapi_connect: "
                                     "Creation of connection is not possible because:\n"
                                     "Cannot connect with unknown recordable v_comp1"):
@@ -845,17 +840,17 @@
         n_neat.compartments = {"parent_idx": -1, "params": SP}
         n_neat.receptors = {"comp_idx": 0, "receptor_type": "GABA"}
 
-        with self.assertRaisesRegex(nest.kernel.NESTError,
+        with self.assertRaisesRegex(nest.NESTError,
                                     "\'compartments\' is already defined for this model"):
             n_neat.compartments = {"parent_idx": 0, "params": SP}
 
-        with self.assertRaisesRegex(nest.kernel.NESTError,
+        with self.assertRaisesRegex(nest.NESTError,
                                     "\'receptors\' is already defined for this model"):
             n_neat.receptors = {"comp_idx": 0, "receptor_type": "GABA"}
 
         n_neat = nest.Create('cm_default')
         n_neat.compartments = {"parent_idx": -1, "params": SP}
-        with self.assertRaises(nest.kernel.NESTError):
+        with self.assertRaises(nest.NESTError):
             n_neat.compartments = {"parent_idx": 0, "params": SP}
 
     def test_continuerun(self, dt=0.1):

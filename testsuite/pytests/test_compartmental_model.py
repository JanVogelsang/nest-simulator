# -*- coding: utf-8 -*-
#
# test_compartmental_model.py
#
# This file is part of NEST.
#
# Copyright (C) 2004 The NEST Initiative
#
# NEST is free software: you can redistribute it and/or modify
# it under the terms of the GNU General Public License as published by
# the Free Software Foundation, either version 2 of the License, or
# (at your option) any later version.
#
# NEST is distributed in the hope that it will be useful,
# but WITHOUT ANY WARRANTY; without even the implied warranty of
# MERCHANTABILITY or FITNESS FOR A PARTICULAR PURPOSE.  See the
# GNU General Public License for more details.
#
# You should have received a copy of the GNU General Public License
# along with NEST.  If not, see <http://www.gnu.org/licenses/>.

"""
Tests for the compartmental model
"""

import unittest

import nest
import numpy as np

SP = {"C_m": 1.00, "g_C": 0.00, "g_L": 0.100, "e_L": -70.0, "v_comp": -70.0}
DP = [
    {"C_m": 0.10, "g_C": 0.10, "g_L": 0.010, "e_L": -70.0, "v_comp": -70.0},
    {"C_m": 0.08, "g_C": 0.11, "g_L": 0.007, "e_L": -70.0, "v_comp": -70.0},
    {"C_m": 0.09, "g_C": 0.07, "g_L": 0.011, "e_L": -70.0, "v_comp": -70.0},
    {"C_m": 0.15, "g_C": 0.12, "g_L": 0.014, "e_L": -70.0, "v_comp": -70.0},
    {"C_m": 0.20, "g_C": 0.32, "g_L": 0.022, "e_L": -55.0, "v_comp": -55.0},
    {"C_m": 0.12, "g_C": 0.12, "g_L": 0.010, "e_L": -23.0, "v_comp": -23.0},
    {"C_m": 0.32, "g_C": 0.09, "g_L": 0.032, "e_L": -32.0, "v_comp": -32.0},
    {"C_m": 0.01, "g_C": 0.05, "g_L": 0.001, "e_L": -88.0, "v_comp": -88.0},
    {"C_m": 0.02, "g_C": 0.03, "g_L": 0.002, "e_L": -90.0, "v_comp": -90.0},
]


def create_1dend_1comp(dt=0.1):
    """
    0
    |
    1
    """
    # create nest model with two compartments
    nest.ResetKernel()
    nest.SetKernelStatus(dict(resolution=dt))
    n_neat = nest.Create("cm_default")

    n_neat.V_th = 100.0
    n_neat.compartments = [{"parent_idx": -1, "params": SP}, {"parent_idx": 0, "params": DP[0]}]

    m_neat = nest.Create("multimeter", params={"record_from": ["v_comp0", "v_comp1"], "interval": 0.1})
    nest.Connect(m_neat, n_neat)

    # create equivalent matrices for inversion test
    aa = np.zeros((2, 2))
    bb = np.zeros(2)

    aa[0, 0] = SP["C_m"] / dt + SP["g_L"] / 2.0 + DP[0]["g_C"] / 2.0
    aa[0, 1] = -DP[0]["g_C"] / 2.0
    aa[1, 0] = -DP[0]["g_C"] / 2.0
    aa[1, 1] = DP[0]["C_m"] / dt + DP[0]["g_L"] / 2.0 + DP[0]["g_C"] / 2.0

    bb[0] = SP["C_m"] / dt * SP["e_L"] + SP["g_L"] * SP["e_L"] / 2.0 - DP[0]["g_C"] * (SP["e_L"] - DP[0]["e_L"]) / 2.0
    bb[1] = (
        DP[0]["C_m"] / dt * DP[0]["e_L"]
        + DP[0]["g_L"] * DP[0]["e_L"] / 2.0
        - DP[0]["g_C"] * (DP[0]["e_L"] - SP["e_L"]) / 2.0
    )

    # create steady state matrix for attenuation test
    ss = np.zeros((2, 2))

    ss[0, 0] = -SP["g_L"] - DP[0]["g_C"]
    ss[0, 1] = DP[0]["g_C"]
    ss[1, 0] = DP[0]["g_C"]
    ss[1, 1] = -DP[0]["g_L"] - DP[0]["g_C"]

    return (n_neat, m_neat), (aa, bb), ss


def create_2dend_1comp(dt=0.1):
    """
      0
     / \
    1   2
    """
    # create nest model with two compartments
    nest.ResetKernel()
    nest.SetKernelStatus(dict(resolution=dt))
    n_neat = nest.Create("cm_default")

    n_neat.V_th = 100.0
    n_neat.compartments = [
        {"parent_idx": -1, "params": SP},
        {"parent_idx": 0, "params": DP[0]},
        {"parent_idx": 0, "params": DP[1]},
    ]

    m_neat = nest.Create("multimeter", params={"record_from": ["v_comp0", "v_comp1", "v_comp2"], "interval": 0.1})
    nest.Connect(m_neat, n_neat)

    # create equivalent matrices for inversion test
    aa = np.zeros((3, 3))
    bb = np.zeros(3)

    aa[0, 0] = SP["C_m"] / dt + SP["g_L"] / 2.0 + DP[0]["g_C"] / 2.0 + DP[1]["g_C"] / 2.0

    aa[0, 1] = -DP[0]["g_C"] / 2.0
    aa[1, 0] = -DP[0]["g_C"] / 2.0
    aa[1, 1] = DP[0]["C_m"] / dt + DP[0]["g_L"] / 2.0 + DP[0]["g_C"] / 2.0

    aa[0, 2] = -DP[1]["g_C"] / 2.0
    aa[2, 0] = -DP[1]["g_C"] / 2.0
    aa[2, 2] = DP[1]["C_m"] / dt + DP[1]["g_L"] / 2.0 + DP[1]["g_C"] / 2.0

    bb[0] = (
        SP["C_m"] / dt * SP["e_L"]
        + SP["g_L"] * SP["e_L"] / 2.0
        - DP[0]["g_C"] * (SP["e_L"] - DP[0]["e_L"]) / 2.0
        - DP[1]["g_C"] * (SP["e_L"] - DP[1]["e_L"]) / 2.0
    )
    bb[1] = (
        DP[0]["C_m"] / dt * DP[0]["e_L"]
        + DP[0]["g_L"] * DP[0]["e_L"] / 2.0
        - DP[0]["g_C"] * (DP[0]["e_L"] - SP["e_L"]) / 2.0
    )
    bb[2] = (
        DP[1]["C_m"] / dt * DP[1]["e_L"]
        + DP[1]["g_L"] * DP[1]["e_L"] / 2.0
        - DP[1]["g_C"] * (DP[1]["e_L"] - SP["e_L"]) / 2.0
    )

    # create steady state matrix for attenuation test
    ss = np.zeros((3, 3))

    ss[0, 0] = -SP["g_L"] - DP[0]["g_C"] - DP[1]["g_C"]

    ss[0, 1] = DP[0]["g_C"]
    ss[1, 0] = DP[0]["g_C"]
    ss[1, 1] = -DP[0]["g_L"] - DP[0]["g_C"]

    ss[0, 2] = DP[1]["g_C"]
    ss[2, 0] = DP[1]["g_C"]
    ss[2, 2] = -DP[1]["g_L"] - DP[1]["g_C"]

    return (n_neat, m_neat), (aa, bb), ss


def create_1dend_2comp(dt=0.1):
    """
    0
    |
    1
    |
    2
    """
    # create nest model with two compartments
    nest.ResetKernel()
    nest.SetKernelStatus(dict(resolution=dt))
    n_neat = nest.Create("cm_default")

    n_neat.V_th = 100.0
    n_neat.compartments = [
        {"parent_idx": -1, "params": SP},
        {"parent_idx": 0, "params": DP[0]},
        {"parent_idx": 1, "params": DP[1]},
    ]

    m_neat = nest.Create("multimeter", params={"record_from": ["v_comp0", "v_comp1", "v_comp2"], "interval": 0.1})
    nest.Connect(m_neat, n_neat)

    # create equivalent matrices for inversion test
    aa = np.zeros((3, 3))
    bb = np.zeros(3)

    aa[0, 0] = SP["C_m"] / dt + SP["g_L"] / 2.0 + DP[0]["g_C"] / 2.0

    aa[0, 1] = -DP[0]["g_C"] / 2.0
    aa[1, 0] = -DP[0]["g_C"] / 2.0
    aa[1, 1] = DP[0]["C_m"] / dt + DP[0]["g_L"] / 2.0 + DP[0]["g_C"] / 2.0 + DP[1]["g_C"] / 2.0

    aa[1, 2] = -DP[1]["g_C"] / 2.0
    aa[2, 1] = -DP[1]["g_C"] / 2.0
    aa[2, 2] = DP[1]["C_m"] / dt + DP[1]["g_L"] / 2.0 + DP[1]["g_C"] / 2.0

    bb[0] = SP["C_m"] / dt * SP["e_L"] + SP["g_L"] * SP["e_L"] / 2.0 - DP[0]["g_C"] * (SP["e_L"] - DP[0]["e_L"]) / 2.0
    bb[1] = (
        DP[0]["C_m"] / dt * DP[0]["e_L"]
        + DP[0]["g_L"] * DP[0]["e_L"] / 2.0
        - DP[0]["g_C"] * (DP[0]["e_L"] - SP["e_L"]) / 2.0
        - DP[1]["g_C"] * (DP[0]["e_L"] - DP[1]["e_L"]) / 2.0
    )
    bb[2] = (
        DP[1]["C_m"] / dt * DP[1]["e_L"]
        + DP[1]["g_L"] * DP[1]["e_L"] / 2.0
        - DP[1]["g_C"] * (DP[1]["e_L"] - SP["e_L"]) / 2.0
    )

    # create steady state matrix for attenuation test
    ss = np.zeros((3, 3))

    ss[0, 0] = -SP["g_L"] - DP[0]["g_C"]

    ss[0, 1] = DP[0]["g_C"]
    ss[1, 0] = DP[0]["g_C"]
    ss[1, 1] = -DP[0]["g_L"] - DP[0]["g_C"] - DP[1]["g_C"]

    ss[1, 2] = DP[1]["g_C"]
    ss[2, 1] = DP[1]["g_C"]
    ss[2, 2] = -DP[1]["g_L"] - DP[1]["g_C"]

    return (n_neat, m_neat), (aa, bb), ss


def create_tdend_4comp(dt=0.1):
    """
        0
        |
        1
        |
        2
       / \
      3   4
    """
    # create nest model with two compartments
    nest.ResetKernel()
    nest.SetKernelStatus(dict(resolution=dt))
    n_neat = nest.Create("cm_default", params={"V_th": 100.0})

    n_neat.V_th = 100.0
    n_neat.compartments = [
        {"parent_idx": -1, "params": SP},
        {"parent_idx": 0, "params": DP[0]},
        {"parent_idx": 1, "params": DP[1]},
        {"parent_idx": 2, "params": DP[2]},
        {"parent_idx": 2, "params": DP[3]},
    ]

    m_neat = nest.Create("multimeter", params={"record_from": ["v_comp%d" % ii for ii in range(5)], "interval": 0.1})
    nest.Connect(m_neat, n_neat)

    # create equivalent matrices for inversion test
    aa = np.zeros((5, 5))
    bb = np.zeros(5)

    aa[0, 0] = SP["C_m"] / dt + SP["g_L"] / 2.0 + DP[0]["g_C"] / 2.0

    aa[0, 1] = -DP[0]["g_C"] / 2.0
    aa[1, 0] = -DP[0]["g_C"] / 2.0
    aa[1, 1] = DP[0]["C_m"] / dt + DP[0]["g_L"] / 2.0 + DP[0]["g_C"] / 2.0 + DP[1]["g_C"] / 2.0

    aa[1, 2] = -DP[1]["g_C"] / 2.0
    aa[2, 1] = -DP[1]["g_C"] / 2.0
    aa[2, 2] = DP[1]["C_m"] / dt + DP[1]["g_L"] / 2.0 + DP[1]["g_C"] / 2.0 + DP[2]["g_C"] / 2.0 + DP[3]["g_C"] / 2.0

    aa[2, 3] = -DP[2]["g_C"] / 2.0
    aa[3, 2] = -DP[2]["g_C"] / 2.0
    aa[3, 3] = DP[2]["C_m"] / dt + DP[2]["g_L"] / 2.0 + DP[2]["g_C"] / 2.0

    aa[2, 4] = -DP[3]["g_C"] / 2.0
    aa[4, 2] = -DP[3]["g_C"] / 2.0
    aa[4, 4] = DP[3]["C_m"] / dt + DP[3]["g_L"] / 2.0 + DP[3]["g_C"] / 2.0

    bb[0] = SP["C_m"] / dt * SP["e_L"] + SP["g_L"] * SP["e_L"] / 2.0 - DP[0]["g_C"] * (SP["e_L"] - DP[0]["e_L"]) / 2.0
    bb[1] = (
        DP[0]["C_m"] / dt * DP[0]["e_L"]
        + DP[0]["g_L"] * DP[0]["e_L"] / 2.0
        - DP[0]["g_C"] * (DP[0]["e_L"] - SP["e_L"]) / 2.0
        - DP[1]["g_C"] * (DP[0]["e_L"] - DP[1]["e_L"]) / 2.0
    )
    bb[2] = (
        DP[1]["C_m"] / dt * DP[1]["e_L"]
        + DP[1]["g_L"] * DP[1]["e_L"] / 2.0
        - DP[1]["g_C"] * (DP[1]["e_L"] - DP[0]["e_L"]) / 2.0
        - DP[2]["g_C"] * (DP[1]["e_L"] - DP[2]["e_L"]) / 2.0
        - DP[3]["g_C"] * (DP[1]["e_L"] - DP[3]["e_L"]) / 2.0
    )
    bb[3] = (
        DP[2]["C_m"] / dt * DP[2]["e_L"]
        + DP[2]["g_L"] * DP[2]["e_L"] / 2.0
        - DP[2]["g_C"] * (DP[2]["e_L"] - DP[1]["e_L"]) / 2.0
    )
    bb[4] = (
        DP[3]["C_m"] / dt * DP[3]["e_L"]
        + DP[3]["g_L"] * DP[3]["e_L"] / 2.0
        - DP[3]["g_C"] * (DP[3]["e_L"] - DP[1]["e_L"]) / 2.0
    )

    # create steady state matrix for attenuation test
    ss = np.zeros((5, 5))

    ss[0, 0] = -SP["g_L"] - DP[0]["g_C"]

    ss[0, 1] = DP[0]["g_C"]
    ss[1, 0] = DP[0]["g_C"]
    ss[1, 1] = -DP[0]["g_L"] - DP[0]["g_C"] - DP[1]["g_C"]

    ss[1, 2] = DP[1]["g_C"]
    ss[2, 1] = DP[1]["g_C"]
    ss[2, 2] = -DP[1]["g_L"] - DP[1]["g_C"] - DP[2]["g_C"] - DP[3]["g_C"]

    ss[2, 3] = DP[2]["g_C"]
    ss[3, 2] = DP[2]["g_C"]
    ss[3, 3] = -DP[2]["g_L"] - DP[2]["g_C"]

    ss[2, 4] = DP[3]["g_C"]
    ss[4, 2] = DP[3]["g_C"]
    ss[4, 4] = -DP[3]["g_L"] - DP[3]["g_C"]

    return (n_neat, m_neat), (aa, bb), ss


def create_2tdend_4comp(dt=0.1):
    """
             0
            / \
           1   5
          /     \
         2       6
         |      / \
         |     7   8
        / \
       3   4
    """
    # create nest model with two compartments
    nest.ResetKernel()
    nest.SetKernelStatus(dict(resolution=dt))
    n_neat = nest.Create("cm_default")

    n_neat.V_th = 100.0
    n_neat.compartments = [
        {"parent_idx": -1, "params": SP},
        # dendrite 1
        {"parent_idx": 0, "params": DP[0]},
        {"parent_idx": 1, "params": DP[1]},
        {"parent_idx": 2, "params": DP[2]},
        {"parent_idx": 2, "params": DP[3]},
        # dendrite 2
        {"parent_idx": 0, "params": DP[4]},
        {"parent_idx": 5, "params": DP[5]},
        {"parent_idx": 6, "params": DP[6]},
        {"parent_idx": 6, "params": DP[7]},
    ]

    m_neat = nest.Create("multimeter", params={"record_from": ["v_comp%d" % ii for ii in range(9)], "interval": 0.1})
    nest.Connect(m_neat, n_neat)

    # create equivalent matrices for inversion test
    aa = np.zeros((9, 9))
    bb = np.zeros(9)

    aa[0, 0] = SP["C_m"] / dt + SP["g_L"] / 2.0 + DP[0]["g_C"] / 2.0 + DP[4]["g_C"] / 2.0

    aa[0, 1] = -DP[0]["g_C"] / 2.0
    aa[1, 0] = -DP[0]["g_C"] / 2.0
    aa[1, 1] = DP[0]["C_m"] / dt + DP[0]["g_L"] / 2.0 + DP[0]["g_C"] / 2.0 + DP[1]["g_C"] / 2.0

    aa[1, 2] = -DP[1]["g_C"] / 2.0
    aa[2, 1] = -DP[1]["g_C"] / 2.0
    aa[2, 2] = DP[1]["C_m"] / dt + DP[1]["g_L"] / 2.0 + DP[1]["g_C"] / 2.0 + DP[2]["g_C"] / 2.0 + DP[3]["g_C"] / 2.0

    aa[2, 3] = -DP[2]["g_C"] / 2.0
    aa[3, 2] = -DP[2]["g_C"] / 2.0
    aa[3, 3] = DP[2]["C_m"] / dt + DP[2]["g_L"] / 2.0 + DP[2]["g_C"] / 2.0

    aa[2, 4] = -DP[3]["g_C"] / 2.0
    aa[4, 2] = -DP[3]["g_C"] / 2.0
    aa[4, 4] = DP[3]["C_m"] / dt + DP[3]["g_L"] / 2.0 + DP[3]["g_C"] / 2.0

    aa[0, 5] = -DP[4]["g_C"] / 2.0
    aa[5, 0] = -DP[4]["g_C"] / 2.0
    aa[5, 5] = DP[4]["C_m"] / dt + DP[4]["g_L"] / 2.0 + DP[4]["g_C"] / 2.0 + DP[5]["g_C"] / 2.0

    aa[5, 6] = -DP[5]["g_C"] / 2.0
    aa[6, 5] = -DP[5]["g_C"] / 2.0
    aa[6, 6] = DP[5]["C_m"] / dt + DP[5]["g_L"] / 2.0 + DP[5]["g_C"] / 2.0 + DP[6]["g_C"] / 2.0 + DP[7]["g_C"] / 2.0

    aa[6, 7] = -DP[6]["g_C"] / 2.0
    aa[7, 6] = -DP[6]["g_C"] / 2.0
    aa[7, 7] = DP[6]["C_m"] / dt + DP[6]["g_L"] / 2.0 + DP[6]["g_C"] / 2.0

    aa[6, 8] = -DP[7]["g_C"] / 2.0
    aa[8, 6] = -DP[7]["g_C"] / 2.0
    aa[8, 8] = DP[7]["C_m"] / dt + DP[7]["g_L"] / 2.0 + DP[7]["g_C"] / 2.0

    bb[0] = (
        SP["C_m"] / dt * SP["e_L"]
        + SP["g_L"] * SP["e_L"] / 2.0
        - DP[0]["g_C"] * (SP["e_L"] - DP[0]["e_L"]) / 2.0
        - DP[4]["g_C"] * (SP["e_L"] - DP[4]["e_L"]) / 2.0
    )

    bb[1] = (
        DP[0]["C_m"] / dt * DP[0]["e_L"]
        + DP[0]["g_L"] * DP[0]["e_L"] / 2.0
        - DP[0]["g_C"] * (DP[0]["e_L"] - SP["e_L"]) / 2.0
        - DP[1]["g_C"] * (DP[0]["e_L"] - DP[1]["e_L"]) / 2.0
    )
    bb[2] = (
        DP[1]["C_m"] / dt * DP[1]["e_L"]
        + DP[1]["g_L"] * DP[1]["e_L"] / 2.0
        - DP[1]["g_C"] * (DP[1]["e_L"] - DP[0]["e_L"]) / 2.0
        - DP[2]["g_C"] * (DP[1]["e_L"] - DP[2]["e_L"]) / 2.0
        - DP[3]["g_C"] * (DP[1]["e_L"] - DP[3]["e_L"]) / 2.0
    )
    bb[3] = (
        DP[2]["C_m"] / dt * DP[2]["e_L"]
        + DP[2]["g_L"] * DP[2]["e_L"] / 2.0
        - DP[2]["g_C"] * (DP[2]["e_L"] - DP[1]["e_L"]) / 2.0
    )
    bb[4] = (
        DP[3]["C_m"] / dt * DP[3]["e_L"]
        + DP[3]["g_L"] * DP[3]["e_L"] / 2.0
        - DP[3]["g_C"] * (DP[3]["e_L"] - DP[1]["e_L"]) / 2.0
    )

    bb[5] = (
        DP[4]["C_m"] / dt * DP[4]["e_L"]
        + DP[4]["g_L"] * DP[4]["e_L"] / 2.0
        - DP[4]["g_C"] * (DP[4]["e_L"] - SP["e_L"]) / 2.0
        - DP[5]["g_C"] * (DP[4]["e_L"] - DP[5]["e_L"]) / 2.0
    )
    bb[6] = (
        DP[5]["C_m"] / dt * DP[5]["e_L"]
        + DP[5]["g_L"] * DP[5]["e_L"] / 2.0
        - DP[5]["g_C"] * (DP[5]["e_L"] - DP[4]["e_L"]) / 2.0
        - DP[6]["g_C"] * (DP[5]["e_L"] - DP[6]["e_L"]) / 2.0
        - DP[7]["g_C"] * (DP[5]["e_L"] - DP[7]["e_L"]) / 2.0
    )
    bb[7] = (
        DP[6]["C_m"] / dt * DP[6]["e_L"]
        + DP[6]["g_L"] * DP[6]["e_L"] / 2.0
        - DP[6]["g_C"] * (DP[6]["e_L"] - DP[5]["e_L"]) / 2.0
    )
    bb[8] = (
        DP[7]["C_m"] / dt * DP[7]["e_L"]
        + DP[7]["g_L"] * DP[7]["e_L"] / 2.0
        - DP[7]["g_C"] * (DP[7]["e_L"] - DP[5]["e_L"]) / 2.0
    )

    # create steady state matrix for attenuation test
    ss = np.zeros((9, 9))

    ss[0, 0] = -SP["g_L"] - DP[0]["g_C"] - DP[4]["g_C"]

    ss[0, 1] = DP[0]["g_C"]
    ss[1, 0] = DP[0]["g_C"]
    ss[1, 1] = -DP[0]["g_L"] - DP[0]["g_C"] - DP[1]["g_C"]

    ss[1, 2] = DP[1]["g_C"]
    ss[2, 1] = DP[1]["g_C"]
    ss[2, 2] = -DP[1]["g_L"] - DP[1]["g_C"] - DP[2]["g_C"] - DP[3]["g_C"]

    ss[2, 3] = DP[2]["g_C"]
    ss[3, 2] = DP[2]["g_C"]
    ss[3, 3] = -DP[2]["g_L"] - DP[2]["g_C"]

    ss[2, 4] = DP[3]["g_C"]
    ss[4, 2] = DP[3]["g_C"]
    ss[4, 4] = -DP[3]["g_L"] - DP[3]["g_C"]

    ss[0, 5] = DP[4]["g_C"]
    ss[5, 0] = DP[4]["g_C"]
    ss[5, 5] = -DP[4]["g_L"] - DP[4]["g_C"] - DP[5]["g_C"]

    ss[5, 6] = DP[5]["g_C"]
    ss[6, 5] = DP[5]["g_C"]
    ss[6, 6] = -DP[5]["g_L"] - DP[5]["g_C"] - DP[6]["g_C"] - DP[7]["g_C"]

    ss[6, 7] = DP[6]["g_C"]
    ss[7, 6] = DP[6]["g_C"]
    ss[7, 7] = -DP[6]["g_L"] - DP[6]["g_C"]

    ss[6, 8] = DP[7]["g_C"]
    ss[8, 6] = DP[7]["g_C"]
    ss[8, 8] = -DP[7]["g_L"] - DP[7]["g_C"]

    return (n_neat, m_neat), (aa, bb), ss


class CompartmentsTestCase(unittest.TestCase):
    """tests for compartmental NEST models"""

    def test_inversion(self, dt=0.1, model_name="1dend_1comp"):
        """
        Test the matrix inversion corresponding to one integration step
        """
        (n_neat, m_neat), (aa, bb), _ = eval("create_%s(dt=dt)" % model_name)

        n_comp = len(bb)
        i_in = 0.1 * np.arange(1, n_comp + 1)

        for ii, i_amp in enumerate(i_in):
            # add current
            syn_spec = {"synapse_model": "static_synapse", "weight": 1.0, "delay": dt, "receptor_type": ii}
            nest.Connect(nest.Create("dc_generator", params={"amplitude": i_amp}), n_neat, syn_spec=syn_spec)

            bb[ii] += i_amp

        # run the NEST model for 2 timesteps (input arrives only on second step)
        nest.Simulate(3.0 * dt)
        events_neat = m_neat.events
        v_neat = np.array([events_neat["v_comp%d" % ii][-1] for ii in range(n_comp)])

        # construct numpy solution
        v_sol = np.linalg.solve(aa, bb)

        self.assertTrue(np.allclose(v_neat, v_sol))

    def test_all_inversion(self, dt=0.1):
        self.test_inversion(dt=dt, model_name="1dend_1comp")
        self.test_inversion(dt=dt, model_name="2dend_1comp")
        self.test_inversion(dt=dt, model_name="1dend_2comp")
        self.test_inversion(dt=dt, model_name="tdend_4comp")

    def test_no_inp_inversion(self, dt=0.1, model_name="2tdend_4comp"):
        """
        Test the matrix inversion corresponding to one integration step when
        leak potentials vary across the neuron.

        We can not apply input because it can arrive at the earliest at the
        second time-step, but the initial conditions will be differen from
        the leak reversal
        """
        (n_neat, m_neat), (aa, bb), _ = eval("create_%s(dt=dt)" % model_name)

        # need to add zero input otherwise the simulation don't run
        n_comp = len(bb)
        i_in = np.zeros(n_comp)

        for ii, i_amp in enumerate(i_in):
            # add current
            syn_spec = {"synapse_model": "static_synapse", "weight": 1.0, "delay": dt, "receptor_type": ii}
            nest.Connect(nest.Create("dc_generator", params={"amplitude": i_amp}), n_neat, syn_spec=syn_spec)

            bb[ii] += i_amp

        # run the NEST model for 1 timestep
        nest.Simulate(2.0 * dt)
        events_neat = m_neat.events
        v_neat = np.array([events_neat["v_comp%d" % ii] for ii in range(n_comp)])

        # construct numpy solution
        v_sol = np.linalg.solve(aa, bb)

        self.assertTrue(np.allclose(v_neat, v_sol))

    def test_attenuation(self, model_name="1dend_1comp", dt=0.1, i_amp=1.0, t_max=2000.0):
        """
        Test the attenuation properties of the models
        """
        (n_neat, m_neat), _, gg = eval("create_%s(dt=dt)" % model_name)
        n_comp = gg.shape[0]

        # compute impedance matrix from conductance matrix
        zz = np.linalg.inv(-gg)

        for ii in range(n_comp):
            (n_neat, m_neat), _, gg = eval("create_%s(dt=dt)" % model_name)
            # add current
            syn_spec = {"synapse_model": "static_synapse", "weight": 1.0, "delay": t_max / 2.0, "receptor_type": ii}
            nest.Connect(nest.Create("dc_generator", params={"amplitude": i_amp}), n_neat, syn_spec=syn_spec)

            # run the NEST model
            nest.Simulate(t_max)
            events_neat = m_neat.events
            v_neat = np.array(
                [
                    events_neat["v_comp%d" % ii][-1] - events_neat["v_comp%d" % ii][int(t_max / (2.0 * dt)) - 1]
                    for ii in range(n_comp)
                ]
            )

            att_neat = v_neat / v_neat[ii]
            att_sol = zz[ii, :] / zz[ii, ii]

            self.assertTrue(np.allclose(att_neat, att_sol))

    def test_all_attenuation(self, dt=0.1, i_amp=1.0, t_max=300.0):
        self.test_attenuation(model_name="1dend_1comp", dt=dt, i_amp=i_amp, t_max=t_max)
        self.test_attenuation(model_name="2dend_1comp", dt=dt, i_amp=i_amp, t_max=t_max)
        self.test_attenuation(model_name="1dend_2comp", dt=dt, i_amp=i_amp, t_max=t_max)
        self.test_attenuation(model_name="tdend_4comp", dt=dt, i_amp=i_amp, t_max=t_max)
        self.test_attenuation(model_name="2tdend_4comp", dt=dt, i_amp=i_amp, t_max=t_max)

    def test_equilibrium(self, dt=0.1, t_max=200.0, model_name="2tdend_4comp"):
        """
        Test whether the model converges to the correct equilibrium potential
        """
        (n_neat, m_neat), _, gg = eval("create_%s(dt=dt)" % model_name)
        n_comp = gg.shape[0]

        gl = np.array([SP["g_L"]] + [DP[ii]["g_L"] for ii in range(n_comp - 1)])
        el = np.array([SP["e_L"]] + [DP[ii]["e_L"] for ii in range(n_comp - 1)])

        # add current
        syn_spec = {"synapse_model": "static_synapse", "weight": 1.0, "delay": 0.1, "receptor_type": 0}
        nest.Connect(nest.Create("dc_generator", params={"amplitude": 0.0}), n_neat, syn_spec=syn_spec)

        # run the NEST model
        nest.Simulate(t_max)
        events_neat = m_neat.events
        v_neat = np.array([events_neat["v_comp%d" % ii][-1] for ii in range(n_comp)])

        # explicit solution for steady state voltage
        v_sol = np.linalg.solve(-gg, gl * el)

        self.assertTrue(np.allclose(v_neat, v_sol))

    def test_conductance_input(self, model_name="1dend_1comp", dt=0.01, t_max=300.0):
        """
        Test whether the voltage is correct under steady state conductance input
        (input spike every time-step)
        """
        # ampa synapse constants
        tau_r = 0.2
        tau_d = 3.0
        weight = 0.001
        # synaptic conductance window surface
        tp = (tau_r * tau_d) / (tau_d - tau_r) * np.log(tau_d / tau_r)
        surf = (tau_d - tau_r) / (-np.exp(-tp / tau_r) + np.exp(-tp / tau_d))

        # create the nest model
        (n_neat, m_neat), _, gg = eval("create_%s(dt=dt)" % model_name)
        n_comp = gg.shape[0]

        gl = np.array([SP["g_L"]] + [DP[ii]["g_L"] for ii in range(n_comp - 1)])
        el = np.array([SP["e_L"]] + [DP[ii]["e_L"] for ii in range(n_comp - 1)])

        syn_weights = weight * np.arange(1, n_comp + 1)

        # average synaptic conductances
        gs = np.zeros(n_comp)
        gs = syn_weights * surf

        n_neat.receptors = [{"comp_idx": ii, "receptor_type": "AMPA"} for ii in range(len(syn_weights))]

        for ii, sw in enumerate(syn_weights):
            syn_idx = ii
            # connect spike generator to AMPA synapse
            sg = nest.Create("spike_generator", params={"spike_times": np.arange(0.1, t_max, dt)})
            syn_spec = {"synapse_model": "static_synapse", "weight": sw * dt, "delay": 0.1, "receptor_type": syn_idx}
            nest.Connect(sg, n_neat, syn_spec=syn_spec)

        # run the NEST model
        nest.Simulate(t_max)
        events_neat = m_neat.events
        v_neat = np.array([events_neat["v_comp%d" % ii][-1] for ii in range(n_comp)])

        # explicit solution for steady state voltage
        v_sol = np.linalg.solve(-gg + np.diag(gs), gl * el)

        self.assertTrue(np.allclose(v_neat, v_sol, rtol=1e-4))

    def test_all_conductance_input(self, dt=0.01, t_max=300.0):
        self.test_conductance_input(model_name="1dend_1comp")
        self.test_conductance_input(model_name="2dend_1comp")
        self.test_conductance_input(model_name="1dend_2comp")
        self.test_conductance_input(model_name="tdend_4comp")
        self.test_conductance_input(model_name="2tdend_4comp")

    def test_spike_transmission(self, dt=0.01):
        dt = 0.1

        nest.ResetKernel()
        nest.SetKernelStatus(dict(resolution=dt))

        soma_params = {
            "C_m": 1.0,
            "g_C": 0.1,
            "g_L": 0.1,
            "e_L": -70.0,
        }

        n_neat_0 = nest.Create("cm_default", params={"compartments": {"parent_idx": -1, "params": soma_params}})

        neuron_params = {
            "compartments": {"parent_idx": -1, "params": soma_params},
            "receptors": {"comp_idx": 0, "receptor_type": "AMPA"},
        }
        n_neat_1 = nest.Create("cm_default", params=neuron_params)
        syn_idx = 0

        syn_spec = {"synapse_model": "static_synapse", "weight": 0.1, "receptor_type": syn_idx}
        nest.Connect(n_neat_0, n_neat_1, syn_spec=syn_spec)

        dc = nest.Create("dc_generator", params={"amplitude": 2.0})
        nest.Connect(dc, n_neat_0, syn_spec={"synapse_model": "static_synapse", "weight": 1.0, "receptor_type": 0})

        m_neat_0 = nest.Create("multimeter", params={"record_from": ["v_comp0"], "interval": dt})
        nest.Connect(m_neat_0, n_neat_0)

        m_neat_1 = nest.Create("multimeter", params={"record_from": ["v_comp0"], "interval": dt})
        nest.Connect(m_neat_1, n_neat_1)

        nest.Simulate(100.0)

        events_neat_0 = m_neat_0.events
        events_neat_1 = m_neat_1.events

        self.assertTrue(np.any(events_neat_0["v_comp0"] != soma_params["e_L"]))
        self.assertTrue(np.any(events_neat_1["v_comp0"] != soma_params["e_L"]))

    def test_set_combinations(self, dt=0.1):
        sg_01 = nest.Create("spike_generator", params={"spike_times": [10.0]})
        sg_02 = nest.Create("spike_generator", params={"spike_times": [15.0]})

        sg_11 = nest.Create("spike_generator", params={"spike_times": [10.0]})
        sg_12 = nest.Create("spike_generator", params={"spike_times": [15.0]})

        # set status with individual calls for each receptor and compartment
        n_neat_0 = nest.Create("cm_default")
        n_neat_0.compartments = [{"parent_idx": -1, "params": SP}, {"parent_idx": 0, "params": DP[0]}]
        n_neat_0.receptors = [{"comp_idx": 0, "receptor_type": "GABA"}, {"comp_idx": 1, "receptor_type": "AMPA"}]

        nest.Connect(sg_01, n_neat_0, syn_spec={"synapse_model": "static_synapse", "weight": 0.1, "receptor_type": 0})
        nest.Connect(sg_02, n_neat_0, syn_spec={"synapse_model": "static_synapse", "weight": 0.1, "receptor_type": 1})

        # set status with single call
        n_neat_1 = nest.Create(
            "cm_default",
            params={
                "compartments": [{"parent_idx": -1, "params": SP}, {"parent_idx": 0, "params": DP[0]}],
                "receptors": [{"comp_idx": 0, "receptor_type": "GABA"}, {"comp_idx": 1, "receptor_type": "AMPA"}],
            },
        )

        nest.Connect(sg_11, n_neat_1, syn_spec={"synapse_model": "static_synapse", "weight": 0.1, "receptor_type": 0})
        nest.Connect(sg_12, n_neat_1, syn_spec={"synapse_model": "static_synapse", "weight": 0.1, "receptor_type": 1})

        m_neat_0 = nest.Create("multimeter", params={"record_from": ["v_comp0"], "interval": dt})
        nest.Connect(m_neat_0, n_neat_0)

        m_neat_1 = nest.Create("multimeter", params={"record_from": ["v_comp0"], "interval": dt})
        nest.Connect(m_neat_1, n_neat_1)

        nest.Simulate(100.0)

        events_neat_0 = m_neat_0.events
        events_neat_1 = m_neat_1.events

        self.assertTrue(np.allclose(events_neat_0["v_comp0"], events_neat_1["v_comp0"]))

    def test_get(self):
        n_neat = nest.Create("cm_default")
        n_neat.compartments = [{"parent_idx": -1, "params": SP}, {"parent_idx": 0, "params": DP[0]}]
        n_neat.receptors = [{"comp_idx": 1, "receptor_type": "AMPA"}, {"comp_idx": 0, "receptor_type": "GABA"}]

        compartments = n_neat.compartments
        receptors = n_neat.receptors

        self.assertTrue(compartments[0]["comp_idx"] == 0)
        self.assertTrue(compartments[0]["parent_idx"] == -1)
        self.assertTrue(compartments[1]["comp_idx"] == 1)
        self.assertTrue(compartments[1]["parent_idx"] == 0)

        self.assertTrue(receptors[0]["comp_idx"] == 0)
        self.assertTrue(receptors[0]["receptor_idx"] == 1)
        self.assertTrue(receptors[0]["receptor_type"] == "GABA")
        self.assertTrue(receptors[1]["comp_idx"] == 1)
        self.assertTrue(receptors[1]["receptor_idx"] == 0)
        self.assertTrue(receptors[1]["receptor_type"] == "AMPA")

        recordables = n_neat.recordables
        recordables_ = {
            "m_Na_0",
            "h_Na_0",
            "n_K_0",
            "v_comp0",
            "m_Na_1",
            "h_Na_1",
            "n_K_1",
            "v_comp1",
            "g_r_AMPA_0",
            "g_d_AMPA_0",
            "g_r_GABA_1",
            "g_d_GABA_1",
        }
        assert set(recordables) == recordables_

    def test_error_handling(self):
        # test double root
        n_neat = nest.Create("cm_default")

        with self.assertRaisesRegex(nest.NESTError, "Compartment 0 , the root, has already been instantiated."):
            n_neat.compartments = [{"parent_idx": -1, "params": SP}, {"parent_idx": -1, "params": SP}]

        # test undefined parent compartment
        n_neat = nest.Create("cm_default")

        with self.assertRaisesRegex(
            nest.NESTError,
            "Compartment 15 does not exist in tree, but was specified as a parent.",
        ):
            n_neat.compartments = [{"parent_idx": -1, "params": SP}, {"parent_idx": 15, "params": SP}]

        # test undefined compartment when adding receptor
        n_neat = nest.Create("cm_default")
        n_neat.compartments = {"parent_idx": -1, "params": SP}

        with self.assertRaisesRegex(nest.NESTError, "Compartment 12 does not exist in tree."):
            n_neat.receptors = {"comp_idx": 12, "receptor_type": "GABA"}

        # test simulate without adding compartments
        n_neat = nest.Create("cm_default")

        with self.assertRaisesRegex(
            nest.NESTError,
            "Compartment 0 does not exist in tree, meaning that no compartments have been added.",
        ):
            nest.Simulate(10.0)

        # test connection port out of range for current input
        n_neat = nest.Create("cm_default")
        n_neat.compartments = [{"parent_idx": -1, "params": SP}, {"parent_idx": 0, "params": SP}]
        dc = nest.Create("dc_generator", params={"amplitude": 2.0})

        with self.assertRaisesRegex(
            nest.NESTError,
            r"Port with id 3 does not exist. Valid current receptor ports for cm_default are in \[0, 2\[",
        ):
            nest.Connect(dc, n_neat, syn_spec={"synapse_model": "static_synapse", "weight": 1.0, "receptor_type": 3})

        # test connection port out of range for spike input
        n_neat = nest.Create("cm_default")
        n_neat.compartments = {"parent_idx": -1, "params": SP}
        n_neat.receptors = [
            {"comp_idx": 0, "receptor_type": "GABA"},
            {"comp_idx": 0, "receptor_type": "GABA"},
            {"comp_idx": 0, "receptor_type": "GABA"},
        ]
        sg = nest.Create("spike_generator", params={"spike_times": [10.0]})

        with self.assertRaisesRegex(
            nest.NESTError,
            r"Port with id 3 does not exist. Valid spike receptor ports for cm_default are in \[0, 3\[",
        ):
            nest.Connect(sg, n_neat, syn_spec={"synapse_model": "static_synapse", "weight": 1.0, "receptor_type": 3})

        # test connection with unknown recordable
        n_neat = nest.Create("cm_default")
        n_neat.compartments = {"parent_idx": -1, "params": SP}
        mm = nest.Create("multimeter", params={"record_from": ["v_comp1"], "interval": 1.0})

        with self.assertRaisesRegex(
            nest.NESTError,
            "Creation of connection is not possible because:\nCannot connect with unknown recordable v_comp1",
        ):
            nest.Connect(mm, n_neat)

        # test adding compartments and receptors twice
        n_neat = nest.Create("cm_default")
        n_neat.compartments = {"parent_idx": -1, "params": SP}
        n_neat.receptors = {"comp_idx": 0, "receptor_type": "GABA"}

        with self.assertRaisesRegex(nest.NESTError, "'compartments' is already defined for this model"):
            n_neat.compartments = {"parent_idx": 0, "params": SP}

        with self.assertRaisesRegex(nest.NESTError, "'receptors' is already defined for this model"):
            n_neat.receptors = {"comp_idx": 0, "receptor_type": "GABA"}

        n_neat = nest.Create("cm_default")
        n_neat.compartments = {"parent_idx": -1, "params": SP}
        with self.assertRaises(nest.NESTError):
            n_neat.compartments = {"parent_idx": 0, "params": SP}

    def test_continuerun(self, dt=0.1):
        recordables = ["v_comp0", "v_comp1", "g_r_GABA_0", "g_d_GABA_0", "g_r_AMPA_1", "g_d_AMPA_1"]

        # case 1: continuous simulation
        nest.ResetKernel()
        nest.SetKernelStatus(dict(resolution=dt))

        n_neat = nest.Create(
            "cm_default",
            params={
                "compartments": [{"parent_idx": -1, "params": SP}, {"parent_idx": 0, "params": DP[0]}],
                "receptors": [{"comp_idx": 0, "receptor_type": "GABA"}, {"comp_idx": 1, "receptor_type": "AMPA"}],
            },
        )

        sg_1 = nest.Create("spike_generator", params={"spike_times": [10.0]})
        sg_2 = nest.Create("spike_generator", params={"spike_times": [15.0]})

        nest.Connect(sg_1, n_neat, syn_spec={"synapse_model": "static_synapse", "weight": 0.1, "receptor_type": 0})
        nest.Connect(sg_2, n_neat, syn_spec={"synapse_model": "static_synapse", "weight": 0.1, "receptor_type": 1})

        m_neat = nest.Create("multimeter", params={"record_from": recordables, "interval": 1.0})
        nest.Connect(m_neat, n_neat)

        nest.Simulate(100.0)

        events_neat_0 = m_neat.events

        # case 2: two nest.Simulate() calls
        nest.ResetKernel()
        nest.SetKernelStatus(dict(resolution=dt))

        n_neat = nest.Create(
            "cm_default",
            params={
                "compartments": [{"parent_idx": -1, "params": SP}, {"parent_idx": 0, "params": DP[0]}],
                "receptors": [{"comp_idx": 0, "receptor_type": "GABA"}, {"comp_idx": 1, "receptor_type": "AMPA"}],
            },
        )

        sg_1 = nest.Create("spike_generator", params={"spike_times": [10.0]})
        sg_2 = nest.Create("spike_generator", params={"spike_times": [15.0]})

        nest.Connect(sg_1, n_neat, syn_spec={"synapse_model": "static_synapse", "weight": 0.1, "receptor_type": 0})
        nest.Connect(sg_2, n_neat, syn_spec={"synapse_model": "static_synapse", "weight": 0.1, "receptor_type": 1})

        m_neat = nest.Create("multimeter", params={"record_from": recordables, "interval": 1.0})
        nest.Connect(m_neat, n_neat)

        # test the case where we continue a run without resetting the neural state
        nest.Simulate(12.0)
        nest.Simulate(88.0)
<<<<<<< HEAD
        events_neat_1 = m_neat.events
=======

        events_neat_1 = nest.GetStatus(m_neat, "events")[0]
>>>>>>> c201d671

        for key in recordables:
            assert np.allclose(events_neat_0[key], events_neat_1[key])

    def test_compartments_wrapper(self):
        cm = nest.Create("cm_default")
        cm.compartments = [{"parent_idx": -1, "params": SP}]
        compartment_a = cm.compartments.get_tuple()[0]
        compartment_b = {"parent_idx": 0, "params": DP[0]}

        for rhs in (compartment_b, [compartment_b], (compartment_b), nest.Compartments(cm, (compartment_b,))):
            compartments = cm.compartments + rhs
            self.assertEqual(compartments.get_tuple(), (compartment_a, compartment_b))

        with self.assertRaises(TypeError):
            # Raises error because argument must be a tuple
            nest.Compartments(cm, compartment_a)

        not_compartment = ""
        for rhs in ([compartment_b, not_compartment], (compartment_b, not_compartment)):
            with self.assertRaises(TypeError):
                # Raises because all elements in rhs must be a dict
                _ = cm.compartments + rhs

    def test_add_assign(self):
        cm = nest.Create("cm_default")
        cm.compartments = {"parent_idx": -1, "params": SP}
        cm.compartments += {"parent_idx": 0, "params": DP[0]}
        cm.receptors = {"comp_idx": 0, "receptor_type": "GABA"}
        cm.receptors += {"comp_idx": 1, "receptor_type": "AMPA"}

        compartments = cm.compartments
        self.assertEqual(compartments[0]["comp_idx"], 0)
        self.assertEqual(compartments[0]["parent_idx"], -1)
        self.assertEqual(compartments[1]["comp_idx"], 1)
        self.assertEqual(compartments[1]["parent_idx"], 0)
        receptors = cm.receptors
        self.assertEqual(receptors[0]["receptor_idx"], 0)
        self.assertEqual(receptors[0]["receptor_type"], "GABA")
        self.assertEqual(receptors[1]["receptor_idx"], 1)
        self.assertEqual(receptors[1]["receptor_type"], "AMPA")

        cm2 = nest.Create("cm_default")
        cm2.compartments = {"parent_idx": -1, "params": SP}
        cm2.compartments += [{"parent_idx": 0, "params": DP[0]}, {"parent_idx": 0, "params": DP[0]}]
        self.assertEqual(len(list(cm2.compartments)), 3)

        cm3 = nest.Create("cm_default")
        cm3.compartments = [{"parent_idx": -1, "params": SP}, {"parent_idx": 0, "params": DP[0]}]
        cm3.compartments += {"parent_idx": 1, "params": DP[0]}
        self.assertEqual(len(list(cm3.compartments)), 3)

        cm2.receptors = {"comp_idx": 0, "receptor_type": "GABA"}
        cm2.receptors += [{"comp_idx": 1, "receptor_type": "AMPA"}, {"comp_idx": 2, "receptor_type": "GABA"}]
        self.assertEqual(len(list(cm2.receptors)), 3)

    def test_custom_v_init(self):
        sp0 = {"C_m": 1.00, "g_C": 0.00, "g_L": 0.100, "e_L": -60.0, "v_comp": -60.0}
        dp0 = {"C_m": 0.10, "g_C": 0.10, "g_L": 0.010, "e_L": -60.0, "v_comp": -60.0}

        sp1 = {"C_m": 1.00, "g_C": 0.00, "g_L": 0.100, "e_L": -75.0, "v_comp": -60.0}
        dp1 = {"C_m": 0.10, "g_C": 0.10, "g_L": 0.010, "e_L": -80.0, "v_comp": -60.0}

        sp2 = {"C_m": 1.00, "g_C": 0.00, "g_L": 0.100, "e_L": -70.0, "v_comp": -70.0}
        dp2 = {"C_m": 0.10, "g_C": 0.10, "g_L": 0.010, "e_L": -70.0, "v_comp": -70.0}

        # test initialization equal to leak
        cm = nest.Create("cm_default")
        cm.compartments = [
            {"parent_idx": -1, "params": sp0},
            {"parent_idx": 0, "params": dp0},
        ]

        mm = nest.Create("multimeter", 1, {"record_from": ["v_comp0", "v_comp1"], "interval": 1.0})
        nest.Connect(mm, cm)

        nest.Simulate(10.0)

        self.assertTrue(np.allclose(mm.events["v_comp0"], sp0["v_comp"]))
        self.assertTrue(np.allclose(mm.events["v_comp1"], -60.0))

        # test initialization different from leak
        cm = nest.Create("cm_default")
        cm.compartments = [
            {"parent_idx": -1, "params": sp1},
            {"parent_idx": 0, "params": dp1},
        ]

        mm = nest.Create("multimeter", 1, {"record_from": ["v_comp0", "v_comp1"], "interval": 0.1})
        nest.Connect(mm, cm)

        nest.Simulate(10.0)

        self.assertTrue(np.allclose(mm.events["v_comp0"][0], -60.0, atol=2e-1))
        self.assertTrue(np.allclose(mm.events["v_comp1"][0], -60.0, atol=2e-1))
        self.assertFalse(np.allclose(mm.events["v_comp0"][-1], -60.0, atol=2e-1))
        self.assertFalse(np.allclose(mm.events["v_comp1"][-1], -60.0, atol=2e-1))

        # test channel initialization at -70.
        cm = nest.Create("cm_default")
        cm.compartments = [
            {"parent_idx": -1, "params": sp2},
            {"parent_idx": 0, "params": dp2},
        ]

        mm = nest.Create(
            "multimeter", 1, {"record_from": ["v_comp0", "v_comp1", "m_Na_0", "h_Na_0", "n_K_0"], "interval": 1.0}
        )
        nest.Connect(mm, cm)
        nest.Simulate(10.0)

        def vfun(v_, th, r, q):
            return r * (v_ - th) / (1.0 - np.exp(-(v_ - th) / q))

        v = -70.0
        alpha_m = vfun(v, -35.013, 0.182, 9.0)  # 1/ms
        beta_m = vfun(-v, 35.013, 0.124, 9.0)  # 1/ms
        # non-standard h activation
        m_Na_0 = (alpha_m / (alpha_m + beta_m),)
        h_Na_0 = 1.0 / (1.0 + np.exp((v + 65.0) / 6.2))

        # activation functions
        alpha_n = 0.02 * (v - 25.0) / (1.0 - np.exp(-(v - 25.0) / 9.0))
        beta_n = -0.002 * (v - 25.0) / (1.0 - np.exp((v - 25.0) / 9.0))
        n_K_0 = alpha_n / (alpha_n + beta_n)

        self.assertTrue(np.allclose(mm.events["m_Na_0"][0], m_Na_0))
        self.assertTrue(np.allclose(mm.events["h_Na_0"][0], h_Na_0))
        self.assertTrue(np.allclose(mm.events["n_K_0"][0], n_K_0))

    def test_unused_dict_entries(self):
        sp_real = {"C_m": 1.00, "g_C": 0.00, "g_L": 0.100, "e_L": -60.0}
        sp_fake = {"bla": 5.0}
        rp_real = {}
        rp_fake = {"oops": 10.0}

        # test unused compartment param
        cm = nest.Create("cm_default")

        with self.assertRaisesRegex(
            nest.kernel.NESTError, "DictError in SLI function SetStatus_id: Unused dictionary items:  bla"
        ):
            cm.compartments = [
                {"parent_idx": -1, "params": sp_fake},
            ]

        # test unused compartment param
        cm = nest.Create("cm_default")

        with self.assertRaisesRegex(
            nest.kernel.NESTError, "DictError in SLI function SetStatus_id: Unused dictionary items:  params_name"
        ):
            cm.compartments = [
                {"parent_idx": -1, "params_name": sp_fake},
            ]

        # test unused receptor param
        cm = nest.Create("cm_default")
        cm.compartments = [
            {"parent_idx": -1, "params": sp_real},
        ]

        with self.assertRaisesRegex(
            nest.kernel.NESTError, "DictError in SLI function SetStatus_id: Unused dictionary items:  oops"
        ):
            cm.receptors = [
                {"comp_idx": 0, "receptor_type": "AMPA", "params": rp_fake},
            ]

        # test unused receptor param
        cm = nest.Create("cm_default")
        cm.compartments = [
            {"parent_idx": -1, "params": sp_real},
        ]

        with self.assertRaisesRegex(
            nest.kernel.NESTError, "DictError in SLI function SetStatus_id: Unused dictionary items:  params_name"
        ):
            cm.receptors = [
                {"comp_idx": 0, "receptor_type": "AMPA", "params_name": rp_real},
            ]


def suite():
    # makeSuite is sort of obsolete http://bugs.python.org/issue2721
    # using loadTestsFromTestCase instead.
    suite = unittest.TestLoader().loadTestsFromTestCase(CompartmentsTestCase)
    return unittest.TestSuite([suite])


def run():
    runner = unittest.TextTestRunner(verbosity=2)
    runner.run(suite())


if __name__ == "__main__":
    run()<|MERGE_RESOLUTION|>--- conflicted
+++ resolved
@@ -924,12 +924,8 @@
         # test the case where we continue a run without resetting the neural state
         nest.Simulate(12.0)
         nest.Simulate(88.0)
-<<<<<<< HEAD
-        events_neat_1 = m_neat.events
-=======
-
-        events_neat_1 = nest.GetStatus(m_neat, "events")[0]
->>>>>>> c201d671
+
+        events_neat_1 = m_neat.events[0]
 
         for key in recordables:
             assert np.allclose(events_neat_0[key], events_neat_1[key])

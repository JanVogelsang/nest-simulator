--- conflicted
+++ resolved
@@ -80,24 +80,11 @@
 
       - name: "Install dependencies"
         run: |
-<<<<<<< HEAD
-          sudo apt-get update
-          #https://github.com/actions/virtual-environments/blob/main/images/linux/Ubuntu2004-README.md
-          sudo apt-get install libltdl-dev libreadline6-dev libncurses5-dev libgsl0-dev python3-all-dev jq pycodestyle libpcre3 libpcre3-dev libboost-all-dev
-          sudo apt-get install openmpi-bin libopenmpi-dev libgsl0-dev tcl8.6 tcl8.6-dev tk8.6-dev
-          sudo apt-get install libboost-filesystem-dev libboost-regex-dev libboost-wave-dev libboost-python-dev libboost-program-options-dev libboost-test-dev
-          sudo apt-get install vera++
-          sudo apt-get install libhdf5-dev
-          sudo apt-get install pkg-config
-          sudo ldconfig
-          g++ --version
-=======
           sudo apt update
           sudo apt install python3-docutils
           wget --progress=dot:mega 'https://github.com/errata-ai/vale/releases/download/v2.26.0/vale_2.26.0_Linux_64-bit.tar.gz'
           echo '956577b214ce3db8fb11483f99a183cf65673e3bd47423c6d4ebe37f085cadc7 vale_2.26.0_Linux_64-bit.tar.gz' | sha256sum -c
           tar -xzf 'vale_2.26.0_Linux_64-bit.tar.gz'
->>>>>>> 096221c1
 
       - name: "Run vale..."
         run: |
@@ -410,18 +397,8 @@
       - name: Install conda dependencies
         shell: bash -l {0}
         run: |
-<<<<<<< HEAD
-          python -m pip install --upgrade pip setuptools
-          # --force-reinstall required to ensure executable is linked from bin dir in PATH
-          python -m pip install --force-reinstall clang-format==13.0
-          python -c "import setuptools; print('package location:', setuptools.__file__)"
-          python -m pip install --force-reinstall --upgrade scipy 'junitparser>=2' numpy pytest pytest-timeout pytest-xdist mpi4py --no-binary=h5py h5py cython matplotlib terminaltables pandoc pandas
-          python -c "import pytest; print('package location:', pytest.__file__)"
-          pip list
-=======
           conda info
           conda env create -p conda
->>>>>>> 096221c1
 
       - name: "Test-build documentation"
         shell: bash -l {0}
@@ -497,11 +474,6 @@
           # Install MPI dependencies regardless of whether we compile NEST with or without MPI, so the installation of MPI4Py works
           sudo apt-get install openmpi-bin libopenmpi-dev
           sudo apt-get install libboost-filesystem-dev libboost-regex-dev libboost-wave-dev libboost-python-dev libboost-program-options-dev libboost-test-dev
-<<<<<<< HEAD
-          sudo apt-get install vera++
-          sudo apt-get install libhdf5-dev
-=======
->>>>>>> 096221c1
           sudo apt-get install pkg-config
           sudo ldconfig
 
@@ -550,14 +522,10 @@
         run: |
           python -m pip install --upgrade pip setuptools
           python -c "import setuptools; print('package location:', setuptools.__file__)"
-<<<<<<< HEAD
-          python -m pip install --force-reinstall --upgrade scipy 'junitparser>=2' numpy pytest pytest-timeout pytest-xdist mpi4py --no-binary=h5py h5py cython matplotlib terminaltables pandoc pandas
-=======
           python -m pip install --force-reinstall --upgrade scipy 'junitparser>=2' numpy pytest pytest-timeout pytest-xdist cython matplotlib terminaltables pandoc pandas
           # Install mpi4py regardless of whether we compile NEST with or without MPI, so regressiontests/issue-1703.py will run in both cases
           python -m pip install --force-reinstall --upgrade mpi4py
           test \! -e "=2"   # assert junitparser is correctly quoted and '>' is not interpreted as shell redirect
->>>>>>> 096221c1
           python -c "import pytest; print('package location:', pytest.__file__)"
           pip list
 
@@ -684,10 +652,6 @@
       - name: "Install MacOS system dependencies"
         run: |
           brew install coreutils gsl open-mpi libomp automake autoconf libtool boost hdf5
-<<<<<<< HEAD
-          brew info python
-=======
->>>>>>> 096221c1
 
       - name: "Restore pip cache"
         env:
@@ -706,12 +670,8 @@
         run: |
           python -m pip install --upgrade pip setuptools
           python -c "import setuptools; print('package location:', setuptools.__file__)"
-<<<<<<< HEAD
-          python -m pip install --force-reinstall --upgrade scipy "junitparser>=2" numpy pytest pytest-timeout pytest-xdist mpi4py h5py cython matplotlib terminaltables pandoc pandas
-=======
           python -m pip install --force-reinstall --upgrade scipy 'junitparser>=2' numpy pytest pytest-timeout pytest-xdist mpi4py h5py cython matplotlib terminaltables pandoc pandas
           test \! -e "=2"   # assert junitparser is correctly quoted and '>' is not interpreted as shell redirect
->>>>>>> 096221c1
           python -c "import pytest; print('package location:', pytest.__file__)"
           pip list
 

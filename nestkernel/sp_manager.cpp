/*
 *  sp_manager.cpp
 *
 *  This file is part of NEST.
 *
 *  Copyright (C) 2004 The NEST Initiative
 *
 *  NEST is free software: you can redistribute it and/or modify
 *  it under the terms of the GNU General Public License as published by
 *  the Free Software Foundation, either version 2 of the License, or
 *  (at your option) any later version.
 *
 *  NEST is distributed in the hope that it will be useful,
 *  but WITHOUT ANY WARRANTY; without even the implied warranty of
 *  MERCHANTABILITY or FITNESS FOR A PARTICULAR PURPOSE.  See the
 *  GNU General Public License for more details.
 *
 *  You should have received a copy of the GNU General Public License
 *  along with NEST.  If not, see <http://www.gnu.org/licenses/>.
 *
 */

#include "sp_manager.h"

// C++ includes:
#include <algorithm>

// Includes from nestkernel:
#include "conn_builder.h"
#include "conn_parameter.h"
#include "connector_base.h"
#include "connector_model.h"
#include "kernel_manager.h"
#include "nest_names.h"
#include "sp_manager_impl.h"

namespace nest
{

SPManager::SPManager()
  : ManagerInterface()
  , structural_plasticity_update_interval_( 10000. )
  , structural_plasticity_enabled_( false )
  , sp_conn_builders_()
  , growthcurve_factories_()
  , growthcurvedict_()
{
}

SPManager::~SPManager()
{
}

void
SPManager::initialize( const bool adjust_number_of_threads_or_rng_only )
{
  if ( not adjust_number_of_threads_or_rng_only )
  {
    // Add MSP growth curves
    register_growth_curve< GrowthCurveSigmoid >( "sigmoid" );
    register_growth_curve< GrowthCurveGaussian >( "gaussian" );
    register_growth_curve< GrowthCurveLinear >( "linear" );
  }

  structural_plasticity_update_interval_ = 10000.;
  structural_plasticity_enabled_ = false;
}

void
SPManager::finalize( const bool adjust_number_of_threads_or_rng_only )
{
  if ( not adjust_number_of_threads_or_rng_only )
  {
    for ( auto spcb : sp_conn_builders_ )
    {
      delete spcb;
    }
    sp_conn_builders_.clear();

    for ( auto gcf : growthcurve_factories_ )
    {
      delete gcf;
    }
    growthcurve_factories_.clear();
    growthcurvedict_->clear();
  }
}

void
SPManager::get_status( dictionary& d )
{
  dictionary sp_synapses;

  for ( std::vector< SPBuilder* >::const_iterator i = sp_conn_builders_.begin(); i != sp_conn_builders_.end(); i++ )
  {
    dictionary sp_synapse_params;
    const std::string model = kernel().model_manager.get_connection_model( ( *i )->get_synapse_model(), 0 ).get_name();
    sp_synapse_params[ names::synapse_model ] = model;
    sp_synapse_params[ names::pre_synaptic_element ] = ( *i )->get_pre_synaptic_element_name();
    sp_synapse_params[ names::post_synaptic_element ] = ( *i )->get_post_synaptic_element_name();
    sp_synapse_params[ names::allow_autapses ] = ( *i )->allows_autapses();
    sp_synapse_params[ names::allow_multapses ] = ( *i )->allows_multapses();

    sp_synapses[ ( *i )->get_name() ] = sp_synapse_params;
  }

  d[ names::structural_plasticity_synapses ] = sp_synapses;
  d[ names::structural_plasticity_update_interval ] = structural_plasticity_update_interval_;

  std::vector< std::string > growth_curves;
  for ( auto const& element : growthcurvedict_ )
  {
    growth_curves.push_back( element.first );
  }
  d[ names::growth_curves ] = growth_curves;
}

void
SPManager::set_status( const dictionary& d )
{
  d.update_value< double >( names::structural_plasticity_update_interval, structural_plasticity_update_interval_ );

  if ( not d.known( names::structural_plasticity_synapses ) )
  {
    return;
  }

  dictionary syn_specs;
  dictionary syn_spec;
  dictionary conn_spec;

  NodeCollectionPTR sources( new NodeCollectionPrimitive() );
  NodeCollectionPTR targets( new NodeCollectionPrimitive() );

  for ( std::vector< SPBuilder* >::const_iterator i = sp_conn_builders_.begin(); i != sp_conn_builders_.end(); i++ )
  {
    delete ( *i );
  }
  sp_conn_builders_.clear();

  d.update_value< dictionary >( names::structural_plasticity_synapses, syn_specs );
  for ( auto& kv_pair : syn_specs )
  {
    syn_spec = boost::any_cast< dictionary >( kv_pair.second );
    if ( syn_spec.known( names::allow_autapses ) )
    {
      conn_spec[ names::allow_autapses ] = d.get< bool >( names::allow_autapses );
    }
    if ( syn_spec.known( names::allow_multapses ) )
    {
      conn_spec[ names::allow_multapses ] = d.get< bool >( names::allow_multapses );
    }

    // We use a ConnBuilder with dummy values to check the synapse parameters
<<<<<<< HEAD
    SPBuilder* conn_builder = new SPBuilder( sources, targets, conn_spec, { syn_spec } );
    conn_builder->set_name( kv_pair.first );
=======
    SPBuilder* conn_builder = new SPBuilder( sources, targets, /* third_out */ nullptr, conn_spec, { syn_spec } );
    conn_builder->set_name( i->first.toString() );
>>>>>>> c201d671

    // check that the user defined the min and max delay properly, if the
    // default delay is not used.
    if ( not conn_builder->get_default_delay() and not kernel().connection_manager.get_user_set_delay_extrema() )
    {
      throw BadProperty(
        "Structural Plasticity: to use different delays for synapses you must "
        "specify the min and max delay in the kernel parameters." );
    }
    sp_conn_builders_.push_back( conn_builder );
  }
}

long
SPManager::builder_min_delay() const
{
  long min_delay = Time::pos_inf().get_steps();
  long builder_delay = Time::pos_inf().get_steps();

  for ( std::vector< SPBuilder* >::const_iterator i = sp_conn_builders_.begin(); i != sp_conn_builders_.end(); i++ )
  {
    ( *i )->update_delay( builder_delay );
    min_delay = std::min( min_delay, builder_delay );
  }
  return min_delay;
}

long
SPManager::builder_max_delay() const
{
  long max_delay = Time::neg_inf().get_steps();
  long builder_delay = Time::neg_inf().get_steps();

  for ( std::vector< SPBuilder* >::const_iterator i = sp_conn_builders_.begin(); i != sp_conn_builders_.end(); i++ )
  {
    ( *i )->update_delay( builder_delay );
    max_delay = std::max( max_delay, builder_delay );
  }
  return max_delay;
}

void
SPManager::disconnect( const size_t snode_id, Node* target, size_t target_thread, const size_t syn_id )
{
  Node* const source = kernel().node_manager.get_node_or_proxy( snode_id );
  // normal nodes and devices with proxies
  if ( target->has_proxies() )
  {
    kernel().connection_manager.disconnect( target_thread, syn_id, snode_id, target->get_node_id() );
  }
  else if ( target->local_receiver() ) // normal devices
  {
    if ( source->is_proxy() )
    {
      return;
    }
    if ( ( source->get_thread() != target_thread ) and ( source->has_proxies() ) )
    {
      target_thread = source->get_thread();
      target = kernel().node_manager.get_node_or_proxy( target->get_node_id(), target_thread );
    }

    kernel().connection_manager.disconnect( target_thread, syn_id, snode_id, target->get_node_id() );
  }
  else // globally receiving devices iterate over all target threads
  {
    // we do not allow to connect a device to a global receiver at the moment
    if ( not source->has_proxies() )
    {
      return;
    }
    const size_t n_threads = kernel().vp_manager.get_num_threads();
    for ( size_t t = 0; t < n_threads; t++ )
    {
      target = kernel().node_manager.get_node_or_proxy( target->get_node_id(), t );
      target_thread = target->get_thread();
      kernel().connection_manager.disconnect( target_thread, syn_id, snode_id, target->get_node_id() );
    }
  }
}

void
SPManager::disconnect( NodeCollectionPTR sources,
  NodeCollectionPTR targets,
  const dictionary& conn_spec,
  const dictionary& syn_spec )
{
  if ( kernel().connection_manager.connections_have_changed() )
  {
#pragma omp parallel
    {
      const size_t tid = kernel().vp_manager.get_thread_id();
      kernel().simulation_manager.update_connection_infrastructure( tid );
    }
  }

<<<<<<< HEAD
  // The ConnBuilder expects synapse specifications in a vector. We have to define
  // the vector here to keep track of access flags.
  const std::vector< dictionary > syn_specs = { syn_spec };

  ConnBuilder* cb = nullptr;
  conn_spec.init_access_flags();
  syn_specs[ 0 ].init_access_flags();
=======
  BipartiteConnBuilder* cb = nullptr;
  conn_spec->clear_access_flags();
  syn_spec->clear_access_flags();
>>>>>>> c201d671

  if ( not conn_spec.known( names::rule ) )
  {
    throw BadProperty( "Disconnection spec must contain disconnection rule." );
  }
  const std::string rule_name = conn_spec.get< std::string >( names::rule );

  if ( not kernel().connection_manager.valid_connection_rule( rule_name ) )
  {
    throw BadProperty( "Unknown connectivity rule: " + rule_name );
  }

  if ( not sp_conn_builders_.empty() )
  { // Implement a getter for sp_conn_builders_

    for ( std::vector< SPBuilder* >::const_iterator i = sp_conn_builders_.begin(); i != sp_conn_builders_.end(); i++ )
    {
      std::string syn_model = syn_specs[ 0 ].get< std::string >( names::synapse_model );
      if ( ( *i )->get_synapse_model() == kernel().model_manager.get_synapse_model_id( syn_model ) )
      {
<<<<<<< HEAD
        cb = kernel().connection_manager.get_conn_builder( rule_name, sources, targets, conn_spec, syn_specs );
=======
        cb = kernel().connection_manager.get_conn_builder( rule_name,
          sources,
          targets,
          /* third_out */ nullptr,
          conn_spec,
          { syn_spec } );
>>>>>>> c201d671
        cb->set_synaptic_element_names(
          ( *i )->get_pre_synaptic_element_name(), ( *i )->get_post_synaptic_element_name() );
      }
    }
  }
  else
  {
<<<<<<< HEAD
    cb = kernel().connection_manager.get_conn_builder( rule_name, sources, targets, conn_spec, syn_specs );
=======
    cb = kernel().connection_manager.get_conn_builder( rule_name,
      sources,
      targets,
      /* third_out */ nullptr,
      conn_spec,
      { syn_spec } );
>>>>>>> c201d671
  }
  assert( cb );

  // at this point, all entries in conn_spec and syn_spec have been checked
  conn_spec.all_entries_accessed( "Disconnect", "conn_spec" );
  syn_specs[ 0 ].all_entries_accessed( "Disconnect", "syn_spec" );

  // Set flag before calling cb->disconnect() in case exception is thrown after some connections have been removed.
  kernel().connection_manager.set_connections_have_changed();
  cb->disconnect();

  delete cb;
}

void
SPManager::update_structural_plasticity()
{
  for ( std::vector< SPBuilder* >::const_iterator i = sp_conn_builders_.begin(); i != sp_conn_builders_.end(); ++i )
  {
    update_structural_plasticity( ( *i ) );
  }
}

void
SPManager::update_structural_plasticity( SPBuilder* sp_builder )
{
  // Index of neurons having a vacant synaptic element
  std::vector< size_t > pre_vacant_id;  // pre synaptic elements (e.g Axon)
  std::vector< size_t > post_vacant_id; // postsynaptic element (e.g Den)
  std::vector< int > pre_vacant_n;      // number of synaptic elements
  std::vector< int > post_vacant_n;     // number of synaptic elements

  // Index of neuron deleting a synaptic element
  std::vector< size_t > pre_deleted_id, post_deleted_id;
  std::vector< int > pre_deleted_n, post_deleted_n;

  // Global vector for vacant and deleted synaptic element
  std::vector< size_t > pre_vacant_id_global, post_vacant_id_global;
  std::vector< int > pre_vacant_n_global, post_vacant_n_global;
  std::vector< size_t > pre_deleted_id_global, post_deleted_id_global;
  std::vector< int > pre_deleted_n_global, post_deleted_n_global;

  // Vector of displacements for communication
  std::vector< int > displacements;

  // Get pre synaptic elements data from global nodes
  get_synaptic_elements(
    sp_builder->get_pre_synaptic_element_name(), pre_vacant_id, pre_vacant_n, pre_deleted_id, pre_deleted_n );

  // Communicate the number of deleted pre-synaptic elements
  kernel().mpi_manager.communicate( pre_deleted_id, pre_deleted_id_global, displacements );
  kernel().mpi_manager.communicate( pre_deleted_n, pre_deleted_n_global, displacements );

  if ( pre_deleted_id_global.size() > 0 )
  {
    delete_synapses_from_pre( pre_deleted_id_global,
      pre_deleted_n_global,
      sp_builder->get_synapse_model(),
      sp_builder->get_pre_synaptic_element_name(),
      sp_builder->get_post_synaptic_element_name() );
    // update the number of synaptic elements
    get_synaptic_elements(
      sp_builder->get_pre_synaptic_element_name(), pre_vacant_id, pre_vacant_n, pre_deleted_id, pre_deleted_n );
  }
  // Get postsynaptic elements data from local nodes
  get_synaptic_elements(
    sp_builder->get_post_synaptic_element_name(), post_vacant_id, post_vacant_n, post_deleted_id, post_deleted_n );
  // Communicate the number of deleted postsynaptic elements
  kernel().mpi_manager.communicate( post_deleted_id, post_deleted_id_global, displacements );
  kernel().mpi_manager.communicate( post_deleted_n, post_deleted_n_global, displacements );

  if ( post_deleted_id_global.size() > 0 )
  {
    delete_synapses_from_post( post_deleted_id_global,
      post_deleted_n_global,
      sp_builder->get_synapse_model(),
      sp_builder->get_pre_synaptic_element_name(),
      sp_builder->get_post_synaptic_element_name() );
    get_synaptic_elements(
      sp_builder->get_pre_synaptic_element_name(), pre_vacant_id, pre_vacant_n, pre_deleted_id, pre_deleted_n );
    get_synaptic_elements(
      sp_builder->get_post_synaptic_element_name(), post_vacant_id, post_vacant_n, post_deleted_id, post_deleted_n );
  }

  // Communicate vacant elements
  kernel().mpi_manager.communicate( pre_vacant_id, pre_vacant_id_global, displacements );
  kernel().mpi_manager.communicate( pre_vacant_n, pre_vacant_n_global, displacements );
  kernel().mpi_manager.communicate( post_vacant_id, post_vacant_id_global, displacements );
  kernel().mpi_manager.communicate( post_vacant_n, post_vacant_n_global, displacements );

  bool synapses_created = false;
  if ( pre_vacant_id_global.size() > 0 and post_vacant_id_global.size() > 0 )
  {
    synapses_created = create_synapses(
      pre_vacant_id_global, pre_vacant_n_global, post_vacant_id_global, post_vacant_n_global, sp_builder );
  }
  if ( synapses_created or post_deleted_id.size() > 0 or pre_deleted_id.size() > 0 )
  {
    kernel().connection_manager.set_connections_have_changed();
  }
}

bool
SPManager::create_synapses( std::vector< size_t >& pre_id,
  std::vector< int >& pre_n,
  std::vector< size_t >& post_id,
  std::vector< int >& post_n,
  SPBuilder* sp_conn_builder )
{
  std::vector< size_t > pre_id_rnd;
  std::vector< size_t > post_id_rnd;

  // shuffle the vacant element
  serialize_id( pre_id, pre_n, pre_id_rnd );
  serialize_id( post_id, post_n, post_id_rnd );

  // Shuffle only the largest vector
  if ( pre_id_rnd.size() > post_id_rnd.size() )
  {
    // we only shuffle the n first items,
    // where n is the number of postsynaptic elements
    global_shuffle( pre_id_rnd, post_id_rnd.size() );
    pre_id_rnd.resize( post_id_rnd.size() );
  }
  else
  {
    // we only shuffle the n first items,
    // where n is the number of pre synaptic elements
    global_shuffle( post_id_rnd, pre_id_rnd.size() );
    post_id_rnd.resize( pre_id_rnd.size() );
  }

  // create synapse
  sp_conn_builder->sp_connect( pre_id_rnd, post_id_rnd );

  return not pre_id_rnd.empty();
}

void
SPManager::delete_synapses_from_pre( const std::vector< size_t >& pre_deleted_id,
  std::vector< int >& pre_deleted_n,
  const size_t synapse_model,
  const std::string& se_pre_name,
  const std::string& se_post_name )
{
  // Synapses deletion due to the loss of a pre-synaptic element need a
  // communication of the lists of target

  // Connectivity
  std::vector< std::vector< size_t > > connectivity;
  std::vector< size_t > global_targets;
  std::vector< int > displacements;

  // iterators
  std::vector< std::vector< size_t > >::iterator connectivity_it;
  std::vector< size_t >::const_iterator id_it;
  std::vector< int >::iterator n_it;

  kernel().connection_manager.get_targets( pre_deleted_id, synapse_model, se_post_name, connectivity );

  id_it = pre_deleted_id.begin();
  n_it = pre_deleted_n.begin();
  connectivity_it = connectivity.begin();
  for ( ; id_it != pre_deleted_id.end() and n_it != pre_deleted_n.end(); id_it++, n_it++, connectivity_it++ )
  {
    // Communicate the list of targets
    kernel().mpi_manager.communicate( *connectivity_it, global_targets, displacements );
    // shuffle only the first n items, n is the number of deleted synaptic
    // elements
    if ( -( *n_it ) > static_cast< int >( global_targets.size() ) )
    {
      *n_it = -global_targets.size();
    }
    global_shuffle( global_targets, -( *n_it ) );

    for ( int i = 0; i < -( *n_it ); ++i ) // n is negative
    {
      delete_synapse( *id_it, global_targets[ i ], synapse_model, se_pre_name, se_post_name );
    }
  }
}

void
SPManager::delete_synapse( const size_t snode_id,
  const size_t tnode_id,
  const long syn_id,
  const std::string se_pre_name,
  const std::string se_post_name )
{
  // get thread id
  const size_t tid = kernel().vp_manager.get_thread_id();
  if ( kernel().node_manager.is_local_node_id( snode_id ) )
  {
    Node* const source = kernel().node_manager.get_node_or_proxy( snode_id );
    const size_t source_thread = source->get_thread();
    if ( tid == source_thread )
    {
      source->connect_synaptic_element( se_pre_name, -1 );
    }
  }

  if ( kernel().node_manager.is_local_node_id( tnode_id ) )
  {
    Node* const target = kernel().node_manager.get_node_or_proxy( tnode_id );
    const size_t target_thread = target->get_thread();
    if ( tid == target_thread )
    {
      kernel().connection_manager.disconnect( tid, syn_id, snode_id, tnode_id );

      target->connect_synaptic_element( se_post_name, -1 );
    }
  }
}

void
SPManager::delete_synapses_from_post( std::vector< size_t >& post_deleted_id,
  std::vector< int >& post_deleted_n,
  size_t synapse_model,
  std::string se_pre_name,
  std::string se_post_name )
{
  // TODO: Synapses deletion due to the loss of a postsynaptic element can
  // be done locally (except for the update of the number of pre-synaptic
  // element)

  // Connectivity
  std::vector< std::vector< size_t > > connectivity;
  std::vector< size_t > global_sources;
  std::vector< int > displacements;

  // iterators
  std::vector< std::vector< size_t > >::iterator connectivity_it;
  std::vector< size_t >::iterator id_it;
  std::vector< int >::iterator n_it;

  // Retrieve the connected sources
  kernel().connection_manager.get_sources( post_deleted_id, synapse_model, connectivity );

  id_it = post_deleted_id.begin();
  n_it = post_deleted_n.begin();
  connectivity_it = connectivity.begin();

  for ( ; id_it != post_deleted_id.end() and n_it != post_deleted_n.end(); id_it++, n_it++, connectivity_it++ )
  {
    // Communicate the list of sources
    kernel().mpi_manager.communicate( *connectivity_it, global_sources, displacements );
    // shuffle only the first n items, n is the number of deleted synaptic
    // elements
    if ( -( *n_it ) > static_cast< int >( global_sources.size() ) )
    {
      *n_it = -global_sources.size();
    }
    global_shuffle( global_sources, -( *n_it ) );

    for ( int i = 0; i < -( *n_it ); i++ ) // n is negative
    {
      delete_synapse( global_sources[ i ], *id_it, synapse_model, se_pre_name, se_post_name );
    }
  }
}

void
nest::SPManager::get_synaptic_elements( std::string se_name,
  std::vector< size_t >& se_vacant_id,
  std::vector< int >& se_vacant_n,
  std::vector< size_t >& se_deleted_id,
  std::vector< int >& se_deleted_n )
{
  // local nodes
  size_t n_vacant_id = 0;
  size_t n_deleted_id = 0;
  size_t node_id;
  int n;
  size_t n_nodes = kernel().node_manager.size();
  se_vacant_id.clear();
  se_vacant_n.clear();
  se_deleted_id.clear();
  se_deleted_n.clear();

  se_vacant_id.resize( n_nodes );
  se_vacant_n.resize( n_nodes );
  se_deleted_id.resize( n_nodes );
  se_deleted_n.resize( n_nodes );

  std::vector< size_t >::iterator vacant_id_it = se_vacant_id.begin();
  std::vector< int >::iterator vacant_n_it = se_vacant_n.begin();
  std::vector< size_t >::iterator deleted_id_it = se_deleted_id.begin();
  std::vector< int >::iterator deleted_n_it = se_deleted_n.begin();
  SparseNodeArray::const_iterator node_it;

  for ( size_t tid = 0; tid < kernel().vp_manager.get_num_threads(); ++tid )
  {
    const SparseNodeArray& local_nodes = kernel().node_manager.get_local_nodes( tid );
    SparseNodeArray::const_iterator node_it;
    for ( node_it = local_nodes.begin(); node_it < local_nodes.end(); node_it++ )
    {
      node_id = node_it->get_node_id();
      Node* node = node_it->get_node();
      n = node->get_synaptic_elements_vacant( se_name );
      if ( n > 0 )
      {
        ( *vacant_id_it ) = node_id;
        ( *vacant_n_it ) = n;
        n_vacant_id++;
        vacant_id_it++;
        vacant_n_it++;
      }
      if ( n < 0 )
      {
        ( *deleted_id_it ) = node_id;
        ( *deleted_n_it ) = n;
        n_deleted_id++;
        deleted_id_it++;
        deleted_n_it++;
      }
    }
  }
  se_vacant_id.resize( n_vacant_id );
  se_vacant_n.resize( n_vacant_id );
  se_deleted_id.resize( n_deleted_id );
  se_deleted_n.resize( n_deleted_id );
}

void
nest::SPManager::serialize_id( std::vector< size_t >& id, std::vector< int >& n, std::vector< size_t >& res )
{
  // populate res with indexes of nodes corresponding to the number of elements
  res.clear();
  std::vector< size_t >::iterator id_it;
  std::vector< int >::iterator n_it;
  int j;
  id_it = id.begin();
  n_it = n.begin();
  for ( ; id_it != id.end() and n_it != n.end(); id_it++, n_it++ )
  {
    for ( j = 0; j < ( *n_it ); j++ )
    {
      res.push_back( *id_it );
    }
  }
}

void
nest::SPManager::global_shuffle( std::vector< size_t >& v )
{
  global_shuffle( v, v.size() );
}

void
nest::SPManager::global_shuffle( std::vector< size_t >& v, size_t n )
{
  assert( n <= v.size() );

  // shuffle res using the global random number generator
  unsigned int N = v.size();
  std::vector< size_t > v2;
  size_t tmp;
  unsigned int rnd;
  std::vector< size_t >::iterator rndi;
  for ( unsigned int i = 0; i < n; i++ )
  {
    N = v.size();
    rnd = get_rank_synced_rng()->ulrand( N );
    tmp = v[ rnd ];
    v2.push_back( tmp );
    rndi = v.begin();
    v.erase( rndi + rnd );
  }
  v = v2;
}


void
nest::SPManager::enable_structural_plasticity()
{
  if ( kernel().vp_manager.get_num_threads() > 1 )
  {
    throw KernelException( "Structural plasticity can not be used with multiple threads" );
  }
  if ( not kernel().connection_manager.get_keep_source_table() )
  {
    throw KernelException(
      "Structural plasticity can not be enabled if keep_source_table has been "
      "set to false." );
  }
  if ( not kernel().connection_manager.use_compressed_spikes() )
  {
    throw KernelException(
      "Structural plasticity can not be enabled if use_compressed_spikes "
      "has been set to false." );
  }
  structural_plasticity_enabled_ = true;
}

void
nest::SPManager::disable_structural_plasticity()
{
  structural_plasticity_enabled_ = false;
}

} // namespace nest<|MERGE_RESOLUTION|>--- conflicted
+++ resolved
@@ -152,13 +152,8 @@
     }
 
     // We use a ConnBuilder with dummy values to check the synapse parameters
-<<<<<<< HEAD
-    SPBuilder* conn_builder = new SPBuilder( sources, targets, conn_spec, { syn_spec } );
+    SPBuilder* conn_builder = new SPBuilder( sources, targets, /* third_out */ nullptr, conn_spec, { syn_spec } );
     conn_builder->set_name( kv_pair.first );
-=======
-    SPBuilder* conn_builder = new SPBuilder( sources, targets, /* third_out */ nullptr, conn_spec, { syn_spec } );
-    conn_builder->set_name( i->first.toString() );
->>>>>>> c201d671
 
     // check that the user defined the min and max delay properly, if the
     // default delay is not used.
@@ -255,19 +250,9 @@
     }
   }
 
-<<<<<<< HEAD
-  // The ConnBuilder expects synapse specifications in a vector. We have to define
-  // the vector here to keep track of access flags.
-  const std::vector< dictionary > syn_specs = { syn_spec };
-
-  ConnBuilder* cb = nullptr;
+  BipartiteConnBuilder* cb = nullptr;
   conn_spec.init_access_flags();
-  syn_specs[ 0 ].init_access_flags();
-=======
-  BipartiteConnBuilder* cb = nullptr;
-  conn_spec->clear_access_flags();
-  syn_spec->clear_access_flags();
->>>>>>> c201d671
+  syn_specs.init_access_flags();
 
   if ( not conn_spec.known( names::rule ) )
   {
@@ -288,16 +273,12 @@
       std::string syn_model = syn_specs[ 0 ].get< std::string >( names::synapse_model );
       if ( ( *i )->get_synapse_model() == kernel().model_manager.get_synapse_model_id( syn_model ) )
       {
-<<<<<<< HEAD
-        cb = kernel().connection_manager.get_conn_builder( rule_name, sources, targets, conn_spec, syn_specs );
-=======
         cb = kernel().connection_manager.get_conn_builder( rule_name,
           sources,
           targets,
           /* third_out */ nullptr,
           conn_spec,
           { syn_spec } );
->>>>>>> c201d671
         cb->set_synaptic_element_names(
           ( *i )->get_pre_synaptic_element_name(), ( *i )->get_post_synaptic_element_name() );
       }
@@ -305,16 +286,12 @@
   }
   else
   {
-<<<<<<< HEAD
-    cb = kernel().connection_manager.get_conn_builder( rule_name, sources, targets, conn_spec, syn_specs );
-=======
     cb = kernel().connection_manager.get_conn_builder( rule_name,
       sources,
       targets,
       /* third_out */ nullptr,
       conn_spec,
       { syn_spec } );
->>>>>>> c201d671
   }
   assert( cb );
 

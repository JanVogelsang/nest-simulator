--- conflicted
+++ resolved
@@ -134,19 +134,11 @@
   {
     return;
   }
-<<<<<<< HEAD
 
   dictionary syn_specs;
   dictionary syn_spec;
   dictionary conn_spec;
 
-=======
-
-  dictionary syn_specs;
-  dictionary syn_spec;
-  dictionary conn_spec;
-
->>>>>>> 07a8ba9c
   if ( d.known( names::allow_autapses ) )
   {
     conn_spec[ names::allow_autapses ] = d.get< bool >( names::allow_autapses );
@@ -287,11 +279,7 @@
 
   ConnBuilder* cb = nullptr;
   conn_spec.init_access_flags();
-<<<<<<< HEAD
-  syn_spec.init_access_flags();
-=======
   syn_spec_vec[ 0 ].init_access_flags();
->>>>>>> 07a8ba9c
 
   if ( not conn_spec.known( names::rule ) )
   {
@@ -309,11 +297,7 @@
 
     for ( std::vector< SPBuilder* >::const_iterator i = sp_conn_builders_.begin(); i != sp_conn_builders_.end(); i++ )
     {
-<<<<<<< HEAD
-      std::string syn_model = syn_spec.get< std::string >( names::synapse_model );
-=======
       std::string syn_model = syn_spec_vec[ 0 ].get< std::string >( names::synapse_model );
->>>>>>> 07a8ba9c
       if ( ( *i )->get_synapse_model() == kernel().model_manager.get_synapse_model_id( syn_model ) )
       {
         cb = kernel().connection_manager.get_conn_builder( rule_name, sources, targets, conn_spec, syn_spec_vec );
@@ -330,11 +314,7 @@
 
   // at this point, all entries in conn_spec and syn_spec have been checked
   conn_spec.all_entries_accessed( "Disconnect", "conn_spec" );
-<<<<<<< HEAD
-  syn_spec.all_entries_accessed( "Disconnect", "syn_spec" );
-=======
   syn_spec_vec[ 0 ].all_entries_accessed( "Disconnect", "syn_spec" );
->>>>>>> 07a8ba9c
 
   // Set flag before calling cb->disconnect() in case exception is thrown after some connections have been removed.
   kernel().connection_manager.set_connections_have_changed();

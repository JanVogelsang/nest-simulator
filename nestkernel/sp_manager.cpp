--- conflicted
+++ resolved
@@ -125,14 +125,8 @@
     return;
   }
 
-<<<<<<< HEAD
-  dictionary syn_specs;
-  dictionary conn_spec;
-=======
   Dictionary syn_specs;
-  Dictionary syn_spec;
   Dictionary conn_spec;
->>>>>>> 1c071a9b
 
   NodeCollectionPTR sources( new NodeCollectionPrimitive() );
   NodeCollectionPTR targets( new NodeCollectionPrimitive() );
@@ -146,13 +140,7 @@
   d.update_value< Dictionary >( names::structural_plasticity_synapses, syn_specs );
   for ( auto& [ key, entry ] : syn_specs )
   {
-<<<<<<< HEAD
-    // TODO-PYNEST-NG: We could get the dictionary here directly by std::get< dictionary >(entry.item),
-    // but using the proper get() methods seems cleaner.
-    const dictionary& syn_spec = syn_specs.get< dictionary >( key );
-=======
     const auto syn_spec = syn_specs.get< Dictionary >( key );
->>>>>>> 1c071a9b
     if ( syn_spec.known( names::allow_autapses ) )
     {
       ( *conn_spec )[ names::allow_autapses ] = syn_spec.get< bool >( names::allow_autapses );

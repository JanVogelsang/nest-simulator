--- conflicted
+++ resolved
@@ -138,7 +138,6 @@
 }
 
 void
-<<<<<<< HEAD
 enable_dryrun_mode( const size_t n_procs )
 {
   kernel().mpi_manager.set_num_processes( n_procs );
@@ -146,9 +145,6 @@
 
 void
 enable_structural_plasticity()
-=======
-register_logger_client( const deliver_logging_event_ptr client_callback )
->>>>>>> c201d671
 {
   kernel().sp_manager.enable_structural_plasticity();
 }
@@ -491,7 +487,6 @@
 }
 
 void
-<<<<<<< HEAD
 disconnect( NodeCollectionPTR sources,
   NodeCollectionPTR targets,
   const dictionary& connectivity,
@@ -501,7 +496,6 @@
 }
 
 
-=======
 connect_tripartite( NodeCollectionPTR sources,
   NodeCollectionPTR targets,
   NodeCollectionPTR third,
@@ -513,7 +507,6 @@
     sources, targets, third, connectivity, third_connectivity, synapse_specs );
 }
 
->>>>>>> c201d671
 void
 connect_arrays( long* sources,
   long* targets,
@@ -805,7 +798,6 @@
   return NodeCollection::create( node_ids );
 }
 
-<<<<<<< HEAD
 void
 slice_positions_if_sliced_nc( dictionary& dict, const NodeCollectionPTR nc )
 {
@@ -858,7 +850,4 @@
   return new DifferenceMask< 2 >( outer_circle, inner_circle );
 }
 
-
-=======
->>>>>>> c201d671
 } // namespace nest
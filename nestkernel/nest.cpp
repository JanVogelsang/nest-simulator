--- conflicted
+++ resolved
@@ -132,25 +132,10 @@
 std::string
 pprint_to_string( NodeCollectionPTR nc )
 {
-<<<<<<< HEAD
-  if ( nc )
-  {
-    std::stringstream stream;
-    stream << nc;
-    return stream.str();
-  }
-  else
-  {
-    // PYNEST-NG: added this, not sure why this can happen now, but could not previously
-    std::cout << "pprint_to_string: nc is not assigned" << std::endl;
-    return "";
-  }
-=======
   assert( nc );
   std::stringstream stream;
-  nc->print_me( stream );
+  stream << nc;
   return stream.str();
->>>>>>> 1c071a9b
 }
 
 size_t
@@ -182,14 +167,8 @@
 Dictionary
 get_nc_status( NodeCollectionPTR nc )
 {
-<<<<<<< HEAD
-  dictionary result;
-  // TODO-PYNEST-NG
-  /*size_t node_index = 0;
-=======
   Dictionary result;
   size_t node_index = 0;
->>>>>>> 1c071a9b
   for ( NodeCollection::const_iterator it = nc->begin(); it < nc->end(); ++it, ++node_index )
   {
     const auto node_status = get_node_status( ( *it ).node_id );
@@ -210,8 +189,8 @@
         result[ kv_pair.first ] = new_entry;
       }
     }
-  }*/
-  return result;
+  }
+  * / return result;
 }
 
 void
@@ -608,7 +587,6 @@
 ParameterPTR
 create_parameter( const any_type& value )
 {
-<<<<<<< HEAD
   return std::visit(
     [ &value ]( auto&& val ) -> ParameterPTR
     {
@@ -631,30 +609,6 @@
       }
     },
     value );
-=======
-  if ( is_type< double >( value ) )
-  {
-    return create_parameter( boost::any_cast< double >( value ) );
-  }
-  else if ( is_type< int >( value ) )
-  {
-    return create_parameter( static_cast< long >( boost::any_cast< int >( value ) ) );
-  }
-  else if ( is_type< long >( value ) )
-  {
-    return create_parameter( boost::any_cast< long >( value ) );
-  }
-  else if ( is_type< Dictionary >( value ) )
-  {
-    return create_parameter( boost::any_cast< Dictionary >( value ) );
-  }
-  else if ( is_type< ParameterPTR >( value ) )
-  {
-    return boost::any_cast< ParameterPTR >( value );
-  }
-  throw BadProperty(
-    std::string( "Parameter must be parametertype, constant or dictionary, got " ) + debug_type( value ) );
->>>>>>> 1c071a9b
 }
 
 ParameterPTR
@@ -680,13 +634,8 @@
   {
     throw BadProperty( "Parameter definition dictionary must contain one single key only." );
   }
-<<<<<<< HEAD
   const string n = param_dict.begin()->first;
-  const dictionary& pdict = param_dict.get< dictionary >( n );
-=======
-  const auto n = param_dict.begin()->first;
-  const auto pdict = param_dict.get< Dictionary >( n );
->>>>>>> 1c071a9b
+  const Dictionary& pdict = param_dict.get< Dictionary >( n );
   pdict.init_access_flags();
   ParameterPTR parameter = create_parameter( n, pdict );
   pdict.all_entries_accessed( "create_parameter", "param" );

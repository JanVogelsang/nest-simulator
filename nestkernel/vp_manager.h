--- conflicted
+++ resolved
@@ -57,13 +57,8 @@
   void initialize() override;
   void finalize() override;
 
-<<<<<<< HEAD
-  virtual void set_status( const dictionary& );
-  virtual void get_status( dictionary& );
-=======
-  void set_status( const DictionaryDatum& ) override;
-  void get_status( DictionaryDatum& ) override;
->>>>>>> 7bdb9963
+  virtual void set_status( const dictionary& ) override;
+  virtual void get_status( dictionary& ) override;
 
   /**
    * Gets ID of local thread.

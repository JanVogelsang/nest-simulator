--- conflicted
+++ resolved
@@ -973,11 +973,7 @@
   def( conn_filter, names::source, NodeCollectionDatum( node_collection ) );
   def( conn_filter, names::target, NodeCollectionDatum( target_layer->get_node_collection() ) );
   def( conn_filter, names::synapse_model, syn_model );
-<<<<<<< HEAD
-  ArrayDatum connectome = kernel().connection_manager.get_connections( conn_filter );
-=======
   ArrayDatum connectome = kernel::manager< ConnectionManager >.get_connections( conn_filter );
->>>>>>> 67f510f8
 
   // Get positions of remote nodes
   std::vector< std::pair< Position< D >, size_t > >* src_vec = get_global_positions_vector( node_collection );
@@ -1002,11 +998,7 @@
       previous_source_node_id = source_node_id;
     }
 
-<<<<<<< HEAD
-    DictionaryDatum result_dict = kernel().connection_manager.get_synapse_status( source_node_id,
-=======
     DictionaryDatum result_dict = kernel::manager< ConnectionManager >.get_synapse_status( source_node_id,
->>>>>>> 67f510f8
       conn.get_target_node_id(),
       conn.get_target_thread(),
       conn.get_synapse_model_id(),

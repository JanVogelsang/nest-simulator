/*
 *  layer.h
 *
 *  This file is part of NEST.
 *
 *  Copyright (C) 2004 The NEST Initiative
 *
 *  NEST is free software: you can redistribute it and/or modify
 *  it under the terms of the GNU General Public License as published by
 *  the Free Software Foundation, either version 2 of the License, or
 *  (at your option) any later version.
 *
 *  NEST is distributed in the hope that it will be useful,
 *  but WITHOUT ANY WARRANTY; without even the implied warranty of
 *  MERCHANTABILITY or FITNESS FOR A PARTICULAR PURPOSE.  See the
 *  GNU General Public License for more details.
 *
 *  You should have received a copy of the GNU General Public License
 *  along with NEST.  If not, see <http://www.gnu.org/licenses/>.
 *
 */

#ifndef LAYER_H
#define LAYER_H

// C++ includes:
#include <bitset>
#include <iostream>
#include <utility>

// Includes from nestkernel:
#include "kernel_manager.h"
#include "nest_names.h"
#include "nest_types.h"


// Includes from spatial:
#include "connection_creator.h"
#include "ntree.h"
#include "position.h"

namespace nest
{

class AbstractLayer;
typedef std::shared_ptr< AbstractLayer > AbstractLayerPTR;

/**
 * Abstract base class for Layers of unspecified dimension.
 */
class AbstractLayer
{
public:
  AbstractLayer()
    : node_collection_( NodeCollectionPTR( nullptr ) )
  {
  }

  virtual ~AbstractLayer();

  /**
   * Change properties of the layer according to the
   * entries in the dictionary.
   * @param d Dictionary with named parameter settings.
   */
  virtual void set_status( const dictionary& ) = 0;

  /**
   * Export properties of the layer by setting
   * entries in the status dictionary, respects slicing of given NodeCollection
   * @param d Dictionary.
   *
   * @note If nullptr is passed for NodeCollection*, full metadata irrespective of any slicing is returned.
   */
<<<<<<< HEAD
  virtual void get_status( dictionary& ) const = 0;
=======
  virtual void get_status( DictionaryDatum&, NodeCollection const* ) const = 0;
>>>>>>> c201d671

  virtual unsigned int get_num_dimensions() const = 0;

  /**
   * Get position of node. Only possible for local nodes.
   *
   * @param lid global index of node within layer
   * @returns position of node as std::vector
   */
  virtual std::vector< double > get_position_vector( const size_t lid ) const = 0;

  /**
   * Returns displacement of node from given position. When using periodic
   * boundary conditions, will return minimum displacement.
   *
   * @param from_pos  position vector in layer
   * @param to        node in layer to which displacement is to be computed
   * @returns vector pointing from from_pos to node to's position
   */
  virtual std::vector< double > compute_displacement( const std::vector< double >& from_pos,
    const size_t to ) const = 0;
  virtual double compute_displacement( const std::vector< double >& from_pos,
    const std::vector< double >& to_pos,
    const unsigned int dimension ) const = 0;

  /**
   * Returns distance to node from given position. When using periodic
   * boundary conditions, will return minimum distance.
   *
   * @param from_pos  position vector in layer
   * @param to        node in layer to which displacement is to be computed
   * @returns length of vector pointing from from_pos to node to's position
   */
  virtual double compute_distance( const std::vector< double >& from_pos, const size_t lid ) const = 0;
  virtual double compute_distance( const std::vector< double >& from_pos,
    const std::vector< double >& to_pos ) const = 0;

  /**
   * Connect this layer to the given target layer. The actual connections
   * are made in class ConnectionCreator.
   *
   * @param source_nc NodeCollection of the source layer
   * @param target    target layer to connect to. Must have same dimension
   *                  as this layer.
   * @param target_nc NodeCollection of the target layer
   * @param connector connection properties
   */
  virtual void connect( NodeCollectionPTR source_nc,
    AbstractLayerPTR target,
    NodeCollectionPTR target_nc,
    ConnectionCreator& connector ) = 0;

  /**
   * Factory function for layers. The supplied dictionary contains
   * parameters which specify the layer type and type-specific
   * parameters.
   * @returns pointer to NodeCollection for new layer
   */
  static NodeCollectionPTR create_layer( const dictionary& );

  /**
   * Return a vector with the node IDs of the nodes inside the mask.
   *
   * @param mask            mask to apply.
   * @param anchor          position to center mask in.
   * @param allow_oversized allow mask to be greater than layer
   * @param node_collection NodeCollection of the layer
   * @returns nodes in layer inside mask.
   */
  virtual std::vector< size_t > get_global_nodes( const MaskPTR mask,
    const std::vector< double >& anchor,
    bool allow_oversized,
    NodeCollectionPTR node_collection ) = 0;

  /**
   * Write layer data to stream.
   *
   * For each node in layer, write one line to stream containing:
   * node ID x-position y-position [z-position]
   * @param os     output stream
   */
  virtual void dump_nodes( std::ostream& os ) const = 0;

  /**
   * Dumps information about all connections of the given type having their
   * source in
   * the given layer to the given output stream. For distributed simulations
   * this function will dump the connections with local targets only.
   *
   * @param out output stream
   * @param node_collection NodeCollection of the layer
   * @param target_layer Target layer
   * @param synapse_id type of connection
   */
  virtual void dump_connections( std::ostream& out,
    NodeCollectionPTR node_collection,
    AbstractLayerPTR target_layer,
    const std::string& syn_model ) = 0;

  void set_node_collection( NodeCollectionPTR );
  NodeCollectionPTR get_node_collection();

protected:
  /**
   * The NodeCollection to which the layer belongs
   */
  NodeCollectionPTR node_collection_;

  /**
   * Metadata for the layer for which we cache global position information
   */
  static NodeCollectionMetadataPTR cached_ntree_md_;

  /**
   * Metadata for the layer for which we cache global position information
   */
  static NodeCollectionMetadataPTR cached_vector_md_;

  /**
   * Clear the cache for global position information
   */
  virtual void clear_ntree_cache_() const = 0;

  /**
   * Clear the cache for global position information
   */
  virtual void clear_vector_cache_() const = 0;

  /**
   * Gets metadata of the NodeCollection to which this layer belongs.
   */
  NodeCollectionMetadataPTR get_metadata() const;
};

template < int D >
class MaskedLayer;

/**
 * Abstract base class for Layer of given dimension (D=2 or 3).
 */
template < int D >
class Layer : public AbstractLayer
{
public:
  /**
   * Creates an empty layer.
   */
  Layer();

  Layer( const Layer& other_layer );

  ~Layer() override;

  /**
   * Change properties of the layer according to the
   * entries in the dictionary.
   *
   * @param d Dictionary with named parameter settings.
   */
  void set_status( const dictionary& ) override;

<<<<<<< HEAD
  /**
   * Export properties of the layer by setting
   * entries in the status dictionary.
   *
   * @param d Dictionary.
   */
  void get_status( dictionary& ) const override;
=======
  //! Retrieve status, slice according to node collection if given
  void get_status( DictionaryDatum&, NodeCollection const* ) const override;
>>>>>>> c201d671

  unsigned int
  get_num_dimensions() const override
  {
    return D;
  }

  /**
   * @returns The bottom left position of the layer
   */
  const Position< D >&
  get_lower_left() const
  {
    return lower_left_;
  }

  /**
   * @returns extent of layer.
   */
  const Position< D >&
  get_extent() const
  {
    return extent_;
  }

  /**
   * @returns center of layer.
   */
  Position< D >
  get_center() const
  {
    return lower_left_ + extent_ / 2;
  }

  /**
   * @returns a bitmask specifying which directions are periodic
   */
  std::bitset< D >
  get_periodic_mask() const
  {
    return periodic_;
  }

  /**
   * Get position of node. Only possible for local nodes.
   *
   * @param sind index of node
   * @returns position of node.
   */
  virtual Position< D > get_position( size_t sind ) const = 0;

  /**
   * @param sind index of node
   * @returns position of node as std::vector
   */
  std::vector< double > get_position_vector( const size_t sind ) const override;

  /**
   * Returns displacement of a position from another position. When using
   * periodic boundary conditions, will return minimum displacement.
   *
   * @param from_pos  position vector in layer
   * @param to_pos    position to which displacement is to be computed
   * @returns vector pointing from from_pos to to_pos
   */
  Position< D > compute_displacement( const Position< D >& from_pos, const Position< D >& to_pos ) const;
  double compute_displacement( const std::vector< double >& from_pos,
    const std::vector< double >& to_pos,
    const unsigned int dimension ) const override;

  /**
   * Returns displacement of node from given position. When using periodic
   * boundary conditions, will return minimum displacement.
   *
   * @param from_pos  position vector in layer
   * @param to        node in layer to which displacement is to be computed
   * @returns vector pointing from from_pos to node to's position
   */
  Position< D > compute_displacement( const Position< D >& from_pos, const size_t to ) const;

  std::vector< double > compute_displacement( const std::vector< double >& from_pos, const size_t to ) const override;

  /**
   * Returns distance to node from given position. When using periodic
   * boundary conditions, will return minimum distance.
   *
   * @param from_pos  position vector in layer
   * @param to        node in layer to which displacement is to be computed
   * @returns length of vector pointing from from_pos to node to's position
   */
  double compute_distance( const Position< D >& from_pos, const size_t lid ) const;

  double compute_distance( const std::vector< double >& from_pos, const size_t lid ) const override;

  double compute_distance( const std::vector< double >& from_pos, const std::vector< double >& to_pos ) const override;


  /**
   * Get positions for all nodes in layer, including nodes on other MPI processes.
   *
   * The positions will be cached so that subsequent calls for
   * the same layer are fast. One one layer is cached at the time, so the
   * user should group together all ConnectLayers calls using the same
   * pool layer.
   */
  std::shared_ptr< Ntree< D, size_t > > get_global_positions_ntree( NodeCollectionPTR node_collection );

  /**
   * Get positions globally, overriding the dimensions of the layer and the periodic flags.

   * The supplied lower left corner and extent
   * coordinates are only used for the dimensions where the supplied
   * periodic flag is set.
   */
  std::shared_ptr< Ntree< D, size_t > > get_global_positions_ntree( std::bitset< D > periodic,
    Position< D > lower_left,
    Position< D > extent,
    NodeCollectionPTR node_collection );

  std::vector< std::pair< Position< D >, size_t > >* get_global_positions_vector( NodeCollectionPTR node_collection );

  virtual std::vector< std::pair< Position< D >, size_t > > get_global_positions_vector( const MaskPTR mask,
    const Position< D >& anchor,
    bool allow_oversized,
    NodeCollectionPTR node_collection );

  /**
   * Return a vector with the node IDs of the nodes inside the mask.
   */
  std::vector< size_t > get_global_nodes( const MaskPTR mask,
    const std::vector< double >& anchor,
    bool allow_oversized,
    NodeCollectionPTR node_collection ) override;

  /**
   * Connect this layer to the given target layer. The actual connections
   * are made in class ConnectionCreator.
   *
   * @param source_nc NodeCollection to the source layer.
   * @param target    target layer to connect to. Must have same dimension
   *                  as this layer.
   * @param target_nc NodeCollection to the target layer.
   * @param connector connection properties
   */
  void connect( NodeCollectionPTR source_nc,
    AbstractLayerPTR target,
    NodeCollectionPTR target_nc,
    ConnectionCreator& connector ) override;

  /**
   * Write layer data to stream.
   *
   * For each node in layer, write one line to stream containing:
   * node ID x-position y-position [z-position]
   * @param os     output stream
   */
  void dump_nodes( std::ostream& os ) const override;

  /**
   * Dumps information about all connections of the given type having their
   * source in the given layer to the given output stream.
   *
   * For distributed
   * simulations this function will dump the connections with local targets
   * only.
   * @param out output stream
   * @param node_collection NodeCollection of the layer
   * @param target_layer Target layer
   * @param synapse_id type of connection
   */
  void dump_connections( std::ostream& out,
    NodeCollectionPTR node_collection,
    AbstractLayerPTR target_layer,
    const std::string& syn_model ) override;

protected:
  /**
   * Clear the cache for global position information
   */
  void clear_ntree_cache_() const override;

  /**
   * Clear the cache for global position information
   */
  void clear_vector_cache_() const override;

  std::shared_ptr< Ntree< D, size_t > > do_get_global_positions_ntree_( NodeCollectionPTR node_collection );

  /**
   * Insert global position info into ntree.
   */
  virtual void insert_global_positions_ntree_( Ntree< D, size_t >& tree, NodeCollectionPTR node_collection ) = 0;

  /**
   * Insert global position info into vector.
   */
  virtual void insert_global_positions_vector_( std::vector< std::pair< Position< D >, size_t > >&,
    NodeCollectionPTR ) = 0;

  //! lower left corner (minimum coordinates) of layer
  Position< D > lower_left_;
  Position< D > extent_;      //!< size of layer
  std::bitset< D > periodic_; //!< periodic b.c.

  /**
   * Global position information for a single layer
   */
  static std::shared_ptr< Ntree< D, size_t > > cached_ntree_;
  static std::vector< std::pair< Position< D >, size_t > >* cached_vector_;

  friend class MaskedLayer< D >;
};

/**
 * Class for applying masks to layers. Contains begin and end methods to
 * iterate over nodes inside a mask.
 */
template < int D >
class MaskedLayer
{
public:
  /**
   * Regular constructor.
   *
   * @param layer           The layer to mask
   * @param mask            The mask to apply to the layer
   * @param allow_oversized If true, allow larges masks than layers when using
   *                        periodic b.c.
   * @param node_collection NodeCollection of the layer
   */
  MaskedLayer( Layer< D >& layer, const MaskPTR mask, bool allow_oversized, NodeCollectionPTR node_collection );

  /**
   * Constructor for applying "converse" mask to layer.
   *
   * To be used for applying a mask for the target layer to the source layer. The mask
   * will be mirrored about the origin, and settings for periodicity for
   * the target layer will be applied to the source layer.
   * @param layer           The layer to mask (source layer)
   * @param mask            The mask to apply to the layer
   * @param allow_oversized If true, allow larges masks than layers when using periodic b.c.
   * @param target          The layer which the given mask is defined for (target layer)
   * @param node_collection NodeCollection of the layer
   */
  MaskedLayer( Layer< D >& layer,
    const MaskPTR mask,
    bool allow_oversized,
    Layer< D >& target,
    NodeCollectionPTR node_collection );

  ~MaskedLayer();

  /**
   * Iterate over nodes inside mask
   *
   * @param anchor Position to apply mask to
   * @returns an iterator for the nodes inside the mask centered on the anchor
   * position
   */
  typename Ntree< D, size_t >::masked_iterator begin( const Position< D >& anchor );

  /**
   * @return end iterator
   */
  typename Ntree< D, size_t >::masked_iterator end();

protected:
  /**
   * Will check that the mask can be applied to the layer.
   *
   * The mask must have the same dimensionality as the layer, and a grid mask may only
   * be applied to a grid layer. Unless the allow_oversized flag is set,
   * the mask must also not be larger than the layer in case of periodic
   * boundary conditions. Will throw an exception if the mask does not
   * fit.
   * @param layer The layer to check for
   * @param allow_oversized If true, oversized masks are allowed
   */
  void check_mask_( Layer< D >& layer, bool allow_oversized );

  std::shared_ptr< Ntree< D, size_t > > ntree_;
  MaskPTR mask_;
};

inline void
AbstractLayer::set_node_collection( NodeCollectionPTR node_collection )
{
  node_collection_ = node_collection;
}


inline NodeCollectionPTR
AbstractLayer::get_node_collection()
{
  return node_collection_;
}

template < int D >
inline MaskedLayer< D >::MaskedLayer( Layer< D >& layer,
  const MaskPTR maskd,
  bool allow_oversized,
  NodeCollectionPTR node_collection )
  : mask_( maskd )
{
  ntree_ = layer.get_global_positions_ntree( node_collection );

  check_mask_( layer, allow_oversized );
}

template < int D >
inline MaskedLayer< D >::MaskedLayer( Layer< D >& layer,
  const MaskPTR maskd,
  bool allow_oversized,
  Layer< D >& target,
  NodeCollectionPTR node_collection )
  : mask_( maskd )
{
  ntree_ = layer.get_global_positions_ntree(
    target.get_periodic_mask(), target.get_lower_left(), target.get_extent(), node_collection );

  check_mask_( target, allow_oversized );
  mask_ = MaskPTR( new ConverseMask< D >( dynamic_cast< const Mask< D >& >( *mask_ ) ) );
}

template < int D >
inline MaskedLayer< D >::~MaskedLayer()
{
}

template < int D >
inline typename Ntree< D, size_t >::masked_iterator
MaskedLayer< D >::begin( const Position< D >& anchor )
{
  try
  {
    return ntree_->masked_begin( dynamic_cast< const Mask< D >& >( *mask_ ), anchor );
  }
  catch ( std::bad_cast& e )
  {
    throw BadProperty( "Mask is incompatible with layer." );
  }
}

template < int D >
inline typename Ntree< D, size_t >::masked_iterator
MaskedLayer< D >::end()
{
  return ntree_->masked_end();
}

template < int D >
inline Layer< D >::Layer()
{
  // Default center (0,0) and extent (1,1)
  for ( int i = 0; i < D; ++i )
  {
    lower_left_[ i ] = -0.5;
    extent_[ i ] = 1.0;
  }
}

template < int D >
inline Layer< D >::Layer( const Layer& other_layer )
  : AbstractLayer( other_layer )
  , lower_left_( other_layer.lower_left_ )
  , extent_( other_layer.extent_ )
  , periodic_( other_layer.periodic_ )
{
}

template < int D >
inline Layer< D >::~Layer()
{
  if ( cached_ntree_md_ == get_metadata() )
  {
    clear_ntree_cache_();
  }

  if ( cached_vector_md_ == get_metadata() )
  {
    clear_vector_cache_();
  }
}

template < int D >
inline Position< D >
Layer< D >::compute_displacement( const Position< D >& from_pos, const size_t to_lid ) const
{
  return compute_displacement( from_pos, get_position( to_lid ) );
}

template < int D >
inline std::vector< double >
Layer< D >::compute_displacement( const std::vector< double >& from_pos, const size_t to_lid ) const
{
  return std::vector< double >( compute_displacement( Position< D >( from_pos ), to_lid ).get_vector() );
}

template < int D >
inline double
Layer< D >::compute_distance( const Position< D >& from_pos, const size_t lid ) const
{
  return compute_displacement( from_pos, lid ).length();
}

template < int D >
inline double
Layer< D >::compute_distance( const std::vector< double >& from_pos, const size_t lid ) const
{
  return compute_displacement( Position< D >( from_pos ), lid ).length();
}

template < int D >
inline double
Layer< D >::compute_distance( const std::vector< double >& from_pos, const std::vector< double >& to_pos ) const
{
  double squared_displacement = 0;
  for ( unsigned int i = 0; i < D; ++i )
  {
    const double displacement = compute_displacement( from_pos, to_pos, i );
    squared_displacement += displacement * displacement;
  }
  return std::sqrt( squared_displacement );
}

template < int D >
inline std::vector< double >
Layer< D >::get_position_vector( const size_t sind ) const
{
  return get_position( sind ).get_vector();
}

template < int D >
inline void
Layer< D >::clear_ntree_cache_() const
{
  cached_ntree_ = std::shared_ptr< Ntree< D, size_t > >();
  cached_ntree_md_ = NodeCollectionMetadataPTR( nullptr );
}

template < int D >
inline void
Layer< D >::clear_vector_cache_() const
{
  if ( cached_vector_ != 0 )
  {
    delete cached_vector_;
  }
  cached_vector_ = 0;
  cached_vector_md_ = NodeCollectionMetadataPTR( nullptr );
}

} // namespace nest

#endif<|MERGE_RESOLUTION|>--- conflicted
+++ resolved
@@ -72,11 +72,7 @@
    *
    * @note If nullptr is passed for NodeCollection*, full metadata irrespective of any slicing is returned.
    */
-<<<<<<< HEAD
-  virtual void get_status( dictionary& ) const = 0;
-=======
-  virtual void get_status( DictionaryDatum&, NodeCollection const* ) const = 0;
->>>>>>> c201d671
+  virtual void get_status( dictionary&, NodeCollection const* ) const = 0;
 
   virtual unsigned int get_num_dimensions() const = 0;
 
@@ -238,18 +234,8 @@
    */
   void set_status( const dictionary& ) override;
 
-<<<<<<< HEAD
-  /**
-   * Export properties of the layer by setting
-   * entries in the status dictionary.
-   *
-   * @param d Dictionary.
-   */
-  void get_status( dictionary& ) const override;
-=======
   //! Retrieve status, slice according to node collection if given
-  void get_status( DictionaryDatum&, NodeCollection const* ) const override;
->>>>>>> c201d671
+  void get_status( dictionary&, NodeCollection const* ) const override;
 
   unsigned int
   get_num_dimensions() const override

/*
 *  sonata_connector.cpp
 *
 *  This file is part of NEST.
 *
 *  Copyright (C) 2004 The NEST Initiative
 *
 *  NEST is free software: you can redistribute it and/or modify
 *  it under the terms of the GNU General Public License as published by
 *  the Free Software Foundation, either version 2 of the License, or
 *  (at your option) any later version.
 *
 *  NEST is distributed in the hope that it will be useful,
 *  but WITHOUT ANY WARRANTY; without even the implied warranty of
 *  MERCHANTABILITY or FITNESS FOR A PARTICULAR PURPOSE.  See the
 *  GNU General Public License for more details.
 *
 *  You should have received a copy of the GNU General Public License
 *  along with NEST.  If not, see <http://www.gnu.org/licenses/>.
 *
 */

#include "sonata_connector.h"
#include "config.h"

#ifdef HAVE_HDF5

// C++ includes:
#include <cstdlib> // for div()
#include <string>
#include <vector>

// Includes from libnestutil
#include "dict_util.h"

// Includes from nestkernel:
#include "kernel_manager.h"
#include "vp_manager_impl.h"

#include "H5Cpp.h"

extern "C" herr_t get_member_names_callback_( hid_t loc_id, const char* name, const H5L_info_t* linfo, void* opdata );

namespace nest
{

SonataConnector::SonataConnector( const Dictionary& graph_specs, const long hyperslab_size )
  : graph_specs_( graph_specs )
  , hyperslab_size_( hyperslab_size )
  , weight_dataset_exist_( false )
  , delay_dataset_exist_( false )
{
}

SonataConnector::~SonataConnector()
{
  edge_type_id_2_syn_spec_.clear();
}

void
SonataConnector::connect()
{

  // clang-format off
  /*
  Structure of SONATA edge files:

  <edge_file.h5>                      Filename
  ├─ edges                            Group - required - top level group always named "edges"
  │  ├─ <population_name>             Group - required - usually only one but can be more population groups per file
  │  │  ├─ source_node_id             Dataset {N_total_edges} - required - with attribute specifying source population name
  │  │  ├─ edge_group_id              Dataset {N_total_edges} - required
  │  │  ├─ edge_group_index           Dataset {N_total_edges} - required
  │  │  ├─ target_node_id             Dataset {N_total_edges} - required - with attribute specifying target population name
  │  │  ├─ edge_type_id               Dataset {N_total_edges} - required
  │  │  ├─ indices                    Group - optional
  │  │  │  ├─ source_to_target        Group
  │  │  │  │  ├─ node_id_to_range     Dataset {N_source_nodes x 2}
  │  │  │  │  ├─ range_to_edge_id     Dataset {N_source_nodes x 2}
  │  │  │  ├─ target_to_source        Group
  │  │  │  │  ├─ node_id_to_range     Dataset {N_target_nodes x 2}
  │  │  │  │  ├─ range_to_edge_id     Dataset {N_target_nodes x 2}
  │  │  ├─ <edge_id1>                 Group - required - referred to as an edge group
  │  │  │  ├─ delay                   Dataset {M_edges} - optional
  │  │  │  ├─ syn_weight              Dataset {M_edges} - optional
  │  │  │  ├─ dynamics_params         Group - currently not supported
  │  │  ├─ <edge_id2>                 Group - optional - currently no support for more than one edge group
  │  │  │  ├─ delay                   Dataset {K_edges} - optional
  │  │  │  ├─ syn_weight              Dataset {K_edges} - optional
  │  │  │  ├─ dynamics_params         Group

  For more details, see https://github.com/AllenInstitute/sonata/blob/master/docs/SONATA_DEVELOPER_GUIDE.md
  */
  // clang-format on

<<<<<<< HEAD
  auto edges_container = std::get< std::vector< dictionary > >( graph_specs_.at( "edges" ) );
=======
  auto edges_container = boost::any_cast< std::vector< Dictionary > >( graph_specs_.at( "edges" ) );
>>>>>>> 1c071a9b

  // synapse-specific parameters that should be skipped when we set default synapse parameters
  skip_syn_params_ = {
    names::weight, names::delay, names::min_delay, names::max_delay, names::num_connections, names::synapse_model
  };


  // Iterate edge files
  for ( auto edge_dict : edges_container )
  {
    cur_fname_ = std::get< std::string >( edge_dict.at( "edges_file" ) );

    const auto file = open_file_( cur_fname_ );
    const auto edges_top_level_grp = open_group_( file, "edges" );

    // Create map of edge type ids to NEST synapse_model ids
    // cur_edge_params_ = edge_dict[ "syn_specs" ];
<<<<<<< HEAD
    cur_edge_params_ = std::get< dictionary >( edge_dict.at( "syn_specs" ) );
=======
    cur_edge_params_ = boost::any_cast< Dictionary >( edge_dict.at( "syn_specs" ) );
>>>>>>> 1c071a9b

    create_edge_type_id_2_syn_spec_( cur_edge_params_ );

    // Get names of population groups (usually just one population group)
    std::vector< std::string > pop_names;
    H5Literate(
      edges_top_level_grp->getId(), H5_INDEX_NAME, H5_ITER_INC, NULL, get_member_names_callback_, &pop_names );

    // Iterate the population groups
    for ( const auto& pop_name : pop_names )
    {

      const auto pop_grp = open_group_( edges_top_level_grp, pop_name );

      // Find the number of edge groups and edge group names
      // NOTE: current find_edge_groups_() is only meant as a temporary helper function
      std::vector< std::string > edge_grp_names;
      const auto num_edge_groups = find_edge_groups_( pop_grp, edge_grp_names );

      // Currently only SONATA edge files with one edge group is supported
      // TODO: Handle more than one edge group. Check with Allen whether we
      // can require numeric keys, i.e. 0, 1, 2, ..., for edge groups
      if ( num_edge_groups != 1 )
      {
        throw NotImplemented(
          "Connecting with SONATA files with more than one edge group is currently not implemented" );
      }

      const auto edge_grp = open_group_( pop_grp, edge_grp_names[ 0 ] );

      open_required_dsets_( pop_grp );
      try_open_edge_group_dsets_( edge_grp );
      check_dsets_consistency();

      // Retrieve source and target attributes to find which node population to map to
      get_attribute_( source_attribute_value_, src_node_id_dset_, "node_population" );
      get_attribute_( target_attribute_value_, tgt_node_id_dset_, "node_population" );

      // Read datasets sequentially in chunks and connect
      sequential_chunkwise_connector_();

      close_dsets_();

    } // end iteration over population groups

    // Reset and close H5 objects in scope
    reset_params_();
    edges_top_level_grp->close();
    file->close();

  } // end iteration over edge files
}

H5::H5File*
SonataConnector::open_file_( std::string& fname )
{
  H5::H5File* file = nullptr;
  try
  {
    file = new H5::H5File( fname, H5F_ACC_RDONLY );
  }
  catch ( const H5::Exception& e )
  {
    throw KernelException( "Could not open HDF5 file " + fname + ": " + e.getDetailMsg() );
  }
  return file;
}

H5::Group*
SonataConnector::open_group_( const H5::H5File* file, const std::string& grp_name )
{
  H5::Group* group = nullptr;
  try
  {
    group = new H5::Group( file->openGroup( grp_name ) );
  }
  catch ( const H5::Exception& e )
  {
    throw KernelException( "Could not open HDF5 group " + grp_name + " in " + cur_fname_ + ": " + e.getDetailMsg() );
  }
  return group;
}

H5::Group*
SonataConnector::open_group_( const H5::Group* group, const std::string& grp_name )
{
  H5::Group* subgroup = nullptr;
  try
  {
    subgroup = new H5::Group( group->openGroup( grp_name ) );
  }
  catch ( const H5::Exception& e )
  {
    throw KernelException( "Could not open HDF5 group " + grp_name + " in " + cur_fname_ + ": " + e.getDetailMsg() );
  }
  return subgroup;
}

void
SonataConnector::open_required_dsets_( const H5::Group* pop_grp )
{
  try
  {
    src_node_id_dset_ = pop_grp->openDataSet( "source_node_id" );
  }
  catch ( const H5::Exception& e )
  {
    throw KernelException( "Could not open source_node_id dataset in " + cur_fname_ + ": " + e.getDetailMsg() );
  }

  try
  {
    tgt_node_id_dset_ = pop_grp->openDataSet( "target_node_id" );
  }
  catch ( const H5::Exception& e )
  {
    throw KernelException( "Could not open target_node_id dataset in " + cur_fname_ + ": " + e.getDetailMsg() );
  }

  try
  {
    edge_type_id_dset_ = pop_grp->openDataSet( "edge_type_id" );
  }
  catch ( const H5::Exception& e )
  {
    throw KernelException( "Could not open edge_type_id dataset in " + cur_fname_ + ": " + e.getDetailMsg() );
  }
}

void
SonataConnector::try_open_edge_group_dsets_( const H5::Group* edge_grp )
{
  // NOTE: Currently only works if the edge file has a single edge group

  weight_dataset_exist_ = H5Lexists( edge_grp->getId(), "syn_weight", H5P_DEFAULT ) > 0;
  delay_dataset_exist_ = H5Lexists( edge_grp->getId(), "delay", H5P_DEFAULT ) > 0;

  if ( weight_dataset_exist_ )
  {
    try
    {
      syn_weight_dset_ = edge_grp->openDataSet( "syn_weight" );
    }
    catch ( const H5::Exception& e )
    {
      throw KernelException( "Could not open syn_weight dataset in " + cur_fname_ + ": " + e.getDetailMsg() );
    }
  }

  if ( delay_dataset_exist_ )
  {
    try
    {
      delay_dset_ = edge_grp->openDataSet( "delay" );
    }
    catch ( const H5::Exception& e )
    {
      throw KernelException( "Could not open delay dataset in " + cur_fname_ + ": " + e.getDetailMsg() );
    }
  }
}

void
SonataConnector::check_dsets_consistency()
{
  // Consistency checks
  const auto num_tgt_node_ids = get_nrows_( tgt_node_id_dset_ );

  // Ensure that target and source population have the same size
  if ( num_tgt_node_ids != get_nrows_( src_node_id_dset_ ) )
  {
    throw KernelException(
      "target_node_id and source_node_id datasets in " + cur_fname_ + " must be of the same size" );
  }

  // Ensure that edge_type_id dataset size is consistent with the number of target node ids
  if ( num_tgt_node_ids != get_nrows_( edge_type_id_dset_ ) )
  {
    throw KernelException( "target_node_id and edge_type_id datasets in " + cur_fname_ + " must be of the same size" );
  }

  // Ensure that, if provided, the syn_weight dataset size is consistent with the number of target node ids
  // Note that this check assumes SONATA edge files with one edge group
  if ( weight_dataset_exist_ )
  {
    if ( num_tgt_node_ids != get_nrows_( syn_weight_dset_ ) )
    {
      throw KernelException( "target_node_id and syn_weight datasets in " + cur_fname_ + " must be of the same size" );
    }
  }

  // Ensure that, if provided, the delay dataset size is consistent with the number of target node ids
  // Note that this check assumes SONATA edge files with one edge group
  if ( delay_dataset_exist_ )
  {
    if ( num_tgt_node_ids != get_nrows_( delay_dset_ ) )
    {
      throw KernelException( "target_node_id and delay datasets in " + cur_fname_ + " must be of the same size" );
    }
  }
}

void
SonataConnector::get_attribute_( std::string& attribute_value,
  const H5::DataSet& dataset,
  const std::string& attribute_name )
{
  try
  {
    H5::Attribute attr = dataset.openAttribute( attribute_name );
    H5::DataType type = attr.getDataType();
    attr.read( type, attribute_value );
  }
  catch ( const H5::Exception& e )
  {
    throw KernelException(
      "Unable to read attribute of source_node_id or target_node_id in " + cur_fname_ + ": " + e.getDetailMsg() );
  }
}

void
SonataConnector::close_dsets_()
{
  src_node_id_dset_.close();
  src_node_id_dset_.close();
  edge_type_id_dset_.close();

  if ( weight_dataset_exist_ )
  {
    syn_weight_dset_.close();
  }

  if ( delay_dataset_exist_ )
  {
    delay_dset_.close();
  }
}

void
SonataConnector::sequential_chunkwise_connector_()
{
  // Retrieve number of connections described by datasets
  const auto num_conn = get_nrows_( tgt_node_id_dset_ );

  //  Adjust if hyperslab (chunk) size is too large
  if ( num_conn < hyperslab_size_ )
  {
    hyperslab_size_ = num_conn;
  }

  // organize chunks; dv.quot = integral quotient, dv.rem = reaminder
  auto dv = std::div( static_cast< long long >( num_conn ), static_cast< long long >( hyperslab_size_ ) );

  // Iterate chunks
  hsize_t offset = 0; // start coordinates of data selection
  for ( long long i = 0; i < dv.quot; i++ )
  {
    connect_chunk_( hyperslab_size_, offset );
    offset += hyperslab_size_;
  }

  // Handle remainder
  if ( dv.rem > 0 )
  {
    connect_chunk_( dv.rem, offset );
  }
}

///*
void
SonataConnector::connect_chunk_( const hsize_t hyperslab_size, const hsize_t offset )
{

  // Read subsets
  std::vector< unsigned long > src_node_id_data_subset( hyperslab_size );
  std::vector< unsigned long > tgt_node_id_data_subset( hyperslab_size );
  std::vector< unsigned long > edge_type_id_data_subset( hyperslab_size );
  std::vector< double > syn_weight_data_subset;
  std::vector< double > delay_data_subset;

  read_subset_( src_node_id_dset_, src_node_id_data_subset, H5::PredType::NATIVE_LONG, hyperslab_size, offset );
  read_subset_( tgt_node_id_dset_, tgt_node_id_data_subset, H5::PredType::NATIVE_LONG, hyperslab_size, offset );
  read_subset_( edge_type_id_dset_, edge_type_id_data_subset, H5::PredType::NATIVE_LONG, hyperslab_size, offset );

  if ( weight_dataset_exist_ )
  {
    syn_weight_data_subset.resize( hyperslab_size );
    read_subset_( syn_weight_dset_, syn_weight_data_subset, H5::PredType::NATIVE_DOUBLE, hyperslab_size, offset );
  }
  if ( delay_dataset_exist_ )
  {
    delay_data_subset.resize( hyperslab_size );
    read_subset_( delay_dset_, delay_data_subset, H5::PredType::NATIVE_DOUBLE, hyperslab_size, offset );
  }

  std::vector< std::exception_ptr > exceptions_raised_( kernel().vp_manager.get_num_threads() );

  // Retrieve the correct NodeCollections
<<<<<<< HEAD
  const auto nest_nodes = std::get< dictionary >( graph_specs_.at( "nodes" ) );
  const auto src_nc = std::get< NodeCollectionPTR >( nest_nodes.at( source_attribute_value_ ) );
  const auto tgt_nc = std::get< NodeCollectionPTR >( nest_nodes.at( target_attribute_value_ ) );
=======
  const auto nest_nodes = boost::any_cast< Dictionary >( graph_specs_.at( "nodes" ) );
  const auto src_nc = boost::any_cast< NodeCollectionPTR >( nest_nodes.at( source_attribute_value_ ) );
  const auto tgt_nc = boost::any_cast< NodeCollectionPTR >( nest_nodes.at( target_attribute_value_ ) );
>>>>>>> 1c071a9b

  const auto snode_begin = src_nc->begin();
  const auto tnode_begin = tgt_nc->begin();

#pragma omp parallel
  {
    const auto tid = kernel().vp_manager.get_thread_id();
    RngPtr rng = get_vp_specific_rng( tid );

    try
    {
      // Iterate the datasets and create the connections
      for ( hsize_t i = 0; i < hyperslab_size; ++i )
      {

        const auto sonata_tgt_id = tgt_node_id_data_subset[ i ];
        const size_t tnode_id = ( *( tnode_begin + sonata_tgt_id ) ).node_id;

        if ( not kernel().vp_manager.is_node_id_vp_local( tnode_id ) )
        {
          continue;
        }

        const auto sonata_src_id = src_node_id_data_subset[ i ];
        const size_t snode_id = ( *( snode_begin + sonata_src_id ) ).node_id;

        Node* target = kernel().node_manager.get_node_or_proxy( tnode_id, tid );
        const size_t target_thread = target->get_thread();

        const auto edge_type_id = edge_type_id_data_subset[ i ];
<<<<<<< HEAD
        const auto syn_spec = std::get< dictionary >( cur_edge_params_.at( std::to_string( edge_type_id ) ) );
=======
        const auto syn_spec = boost::any_cast< Dictionary >( cur_edge_params_.at( std::to_string( edge_type_id ) ) );
>>>>>>> 1c071a9b

        const double weight =
          get_syn_property_( syn_spec, i, weight_dataset_exist_, syn_weight_data_subset, names::weight );
        const double delay = get_syn_property_( syn_spec, i, delay_dataset_exist_, delay_data_subset, names::delay );

        get_synapse_params_( snode_id, *target, target_thread, rng, edge_type_id );

        kernel().connection_manager.connect( snode_id,
          target,
          target_thread,
          edge_type_id_2_syn_model_.at( edge_type_id ),
          edge_type_id_2_param_dicts_.at( edge_type_id ).at( tid ),
          delay,
          weight );

      } // end for
    }   // end try

    catch ( ... )
    {
      // Capture the current exception object and create an std::exception_ptr
      exceptions_raised_.at( tid ) = std::current_exception();
    }

  } // end parallel region

  // Check if any exceptions have been raised
  for ( auto eptr : exceptions_raised_ )
  {
    if ( eptr )
    {
      std::rethrow_exception( eptr );
    }
  }

} // end create_connections_()

hsize_t
SonataConnector::get_nrows_( H5::DataSet dataset )
{

  H5::DataSpace dspace = dataset.getSpace();
  hsize_t dims_out[ 1 ];
  dspace.getSimpleExtentDims( dims_out, NULL );
  dspace.close();

  return dims_out[ 0 ];
}

hsize_t
SonataConnector::find_edge_groups_( H5::Group* pop_grp, std::vector< std::string >& edge_grp_names )
{

  // Retrieve names of all first level datasets and groups of the population group
  std::vector< std::string > member_names;
  H5Literate( pop_grp->getId(), H5_INDEX_NAME, H5_ITER_INC, NULL, get_member_names_callback_, &member_names );

  size_t num_edge_grps { 0 };
  bool is_edge_grp_name;

  for ( const auto& name : member_names )
  {
    // TODO: The below bool is convoluted, try to write it cleaner
    is_edge_grp_name = ( name.find_first_not_of( "0123456789" ) == std::string::npos );

    if ( is_edge_grp_name )
    {
      edge_grp_names.push_back( name );
      ++num_edge_grps;
    }
  }

  return num_edge_grps;
}

template < typename T >
void
SonataConnector::read_subset_( const H5::DataSet& dataset,
  std::vector< T >& data_buf,
  H5::PredType datatype,
  hsize_t hyperslab_size,
  hsize_t offset )
{
  try
  {
    H5::DataSpace mspace( 1, &hyperslab_size, NULL );
    H5::DataSpace dspace = dataset.getSpace();
    // Select hyperslab. H5S_SELECT_SET replaces any existing selection with this call
    dspace.selectHyperslab( H5S_SELECT_SET, &hyperslab_size, &offset );
    dataset.read( data_buf.data(), datatype, mspace, dspace );
    mspace.close();
    dspace.close();
  }
  catch ( const H5::Exception& e )
  {
    throw KernelException( "Unable to read datasets in " + cur_fname_ + ": " + e.getDetailMsg() );
  }
}

void
SonataConnector::create_edge_type_id_2_syn_spec_( Dictionary edge_params )
{
  for ( auto& syn_kv_pair : edge_params )
  {
<<<<<<< HEAD
    const auto type_id = std::stoi( std::get< std::string >( syn_kv_pair.first ) );
    auto d = std::get< dictionary >( syn_kv_pair.second.item );
=======
    const auto type_id = std::stoi( boost::any_cast< std::string >( syn_kv_pair.first ) );
    auto d = boost::any_cast< Dictionary >( syn_kv_pair.second.item );
>>>>>>> 1c071a9b

    const auto syn_name = std::get< std::string >( d.at( "synapse_model" ) );

    // The following call will throw "UnknownSynapseType" if syn_name is not naming a known model
    const size_t synapse_model_id = kernel().model_manager.get_synapse_model_id( syn_name );

    set_synapse_params_( d, synapse_model_id, type_id );
    edge_type_id_2_syn_model_[ type_id ] = synapse_model_id;
  }
}

void
SonataConnector::set_synapse_params_( Dictionary syn_dict, size_t synapse_model_id, int type_id )
{
  Dictionary syn_defaults = kernel().model_manager.get_connector_defaults( synapse_model_id );
  ConnParameterMap synapse_params;

  for ( auto& syn_kv_pair : syn_defaults )
  {
    const std::string param_name = syn_kv_pair.first;
    if ( skip_syn_params_.find( param_name ) != skip_syn_params_.end() )
    {
      continue; // weight, delay or other not-settable parameter
    }

    if ( syn_dict.known( param_name ) )
    {
      synapse_params[ param_name ] = std::shared_ptr< ConnParameter >(
        ConnParameter::create( syn_dict.at( param_name ), kernel().vp_manager.get_num_threads() ) );
    }
  }


  // Now create Dictionary with dummy values that we will use to pass settings to the synapses created. We
  // create it here once to avoid re-creating the object over and over again.
  // TODO: See if nullptr can be changed to Dictionary
  edge_type_id_2_param_dicts_[ type_id ].resize( kernel().vp_manager.get_num_threads() );
  edge_type_id_2_syn_spec_[ type_id ] = synapse_params;

#pragma omp parallel
  {
    const auto tid = kernel().vp_manager.get_thread_id();

    for ( auto param : synapse_params )
    {
      if ( param.second->provides_long() )
      {
        edge_type_id_2_param_dicts_.at( type_id ).at( tid )[ param.first ] = 0L;
      }
      else
      {
        edge_type_id_2_param_dicts_.at( type_id ).at( tid )[ param.first ] = 0.0;
      }
    }
  } // end parallel region
}

void
SonataConnector::get_synapse_params_( size_t snode_id,
  Node& target,
  size_t target_thread,
  RngPtr rng,
  int edge_type_id )
{
  for ( auto const& syn_param : edge_type_id_2_syn_spec_.at( edge_type_id ) )
  {
    const auto param_name = syn_param.first;
    const auto param = syn_param.second;

    if ( param->provides_long() )
    {
      edge_type_id_2_param_dicts_.at( edge_type_id ).at( target_thread ).at( param_name ) =
        param->value_int( target_thread, rng, snode_id, &target );
    }
    else
    {
      edge_type_id_2_param_dicts_.at( edge_type_id ).at( target_thread ).at( param_name ) =
        param->value_double( target_thread, rng, snode_id, &target );
    }
  }
}

double
SonataConnector::get_syn_property_( const Dictionary& syn_spec,
  hsize_t index,
  const bool dataset_exists,
  std::vector< double >& data,
  const std::string& name )
{
  if ( dataset_exists )
  {
    return data[ index ];
  }
  else if ( syn_spec.known( name ) )
  {
    return std::get< double >( syn_spec.at( name ) );
  }
  // default value is NaN
  return numerics::nan;
}

void
SonataConnector::reset_params_()
{
  edge_type_id_2_syn_model_.clear();
  for ( auto syn_params_vec_map : edge_type_id_2_syn_spec_ )
  {
    for ( auto syn_params : syn_params_vec_map.second )
    {
      syn_params.second->reset();
    }
  }
  edge_type_id_2_syn_spec_.clear();
  edge_type_id_2_param_dicts_.clear();
}

} // end namespace nest

herr_t
get_member_names_callback_( hid_t loc_id, const char* name, const H5L_info_t*, void* opdata )
{
  // Check that the group exists
  herr_t status = H5Gget_objinfo( loc_id, name, 0, NULL );
  if ( status != 0 )
  {
    throw nest::KernelException( "Could not get HDF5 object info" );
  }

  auto group_names = reinterpret_cast< std::vector< std::string >* >( opdata );
  group_names->push_back( name );

  return 0;
}

#endif // ifdef HAVE_HDF5<|MERGE_RESOLUTION|>--- conflicted
+++ resolved
@@ -93,11 +93,7 @@
   */
   // clang-format on
 
-<<<<<<< HEAD
-  auto edges_container = std::get< std::vector< dictionary > >( graph_specs_.at( "edges" ) );
-=======
-  auto edges_container = boost::any_cast< std::vector< Dictionary > >( graph_specs_.at( "edges" ) );
->>>>>>> 1c071a9b
+  auto edges_container = std::get< std::vector< Dictionary > >( graph_specs_.at( "edges" ) );
 
   // synapse-specific parameters that should be skipped when we set default synapse parameters
   skip_syn_params_ = {
@@ -115,11 +111,7 @@
 
     // Create map of edge type ids to NEST synapse_model ids
     // cur_edge_params_ = edge_dict[ "syn_specs" ];
-<<<<<<< HEAD
-    cur_edge_params_ = std::get< dictionary >( edge_dict.at( "syn_specs" ) );
-=======
-    cur_edge_params_ = boost::any_cast< Dictionary >( edge_dict.at( "syn_specs" ) );
->>>>>>> 1c071a9b
+    cur_edge_params_ = std::get< Dictionary >( edge_dict.at( "syn_specs" ) );
 
     create_edge_type_id_2_syn_spec_( cur_edge_params_ );
 
@@ -418,15 +410,9 @@
   std::vector< std::exception_ptr > exceptions_raised_( kernel().vp_manager.get_num_threads() );
 
   // Retrieve the correct NodeCollections
-<<<<<<< HEAD
-  const auto nest_nodes = std::get< dictionary >( graph_specs_.at( "nodes" ) );
+  const auto nest_nodes = std::get< Dictionary >( graph_specs_.at( "nodes" ) );
   const auto src_nc = std::get< NodeCollectionPTR >( nest_nodes.at( source_attribute_value_ ) );
   const auto tgt_nc = std::get< NodeCollectionPTR >( nest_nodes.at( target_attribute_value_ ) );
-=======
-  const auto nest_nodes = boost::any_cast< Dictionary >( graph_specs_.at( "nodes" ) );
-  const auto src_nc = boost::any_cast< NodeCollectionPTR >( nest_nodes.at( source_attribute_value_ ) );
-  const auto tgt_nc = boost::any_cast< NodeCollectionPTR >( nest_nodes.at( target_attribute_value_ ) );
->>>>>>> 1c071a9b
 
   const auto snode_begin = src_nc->begin();
   const auto tnode_begin = tgt_nc->begin();
@@ -457,11 +443,7 @@
         const size_t target_thread = target->get_thread();
 
         const auto edge_type_id = edge_type_id_data_subset[ i ];
-<<<<<<< HEAD
-        const auto syn_spec = std::get< dictionary >( cur_edge_params_.at( std::to_string( edge_type_id ) ) );
-=======
-        const auto syn_spec = boost::any_cast< Dictionary >( cur_edge_params_.at( std::to_string( edge_type_id ) ) );
->>>>>>> 1c071a9b
+        const auto syn_spec = std::get< Dictionary >( cur_edge_params_.at( std::to_string( edge_type_id ) ) );
 
         const double weight =
           get_syn_property_( syn_spec, i, weight_dataset_exist_, syn_weight_data_subset, names::weight );
@@ -566,13 +548,8 @@
 {
   for ( auto& syn_kv_pair : edge_params )
   {
-<<<<<<< HEAD
     const auto type_id = std::stoi( std::get< std::string >( syn_kv_pair.first ) );
-    auto d = std::get< dictionary >( syn_kv_pair.second.item );
-=======
-    const auto type_id = std::stoi( boost::any_cast< std::string >( syn_kv_pair.first ) );
-    auto d = boost::any_cast< Dictionary >( syn_kv_pair.second.item );
->>>>>>> 1c071a9b
+    auto d = std::get< Dictionary >( syn_kv_pair.second.item );
 
     const auto syn_name = std::get< std::string >( d.at( "synapse_model" ) );
 

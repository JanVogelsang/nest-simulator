--- conflicted
+++ resolved
@@ -313,101 +313,6 @@
   SynIdDelay syn_id_delay_;
 };
 
-<<<<<<< HEAD
-=======
-template < typename targetidentifierT >
-constexpr ConnectionModelProperties Connection< targetidentifierT >::properties;
-
-template < typename targetidentifierT >
-inline void
-Connection< targetidentifierT >::check_connection_( Node& dummy_target,
-  Node& source,
-  Node& target,
-  const size_t receptor_type )
-{
-  // 1. does this connection support the event type sent by source
-  // try to send event from source to dummy_target
-  // this line might throw an exception
-  source.send_test_event( dummy_target, receptor_type, get_syn_id(), true );
-
-  // 2. does the target accept the event type sent by source
-  // try to send event from source to target
-  // this returns the port of the incoming connection
-  // p must be stored in the base class connection
-  // this line might throw an exception
-  target_.set_rport( source.send_test_event( target, receptor_type, get_syn_id(), false ) );
-
-  // 3. do the events sent by source mean the same thing as they are
-  // interpreted in target?
-  // note that we here use a bitwise and operation (&), because we interpret
-  // each bit in the signal type as a collection of individual flags
-  if ( not( source.sends_signal() & target.receives_signal() ) )
-  {
-    throw IllegalConnection( "Source and target neuron are not compatible (e.g., spiking vs binary neuron)." );
-  }
-
-  target_.set_target( &target );
-}
-
-template < typename targetidentifierT >
-inline void
-Connection< targetidentifierT >::get_status( DictionaryDatum& d ) const
-{
-  def< double >( d, names::delay, syn_id_delay_.get_delay_ms() );
-  target_.get_status( d );
-}
-
-template < typename targetidentifierT >
-inline void
-Connection< targetidentifierT >::set_status( const DictionaryDatum& d, ConnectorModel& )
-{
-  double delay;
-  if ( updateValue< double >( d, names::delay, delay ) )
-  {
-    kernel().connection_manager.get_delay_checker().assert_valid_delay_ms( delay );
-    syn_id_delay_.set_delay_ms( delay );
-  }
-  // no call to target_.set_status() because target and rport cannot be changed
-}
-
-template < typename targetidentifierT >
-inline void
-Connection< targetidentifierT >::check_synapse_params( const DictionaryDatum& ) const
-{
-}
-
-template < typename targetidentifierT >
-inline void
-Connection< targetidentifierT >::calibrate( const TimeConverter& tc )
-{
-  Time t = tc.from_old_steps( syn_id_delay_.delay );
-  syn_id_delay_.delay = t.get_steps();
-
-  if ( syn_id_delay_.delay == 0 )
-  {
-    syn_id_delay_.delay = 1;
-  }
-}
-
-template < typename targetidentifierT >
-inline void
-Connection< targetidentifierT >::trigger_update_weight( const size_t,
-  const std::vector< spikecounter >&,
-  const double,
-  const CommonSynapseProperties& )
-{
-  throw IllegalConnection( "Connection does not support updates that are triggered by a volume transmitter." );
-}
-
-template < typename targetidentifierT >
-std::unique_ptr< SecondaryEvent >
-Connection< targetidentifierT >::get_secondary_event()
-{
-  assert( false and "Non-primary connections have to provide get_secondary_event()" );
-  return nullptr;
-}
-
->>>>>>> 258becd5
 } // namespace nest
 
 #include "connection_impl.h"

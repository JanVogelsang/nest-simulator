--- conflicted
+++ resolved
@@ -90,14 +90,9 @@
 void
 nest::GrowthCurveGaussian::set( const dictionary& d )
 {
-<<<<<<< HEAD
   d.update_value( names::eps, eps_ );
   d.update_value( names::eta, eta_ );
-=======
-  updateValue< double >( d, names::eps, eps_ );
-  updateValue< double >( d, names::eta, eta_ );
   compute_local_();
->>>>>>> c201d671
 }
 
 double

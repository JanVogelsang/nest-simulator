/*
 *  event_delivery_manager.cpp
 *
 *  This file is part of NEST.
 *
 *  Copyright (C) 2004 The NEST Initiative
 *
 *  NEST is free software: you can redistribute it and/or modify
 *  it under the terms of the GNU General Public License as published by
 *  the Free Software Foundation, either version 2 of the License, or
 *  (at your option) any later version.
 *
 *  NEST is distributed in the hope that it will be useful,
 *  but WITHOUT ANY WARRANTY; without even the implied warranty of
 *  MERCHANTABILITY or FITNESS FOR A PARTICULAR PURPOSE.  See the
 *  GNU General Public License for more details.
 *
 *  You should have received a copy of the GNU General Public License
 *  along with NEST.  If not, see <http://www.gnu.org/licenses/>.
 *
 */

#include "event_delivery_manager.h"

// C++ includes:
#include <algorithm> // rotate
#include <numeric>   // accumulate

// Includes from nestkernel:
#include "connection_manager.h"
#include "connection_manager_impl.h"
#include "event_delivery_manager_impl.h"
#include "kernel_manager.h"
#include "mpi_manager_impl.h"
#include "send_buffer_position.h"
#include "source.h"
#include "vp_manager.h"
#include "vp_manager_impl.h"


#include "compose.hpp"

namespace nest
{


EventDeliveryManager::EventDeliveryManager()
  : off_grid_spiking_( false )
  , moduli_()
  , slice_moduli_()
  , emitted_spikes_register_()
  , off_grid_emitted_spikes_register_()
  , send_buffer_secondary_events_()
  , recv_buffer_secondary_events_()
  , local_spike_counter_()
  , send_buffer_spike_data_()
  , recv_buffer_spike_data_()
  , send_buffer_off_grid_spike_data_()
  , recv_buffer_off_grid_spike_data_()
  , send_buffer_target_data_()
  , recv_buffer_target_data_()
  , buffer_size_target_data_has_changed_( false )
  , global_max_spikes_per_rank_( 0 )
  , send_recv_buffer_shrink_limit_( 0.2 )
  , send_recv_buffer_shrink_spare_( 0.1 )
  , send_recv_buffer_grow_extra_( 0.5 )
  , send_recv_buffer_resize_log_()
  , gather_completed_checker_()
{
}

EventDeliveryManager::~EventDeliveryManager()
{
}

void
EventDeliveryManager::initialize( const bool adjust_number_of_threads_or_rng_only )
{
  if ( not adjust_number_of_threads_or_rng_only )
  {
    init_moduli();
    reset_timers_for_preparation();
    reset_timers_for_dynamics();

    // Ensures that ResetKernel resets off_grid_spiking_
    off_grid_spiking_ = false;
    buffer_size_target_data_has_changed_ = false;
    send_recv_buffer_shrink_limit_ = 0.2;
    send_recv_buffer_shrink_spare_ = 0.1;
    send_recv_buffer_grow_extra_ = 0.5;
    send_recv_buffer_resize_log_.clear();
  }

  const size_t num_threads = kernel().vp_manager.get_num_threads();

  local_spike_counter_.resize( num_threads, 0 );
  reset_counters();
  emitted_spikes_register_.resize( num_threads );
  off_grid_emitted_spikes_register_.resize( num_threads );
  gather_completed_checker_.initialize( num_threads, false );

#pragma omp parallel
  {
    const size_t tid = kernel().vp_manager.get_thread_id();

    if ( not emitted_spikes_register_[ tid ] )
    {
      emitted_spikes_register_[ tid ] = new std::vector< SpikeDataWithRank >();
    }

    if ( not off_grid_emitted_spikes_register_[ tid ] )
    {
      off_grid_emitted_spikes_register_[ tid ] = new std::vector< OffGridSpikeDataWithRank >();
    }
  } // of omp parallel
}

void
EventDeliveryManager::finalize( const bool )
{
  // clear the spike buffers
  for ( auto& vec_spikedata_ptr : emitted_spikes_register_ )
  {
    delete vec_spikedata_ptr;
  }
  emitted_spikes_register_.clear(); // remove stale pointers

  for ( auto& vec_spikedata_ptr : off_grid_emitted_spikes_register_ )
  {
    delete vec_spikedata_ptr;
  }
  off_grid_emitted_spikes_register_.clear();

  send_buffer_secondary_events_.clear();
  recv_buffer_secondary_events_.clear();
  send_buffer_spike_data_.clear();
  recv_buffer_spike_data_.clear();
  send_buffer_off_grid_spike_data_.clear();
  recv_buffer_off_grid_spike_data_.clear();
}

void
<<<<<<< HEAD
EventDeliveryManager::change_number_of_threads()
{
  finalize();
  initialize();
}

void
EventDeliveryManager::set_status( const dictionary& dict )
=======
EventDeliveryManager::set_status( const DictionaryDatum& dict )
>>>>>>> c201d671
{
  dict.update_value( names::off_grid_spiking, off_grid_spiking_ );

  double bsl = send_recv_buffer_shrink_limit_;
  if ( dict.update_value( names::spike_buffer_shrink_limit, bsl ) )
  {
    if ( bsl < 0 )
    {
      throw BadProperty( "buffer_shrink_limit >= 0 required." );
    }
    send_recv_buffer_shrink_limit_ = bsl;
  }

  double bss = send_recv_buffer_shrink_spare_;
  if ( dict.update_value( names::spike_buffer_shrink_spare, bss ) )
  {
    if ( bss < 0 or bss > 1 )
    {
      throw BadProperty( "0 <= buffer_shrink_spare <= 1 required." );
    }
    send_recv_buffer_shrink_spare_ = bss;
  }

  double bge = send_recv_buffer_grow_extra_;
  if ( dict.update_value( names::spike_buffer_grow_extra, bge ) )
  {
    if ( bge < 0 )
    {
      throw BadProperty( "buffer_grow_extra >= 0 required." );
    }
    send_recv_buffer_grow_extra_ = bge;
  }
}

void
EventDeliveryManager::get_status( dictionary& dict )
{
  dict[ names::off_grid_spiking ] = off_grid_spiking_;
  dict[ names::local_spike_counter ] = std::accumulate( local_spike_counter_.begin(), local_spike_counter_.end(), 0 );
  dict[ names::spike_buffer_shrink_limit ] = send_recv_buffer_shrink_limit_;
  dict[ names::spike_buffer_shrink_spare ] = send_recv_buffer_shrink_spare_;
  dict[ names::spike_buffer_grow_extra ] = send_recv_buffer_grow_extra_;

  dictionary log_events;
  dict[ names::spike_buffer_resize_log ] = log_events;
  send_recv_buffer_resize_log_.to_dict( log_events );

#ifdef TIMER_DETAILED
  dict[ names::time_collocate_spike_data ] = sw_collocate_spike_data_.elapsed();
  dict[ names::time_communicate_spike_data ] = sw_communicate_spike_data_.elapsed();
  dict[ names::time_communicate_target_data ] = sw_communicate_target_data_.elapsed();
#endif
}

void
EventDeliveryManager::resize_send_recv_buffers_target_data()
{
  // compute send receive counts and allocate memory for buffers
  send_buffer_target_data_.resize( kernel().mpi_manager.get_buffer_size_target_data() );
  recv_buffer_target_data_.resize( kernel().mpi_manager.get_buffer_size_target_data() );
}

void
EventDeliveryManager::resize_send_recv_buffers_spike_data_()
{
  if ( kernel().mpi_manager.get_buffer_size_spike_data() > send_buffer_spike_data_.size() )
  {
    send_buffer_spike_data_.resize( kernel().mpi_manager.get_buffer_size_spike_data() );
    recv_buffer_spike_data_.resize( kernel().mpi_manager.get_buffer_size_spike_data() );
    send_buffer_off_grid_spike_data_.resize( kernel().mpi_manager.get_buffer_size_spike_data() );
    recv_buffer_off_grid_spike_data_.resize( kernel().mpi_manager.get_buffer_size_spike_data() );
  }
}

void
EventDeliveryManager::configure_spike_data_buffers()
{
  assert( kernel().connection_manager.get_min_delay() != 0 );

  configure_spike_register();

  send_buffer_spike_data_.clear();
  send_buffer_off_grid_spike_data_.clear();

  resize_send_recv_buffers_spike_data_();
}

void
EventDeliveryManager::configure_spike_register()
{
#pragma omp parallel
  {
    const size_t tid = kernel().vp_manager.get_thread_id();
    reset_spike_register_( tid );
  }
}

void
EventDeliveryManager::configure_secondary_buffers()
{
  send_buffer_secondary_events_.clear();
  send_buffer_secondary_events_.resize( kernel().mpi_manager.get_send_buffer_size_secondary_events_in_int() );
  recv_buffer_secondary_events_.clear();
  recv_buffer_secondary_events_.resize( kernel().mpi_manager.get_recv_buffer_size_secondary_events_in_int() );
}

void
EventDeliveryManager::init_moduli()
{
  long min_delay = kernel().connection_manager.get_min_delay();
  long max_delay = kernel().connection_manager.get_max_delay();
  assert( min_delay != 0 );
  assert( max_delay != 0 );

  // Ring buffers use modulos to determine where to store incoming events
  // with given time stamps, relative to the beginning of the slice in which
  // the spikes are delivered from the queue, ie, the slice after the one
  // in which they were generated. The pertaining offsets are 0..max_delay-1.
  moduli_.resize( min_delay + max_delay );

  for ( long d = 0; d < min_delay + max_delay; ++d )
  {
    moduli_[ d ] = ( kernel().simulation_manager.get_clock().get_steps() + d ) % ( min_delay + max_delay );
  }

  // Slice-based ring-buffers have one bin per min_delay steps,
  // up to max_delay.  Time is counted as for normal ring buffers.
  // The slice_moduli_ table maps time steps to these bins
  const size_t nbuff = static_cast< size_t >( std::ceil( static_cast< double >( min_delay + max_delay ) / min_delay ) );
  slice_moduli_.resize( min_delay + max_delay );
  for ( long d = 0; d < min_delay + max_delay; ++d )
  {
    slice_moduli_[ d ] = ( ( kernel().simulation_manager.get_clock().get_steps() + d ) / min_delay ) % nbuff;
  }
}

void
EventDeliveryManager::update_moduli()
{
  long min_delay = kernel().connection_manager.get_min_delay();
  long max_delay = kernel().connection_manager.get_max_delay();
  assert( min_delay != 0 );
  assert( max_delay != 0 );

  /*
   * Note that for updating the modulos, it is sufficient
   * to rotate the buffer to the left.
   */
  assert( moduli_.size() == ( size_t ) ( min_delay + max_delay ) );
  std::rotate( moduli_.begin(), moduli_.begin() + min_delay, moduli_.end() );

  // For the slice-based ring buffer, we cannot rotate the table, but
  // have to re-compute it, since max_delay_ may not be a multiple of
  // min_delay_.  Reference time is the time at the beginning of the slice.
  const size_t nbuff = static_cast< size_t >( std::ceil( static_cast< double >( min_delay + max_delay ) / min_delay ) );
  for ( long d = 0; d < min_delay + max_delay; ++d )
  {
    slice_moduli_[ d ] = ( ( kernel().simulation_manager.get_clock().get_steps() + d ) / min_delay ) % nbuff;
  }
}

void
EventDeliveryManager::reset_counters()
{
  for ( auto& spike_counter : local_spike_counter_ )
  {
    spike_counter = 0;
  }
}

void
EventDeliveryManager::reset_timers_for_preparation()
{
#ifdef TIMER_DETAILED
  sw_communicate_target_data_.reset();
#endif
}

void
EventDeliveryManager::reset_timers_for_dynamics()
{
#ifdef TIMER_DETAILED
  sw_collocate_spike_data_.reset();
  sw_communicate_spike_data_.reset();
#endif
}

void
EventDeliveryManager::write_done_marker_secondary_events_( const bool done )
{
  // write done marker at last position in every chunk
  for ( size_t rank = 0; rank < kernel().mpi_manager.get_num_processes(); ++rank )
  {
    send_buffer_secondary_events_[ kernel().mpi_manager.get_done_marker_position_in_secondary_events_send_buffer(
      rank ) ] = done;
  }
}

void
EventDeliveryManager::gather_secondary_events( const bool done )
{
  write_done_marker_secondary_events_( done );
  kernel().mpi_manager.communicate_secondary_events_Alltoallv(
    send_buffer_secondary_events_, recv_buffer_secondary_events_ );
}

bool
EventDeliveryManager::deliver_secondary_events( const size_t tid, const bool called_from_wfr_update )
{
  return kernel().connection_manager.deliver_secondary_events(
    tid, called_from_wfr_update, recv_buffer_secondary_events_ );
}

void
EventDeliveryManager::gather_spike_data()
{
  if ( off_grid_spiking_ )
  {
    gather_spike_data_( send_buffer_off_grid_spike_data_, recv_buffer_off_grid_spike_data_ );
  }
  else
  {
    gather_spike_data_( send_buffer_spike_data_, recv_buffer_spike_data_ );
  }
}

template < typename SpikeDataT >
void
EventDeliveryManager::gather_spike_data_( std::vector< SpikeDataT >& send_buffer,
  std::vector< SpikeDataT >& recv_buffer )
{
  // NOTE: For meaning and logic of SpikeData flags for detecting complete transmission
  //       and information for shrink/grow, see comment in spike_data.h.

  const size_t old_buff_size_per_rank = kernel().mpi_manager.get_send_recv_count_spike_data_per_rank();

  if ( global_max_spikes_per_rank_ < send_recv_buffer_shrink_limit_ * old_buff_size_per_rank )
  {
    const size_t new_buff_size_per_rank =
      std::max( 2UL, static_cast< size_t >( ( 1 + send_recv_buffer_shrink_spare_ ) * global_max_spikes_per_rank_ ) );
    kernel().mpi_manager.set_buffer_size_spike_data(
      kernel().mpi_manager.get_num_processes() * new_buff_size_per_rank );
    resize_send_recv_buffers_spike_data_();
    send_recv_buffer_resize_log_.add_entry( global_max_spikes_per_rank_, new_buff_size_per_rank );
  }

  /* The following do-while loop is executed
   * - once if all spikes fit into current send buffers on all ranks
   * - twice if send buffer size needs to be increased to fit in all spikes
   */
  bool all_spikes_transmitted = false;
  do
  {
    // Need to get new positions in case buffer size has changed
    SendBufferPosition send_buffer_position;

#ifdef TIMER_DETAILED
    {
      sw_collocate_spike_data_.start();
    }
#endif

    // Set marker at end of each chunk to DEFAULT
    reset_complete_marker_spike_data_( send_buffer_position, send_buffer );
    std::vector< size_t > num_spikes_per_rank( kernel().mpi_manager.get_num_processes(), 0 );

    // Collocate spikes to send buffer
    collocate_spike_data_buffers_( send_buffer_position, emitted_spikes_register_, send_buffer, num_spikes_per_rank );

    if ( off_grid_spiking_ )
    {
      collocate_spike_data_buffers_(
        send_buffer_position, off_grid_emitted_spikes_register_, send_buffer, num_spikes_per_rank );
    }

    // Largest number of spikes sent from this rank to any other rank.
    const auto local_max_spikes_per_rank = *std::max_element( num_spikes_per_rank.begin(), num_spikes_per_rank.end() );

    // At this point, all send_buffer entries with spikes to be transmitted, as well
    // as all chunk-end entries, have marker DEFAULT.
    set_end_marker_( send_buffer_position, send_buffer, local_max_spikes_per_rank );

#ifdef TIMER_DETAILED
    {
      sw_collocate_spike_data_.stop();
      sw_communicate_spike_data_.start();
    }
#endif

    // Given that we templatize by plain vs offgrid, this if should not be necessary, but ...
    if ( off_grid_spiking_ )
    {
      kernel().mpi_manager.communicate_off_grid_spike_data_Alltoall( send_buffer, recv_buffer );
    }
    else
    {
      kernel().mpi_manager.communicate_spike_data_Alltoall( send_buffer, recv_buffer );
    }

#ifdef TIMER_DETAILED
    {
      sw_communicate_spike_data_.stop();
    }
#endif

    global_max_spikes_per_rank_ = get_global_max_spikes_per_rank_( send_buffer_position, recv_buffer );

    all_spikes_transmitted =
      global_max_spikes_per_rank_ <= kernel().mpi_manager.get_send_recv_count_spike_data_per_rank();

    if ( not all_spikes_transmitted )
    {
      const size_t new_buff_size_per_rank =
        static_cast< size_t >( ( 1 + send_recv_buffer_grow_extra_ ) * global_max_spikes_per_rank_ );

      kernel().mpi_manager.set_buffer_size_spike_data(
        kernel().mpi_manager.get_num_processes() * new_buff_size_per_rank );
      resize_send_recv_buffers_spike_data_();
      send_recv_buffer_resize_log_.add_entry( global_max_spikes_per_rank_, new_buff_size_per_rank );
    }

  } while ( not all_spikes_transmitted );

  // We cannot shrink buffers here, because they first need to be read out by
  // deliver events. Shrinking will happen at beginning of next gather.

  /* emitted_spike_register is cleared by deliver_events in a thread-parallel context.
     We could in principle clear it here, but since it can conveniently be done thread-parallel,
     it is best to postpone.
   */
}

template < typename SpikeDataWithRankT, typename SpikeDataT >
void
EventDeliveryManager::collocate_spike_data_buffers_( SendBufferPosition& send_buffer_position,
  std::vector< std::vector< SpikeDataWithRankT >* >& emitted_spikes_register,
  std::vector< SpikeDataT >& send_buffer,
  std::vector< size_t >& num_spikes_per_rank )
{
  // First dimension: loop over writing thread
  for ( auto& emitted_spikes_per_thread : emitted_spikes_register )
  {
    // Second dimension: loop over entries
    for ( auto& emitted_spike : *emitted_spikes_per_thread )
    {
      const size_t rank = emitted_spike.rank;

      // We need to count here even though send_buffer_position also counts,
      // but send_buffer_position will only count spikes actually written,
      // we need all spikes to have information for buffer resizing.
      ++num_spikes_per_rank[ rank ];

      // We do not break if condition is false, because there may be spikes that
      // can be sent to other ranks than the one that is full.
      if ( not send_buffer_position.is_chunk_filled( rank ) )
      {
        send_buffer[ send_buffer_position.idx( rank ) ] = emitted_spike.spike_data;
        send_buffer_position.increase( rank );
      }
    }
  }
}

template < typename SpikeDataT >
void
EventDeliveryManager::set_end_marker_( const SendBufferPosition& send_buffer_position,
  std::vector< SpikeDataT >& send_buffer,
  size_t local_max_spikes_per_rank )
{
  // See comment in spike_data.h for logic.
  const bool collocate_complete = local_max_spikes_per_rank
    <= static_cast< size_t >( kernel().mpi_manager.get_send_recv_count_spike_data_per_rank() );

  for ( size_t rank = 0; rank < kernel().mpi_manager.get_num_processes(); ++rank )
  {
    const size_t end_idx = send_buffer_position.end( rank ) - 1;
    if ( not collocate_complete )
    {
      SpikeDataT dummy;
      dummy.set_lcid( local_max_spikes_per_rank );
      dummy.set_invalid_marker();
      send_buffer[ end_idx ] = dummy;
      continue;
    }

    const size_t next_write_idx = send_buffer_position.idx( rank );
    if ( next_write_idx == send_buffer_position.begin( rank ) )
    {
      // No spikes for this rank, mark by INVALID in begin
      send_buffer[ send_buffer_position.begin( rank ) ].set_invalid_marker();
    }
    else
    {
      // At least one spike, set END on last position written to
      send_buffer[ next_write_idx - 1 ].set_end_marker();
    }

    if ( next_write_idx < end_idx + 1 )
    {
      // at least one spike written, but none to end_idx, thus we need complete marker
      // and size information
      SpikeDataT dummy;
      dummy.set_lcid( local_max_spikes_per_rank );
      dummy.set_complete_marker();
      send_buffer[ end_idx ] = dummy;
    }
  }
}

template < typename SpikeDataT >
void
EventDeliveryManager::reset_complete_marker_spike_data_( const SendBufferPosition& send_buffer_position,
  std::vector< SpikeDataT >& send_buffer ) const
{
  for ( size_t rank = 0; rank < kernel().mpi_manager.get_num_processes(); ++rank )
  {
    const size_t idx = send_buffer_position.end( rank ) - 1;
    send_buffer[ idx ].reset_marker();
  }
}

template < typename SpikeDataT >
size_t
EventDeliveryManager::get_global_max_spikes_per_rank_( const SendBufferPosition& send_buffer_position,
  std::vector< SpikeDataT >& recv_buffer ) const
{
  // TODO: send_buffer_position not needed here, only used to get endpoint of each per-rank section of buffer

  size_t maximum = 0;
  for ( size_t target_rank = 0; target_rank < kernel().mpi_manager.get_num_processes(); ++target_rank )
  {
    const auto& end_entry = recv_buffer[ send_buffer_position.end( target_rank ) - 1 ];
    size_t max_per_thread_max_spikes_per_rank = 0;
    if ( end_entry.is_complete_marker() or end_entry.is_invalid_marker() )
    {
      max_per_thread_max_spikes_per_rank = end_entry.get_lcid();
    }
    else
    {
      assert( end_entry.is_end_marker() );
      max_per_thread_max_spikes_per_rank = kernel().mpi_manager.get_send_recv_count_spike_data_per_rank();
    }
    maximum = std::max( max_per_thread_max_spikes_per_rank, maximum );
  }
  return maximum;
}

void
EventDeliveryManager::deliver_events( const size_t tid )
{
  if ( off_grid_spiking_ )
  {
    deliver_events_( tid, recv_buffer_off_grid_spike_data_ );
  }
  else
  {
    deliver_events_( tid, recv_buffer_spike_data_ );
  }
  reset_spike_register_( tid );
}

template < typename SpikeDataT >
void
EventDeliveryManager::deliver_events_( const size_t tid, const std::vector< SpikeDataT >& recv_buffer )
{
  // deliver only at beginning of time slice
  if ( kernel().simulation_manager.get_from_step() > 0 )
  {
    return;
  }

  const size_t spike_buffer_size_per_rank = kernel().mpi_manager.get_send_recv_count_spike_data_per_rank();
  const std::vector< ConnectorModel* >& cm = kernel().model_manager.get_connection_models( tid );

  // prepare Time objects for every possible time stamp within min_delay_
  std::vector< Time > prepared_timestamps( kernel().connection_manager.get_min_delay() );
  for ( size_t lag = 0; lag < static_cast< size_t >( kernel().connection_manager.get_min_delay() ); ++lag )
  {
    // Subtract min_delay because spikes were emitted in previous time slice and we use current clock.
    prepared_timestamps[ lag ] =
      kernel().simulation_manager.get_clock() + Time::step( lag + 1 - kernel().connection_manager.get_min_delay() );
  }

  // Deliver spikes sent by each rank in order
  for ( size_t rank = 0; rank < kernel().mpi_manager.get_num_processes(); ++rank )
  {
    // Continue with next rank if no spikes were sent by current rank
    if ( recv_buffer[ rank * spike_buffer_size_per_rank ].is_invalid_marker() )
    {
      continue;
    }

    // Find number of spikes received from current rank
    size_t num_spikes_received = 0;
    for ( size_t i = 0; i < spike_buffer_size_per_rank; ++i )
    {
      const SpikeDataT& spike_data = recv_buffer[ rank * spike_buffer_size_per_rank + i ];

      // break if this was the last valid entry from this rank
      if ( spike_data.is_end_marker() )
      {
        num_spikes_received = i + 1;
        break;
      }
    }

    // For each batch, extract data first from receive buffer into value-specific arrays, then deliver from these arrays
    constexpr size_t SPIKES_PER_BATCH = 8;
    const size_t num_batches = num_spikes_received / SPIKES_PER_BATCH;
    const size_t num_remaining_entries = num_spikes_received - num_batches * SPIKES_PER_BATCH;

    SpikeEvent se_batch[ SPIKES_PER_BATCH ];
    size_t tid_batch[ SPIKES_PER_BATCH ];
    size_t syn_id_batch[ SPIKES_PER_BATCH ];
    size_t lcid_batch[ SPIKES_PER_BATCH ];

    if ( not kernel().connection_manager.use_compressed_spikes() )
    {
      for ( size_t i = 0; i < num_batches; ++i )
      {
        for ( size_t j = 0; j < SPIKES_PER_BATCH; ++j )
        {
          const SpikeDataT& spike_data = recv_buffer[ rank * spike_buffer_size_per_rank + i * SPIKES_PER_BATCH + j ];
          se_batch[ j ].set_stamp( prepared_timestamps[ spike_data.get_lag() ] );
          se_batch[ j ].set_offset( spike_data.get_offset() );
          tid_batch[ j ] = spike_data.get_tid();
          syn_id_batch[ j ] = spike_data.get_syn_id();
          lcid_batch[ j ] = spike_data.get_lcid();
          se_batch[ j ].set_sender_node_id_info( tid_batch[ j ], syn_id_batch[ j ], lcid_batch[ j ] );
        }
        for ( size_t j = 0; j < SPIKES_PER_BATCH; ++j )
        {
          if ( tid_batch[ j ] == tid )
          {
            kernel().connection_manager.send( tid_batch[ j ], syn_id_batch[ j ], lcid_batch[ j ], cm, se_batch[ j ] );
          }
        }
      }

      // Processed all regular-sized batches, now do remainder
      for ( size_t j = 0; j < num_remaining_entries; ++j )
      {
        const SpikeDataT& spike_data =
          recv_buffer[ rank * spike_buffer_size_per_rank + num_batches * SPIKES_PER_BATCH + j ];
        se_batch[ j ].set_stamp( prepared_timestamps[ spike_data.get_lag() ] );
        se_batch[ j ].set_offset( spike_data.get_offset() );
        tid_batch[ j ] = spike_data.get_tid();
        syn_id_batch[ j ] = spike_data.get_syn_id();
        lcid_batch[ j ] = spike_data.get_lcid();
        se_batch[ j ].set_sender_node_id_info( tid_batch[ j ], syn_id_batch[ j ], lcid_batch[ j ] );
      }
      for ( size_t j = 0; j < num_remaining_entries; ++j )
      {
        if ( tid_batch[ j ] == tid )
        {
          kernel().connection_manager.send( tid_batch[ j ], syn_id_batch[ j ], lcid_batch[ j ], cm, se_batch[ j ] );
        }
      }
    }
    else // compressed spikes
    {
      for ( size_t i = 0; i < num_batches; ++i )
      {
        for ( size_t j = 0; j < SPIKES_PER_BATCH; ++j )
        {
          const SpikeDataT& spike_data = recv_buffer[ rank * spike_buffer_size_per_rank + i * SPIKES_PER_BATCH + j ];

          se_batch[ j ].set_stamp( prepared_timestamps[ spike_data.get_lag() ] );
          se_batch[ j ].set_offset( spike_data.get_offset() );

          syn_id_batch[ j ] = spike_data.get_syn_id();
          // for compressed spikes lcid holds the index in the
          // compressed_spike_data structure
          lcid_batch[ j ] = spike_data.get_lcid();
        }
        for ( size_t j = 0; j < SPIKES_PER_BATCH; ++j )
        {
          // find the spike-data entry for this thread
          const std::vector< SpikeData >& compressed_spike_data =
            kernel().connection_manager.get_compressed_spike_data( syn_id_batch[ j ], lcid_batch[ j ] );
          lcid_batch[ j ] = compressed_spike_data[ tid ].get_lcid();
        }
        for ( size_t j = 0; j < SPIKES_PER_BATCH; ++j )
        {
          if ( lcid_batch[ j ] != invalid_lcid )
          {
            // non-local sender -> receiver retrieves ID of sender Node from SourceTable based on tid, syn_id, lcid
            // only if needed, as this is computationally costly
            se_batch[ j ].set_sender_node_id_info( tid, syn_id_batch[ j ], lcid_batch[ j ] );
          }
        }
        for ( size_t j = 0; j < SPIKES_PER_BATCH; ++j )
        {
          if ( lcid_batch[ j ] != invalid_lcid )
          {
            kernel().connection_manager.send( tid, syn_id_batch[ j ], lcid_batch[ j ], cm, se_batch[ j ] );
          }
        }
      }

      // Processed all regular-sized batches, now do remainder
      for ( size_t j = 0; j < num_remaining_entries; ++j )
      {
        const SpikeDataT& spike_data =
          recv_buffer[ rank * spike_buffer_size_per_rank + num_batches * SPIKES_PER_BATCH + j ];
        se_batch[ j ].set_stamp( prepared_timestamps[ spike_data.get_lag() ] );
        se_batch[ j ].set_offset( spike_data.get_offset() );
        syn_id_batch[ j ] = spike_data.get_syn_id();
        // for compressed spikes lcid holds the index in the
        // compressed_spike_data structure
        lcid_batch[ j ] = spike_data.get_lcid();
      }
      for ( size_t j = 0; j < num_remaining_entries; ++j )
      {
        // find the spike-data entry for this thread
        const std::vector< SpikeData >& compressed_spike_data =
          kernel().connection_manager.get_compressed_spike_data( syn_id_batch[ j ], lcid_batch[ j ] );
        lcid_batch[ j ] = compressed_spike_data[ tid ].get_lcid();
      }
      for ( size_t j = 0; j < num_remaining_entries; ++j )
      {
        if ( lcid_batch[ j ] != invalid_lcid )
        {
          // non-local sender -> receiver retrieves ID of sender Node from SourceTable based on tid, syn_id, lcid
          // only if needed, as this is computationally costly
          se_batch[ j ].set_sender_node_id_info( tid, syn_id_batch[ j ], lcid_batch[ j ] );
        }
      }
      for ( size_t j = 0; j < num_remaining_entries; ++j )
      {
        if ( lcid_batch[ j ] != invalid_lcid )
        {
          kernel().connection_manager.send( tid, syn_id_batch[ j ], lcid_batch[ j ], cm, se_batch[ j ] );
        }
      }
    } // if-else not compressed
  }   // for rank
}


void
EventDeliveryManager::gather_target_data( const size_t tid )
{
  assert( not kernel().connection_manager.is_source_table_cleared() );

  // assume all threads have some work to do
  gather_completed_checker_.set_false( tid );
  assert( gather_completed_checker_.all_false() );

  const AssignedRanks assigned_ranks = kernel().vp_manager.get_assigned_ranks( tid );

  kernel().connection_manager.prepare_target_table( tid );
  kernel().connection_manager.reset_source_table_entry_point( tid );

  while ( gather_completed_checker_.any_false() )
  {
    // assume this is the last gather round and change to false
    // otherwise
    gather_completed_checker_.set_true( tid );

#pragma omp master
    {
      if ( kernel().mpi_manager.adaptive_target_buffers() and buffer_size_target_data_has_changed_ )
      {
        resize_send_recv_buffers_target_data();
      }
    } // of omp master; (no barrier)
#pragma omp barrier

    kernel().connection_manager.restore_source_table_entry_point( tid );

    TargetSendBufferPosition send_buffer_position(
      assigned_ranks, kernel().mpi_manager.get_send_recv_count_target_data_per_rank() );

    const bool gather_completed = collocate_target_data_buffers_( tid, assigned_ranks, send_buffer_position );
    gather_completed_checker_.logical_and( tid, gather_completed );

    if ( gather_completed_checker_.all_true() )
    {
      set_complete_marker_target_data_( assigned_ranks, send_buffer_position );
    }
    kernel().connection_manager.save_source_table_entry_point( tid );
#pragma omp barrier
    kernel().connection_manager.clean_source_table( tid );

#pragma omp master
    {
#ifdef TIMER_DETAILED
      sw_communicate_target_data_.start();
#endif
      kernel().mpi_manager.communicate_target_data_Alltoall( send_buffer_target_data_, recv_buffer_target_data_ );
#ifdef TIMER_DETAILED
      sw_communicate_target_data_.stop();
#endif
    } // of omp master (no barriers!)
#pragma omp barrier

    const bool distribute_completed = distribute_target_data_buffers_( tid );
    gather_completed_checker_.logical_and( tid, distribute_completed );

    // resize mpi buffers, if necessary and allowed
    if ( gather_completed_checker_.any_false() and kernel().mpi_manager.adaptive_target_buffers() )
    {
#pragma omp master
      {
        buffer_size_target_data_has_changed_ = kernel().mpi_manager.increase_buffer_size_target_data();
      }
#pragma omp barrier
    }
  } // of while

  kernel().connection_manager.clear_source_table( tid );
}

void
EventDeliveryManager::gather_target_data_compressed( const size_t tid )
{
  assert( not kernel().connection_manager.is_source_table_cleared() );

  // assume all threads have some work to do
  gather_completed_checker_.set_false( tid );
  assert( gather_completed_checker_.all_false() );

  const AssignedRanks assigned_ranks = kernel().vp_manager.get_assigned_ranks( tid );

  kernel().connection_manager.prepare_target_table( tid );

  while ( gather_completed_checker_.any_false() )
  {
    // assume this is the last gather round and change to false otherwise
    gather_completed_checker_.set_true( tid );

#pragma omp master
    {
      if ( kernel().mpi_manager.adaptive_target_buffers() and buffer_size_target_data_has_changed_ )
      {
        resize_send_recv_buffers_target_data();
      }
    } // of omp master; no barrier
#pragma omp barrier

    TargetSendBufferPosition send_buffer_position(
      assigned_ranks, kernel().mpi_manager.get_send_recv_count_target_data_per_rank() );

    const bool gather_completed =
      collocate_target_data_buffers_compressed_( tid, assigned_ranks, send_buffer_position );

    gather_completed_checker_.logical_and( tid, gather_completed );

    if ( gather_completed_checker_.all_true() )
    {
      set_complete_marker_target_data_( assigned_ranks, send_buffer_position );
    }

#pragma omp barrier

#pragma omp master
    {
#ifdef TIMER_DETAILED
      sw_communicate_target_data_.start();
#endif
      kernel().mpi_manager.communicate_target_data_Alltoall( send_buffer_target_data_, recv_buffer_target_data_ );
#ifdef TIMER_DETAILED
      sw_communicate_target_data_.stop();
#endif
    } // of omp master (no barrier)
#pragma omp barrier

    // Up to here, gather_completed_checker_ just has local info: has this thread been able to write
    // all data it is responsible for to buffers. Now combine with information on whether other ranks
    // have sent all their data. Note: All threads will return the same value for distribute_completed.
    const bool distribute_completed = distribute_target_data_buffers_( tid );
    gather_completed_checker_.logical_and( tid, distribute_completed );

    // resize mpi buffers, if necessary and allowed
    if ( gather_completed_checker_.any_false() and kernel().mpi_manager.adaptive_target_buffers() )
    {
#pragma omp master
      {
        buffer_size_target_data_has_changed_ = kernel().mpi_manager.increase_buffer_size_target_data();
      } // of omp master (no barrier)
#pragma omp barrier
    }

  } // of while

  kernel().connection_manager.clear_source_table( tid );
}

bool
EventDeliveryManager::collocate_target_data_buffers_( const size_t tid,
  const AssignedRanks& assigned_ranks,
  TargetSendBufferPosition& send_buffer_position )
{
  size_t source_rank;
  TargetData next_target_data;
  bool valid_next_target_data;
  bool is_source_table_read = true;

  // no ranks to process for this thread
  if ( assigned_ranks.begin == assigned_ranks.end )
  {
    kernel().connection_manager.no_targets_to_process( tid );
    return is_source_table_read;
  }

  // reset markers
  for ( size_t rank = assigned_ranks.begin; rank < assigned_ranks.end; ++rank )
  {
    // reset last entry to avoid accidentally communicating done
    // marker
    send_buffer_target_data_[ send_buffer_position.end( rank ) - 1 ].reset_marker();
    // set first entry to invalid to avoid accidentally reading
    // uninitialized parts of the receive buffer
    send_buffer_target_data_[ send_buffer_position.begin( rank ) ].set_invalid_marker();
  }

  while ( true )
  {
    valid_next_target_data = kernel().connection_manager.get_next_target_data(
      tid, assigned_ranks.begin, assigned_ranks.end, source_rank, next_target_data );
    if ( valid_next_target_data ) // add valid entry to MPI buffer
    {
      if ( send_buffer_position.is_chunk_filled( source_rank ) )
      {
        // entry does not fit in this part of the MPI buffer any more,
        // so we need to reject it
        kernel().connection_manager.reject_last_target_data( tid );
        // after rejecting the last target, we need to save the
        // position to start at this point again next communication
        // round
        kernel().connection_manager.save_source_table_entry_point( tid );
        // we have just rejected an entry, so source table can not be
        // fully read
        is_source_table_read = false;
        if ( send_buffer_position.are_all_chunks_filled() ) // buffer is full
        {
          return is_source_table_read;
        }
        else
        {
          continue;
        }
      }
      else
      {
        send_buffer_target_data_[ send_buffer_position.idx( source_rank ) ] = next_target_data;
        send_buffer_position.increase( source_rank );
      }
    }
    else // all connections have been processed
    {
      // mark end of valid data for each rank
      for ( size_t rank = assigned_ranks.begin; rank < assigned_ranks.end; ++rank )
      {
        if ( send_buffer_position.idx( rank ) > send_buffer_position.begin( rank ) )
        {
          send_buffer_target_data_[ send_buffer_position.idx( rank ) - 1 ].set_end_marker();
        }
        else
        {
          send_buffer_target_data_[ send_buffer_position.begin( rank ) ].set_invalid_marker();
        }
      }
      return is_source_table_read;
    } // of else
  }   // of while(true)
}

bool
EventDeliveryManager::collocate_target_data_buffers_compressed_( const size_t tid,
  const AssignedRanks& assigned_ranks,
  TargetSendBufferPosition& send_buffer_position )
{
  // no ranks to process for this thread
  if ( assigned_ranks.begin == assigned_ranks.end )
  {
    return true;
  }

  // reset markers
  for ( size_t rank = assigned_ranks.begin; rank < assigned_ranks.end; ++rank )
  {
    // reset last entry to avoid accidentally communicating done
    // marker
    send_buffer_target_data_[ send_buffer_position.end( rank ) - 1 ].reset_marker();
    // set first entry to invalid to avoid accidentally reading
    // uninitialized parts of the receive buffer
    send_buffer_target_data_[ send_buffer_position.begin( rank ) ].set_invalid_marker();
  }

  const bool is_source_table_read = kernel().connection_manager.fill_target_buffer(
    tid, assigned_ranks.begin, assigned_ranks.end, send_buffer_target_data_, send_buffer_position );

  return is_source_table_read;
}


void
nest::EventDeliveryManager::set_complete_marker_target_data_( const AssignedRanks& assigned_ranks,
  const TargetSendBufferPosition& send_buffer_position )
{
  for ( size_t rank = assigned_ranks.begin; rank < assigned_ranks.end; ++rank )
  {
    const size_t idx = send_buffer_position.end( rank ) - 1;
    send_buffer_target_data_[ idx ].set_complete_marker();
  }
}

bool
nest::EventDeliveryManager::distribute_target_data_buffers_( const size_t tid )
{
  bool are_others_completed = true;
  const unsigned int send_recv_count_target_data_per_rank =
    kernel().mpi_manager.get_send_recv_count_target_data_per_rank();

  for ( size_t rank = 0; rank < kernel().mpi_manager.get_num_processes(); ++rank )
  {
    // Check last entry for completed marker
    if ( not recv_buffer_target_data_[ ( rank + 1 ) * send_recv_count_target_data_per_rank - 1 ].is_complete_marker() )
    {
      are_others_completed = false;
    }

    // Were any targets sent by this rank?
    if ( recv_buffer_target_data_[ rank * send_recv_count_target_data_per_rank ].is_invalid_marker() )
    {
      continue;
    }

    for ( unsigned int i = 0; i < send_recv_count_target_data_per_rank; ++i )
    {
      const TargetData& target_data = recv_buffer_target_data_[ rank * send_recv_count_target_data_per_rank + i ];
      if ( target_data.get_source_tid() == tid )
      {
        kernel().connection_manager.add_target( tid, rank, target_data );
      }

      // Is this the last target from this rank?
      if ( target_data.is_end_marker() )
      {
        break;
      }
    }
  }

  return are_others_completed;
}

} // of namespace nest<|MERGE_RESOLUTION|>--- conflicted
+++ resolved
@@ -139,19 +139,9 @@
   recv_buffer_off_grid_spike_data_.clear();
 }
 
-void
-<<<<<<< HEAD
-EventDeliveryManager::change_number_of_threads()
-{
-  finalize();
-  initialize();
-}
 
 void
 EventDeliveryManager::set_status( const dictionary& dict )
-=======
-EventDeliveryManager::set_status( const DictionaryDatum& dict )
->>>>>>> c201d671
 {
   dict.update_value( names::off_grid_spiking, off_grid_spiking_ );
 

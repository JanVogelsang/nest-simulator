--- conflicted
+++ resolved
@@ -104,7 +104,6 @@
   return std::string( "(nest-init) run" );
 }
 
-<<<<<<< HEAD
 // ParameterDatum
 // NestModule::create_parameter( const Token& t )
 // {
@@ -124,9 +123,16 @@
 //     return new ConstantParameter( *dd );
 //   }
 
-//   DictionaryDatum* dictd = dynamic_cast< DictionaryDatum* >( t.datum() );
-//   if ( dictd )
-//   {
+//  // If t is a IntegerDatum, create a ConstantParameter with this value
+//  IntegerDatum* id = dynamic_cast< IntegerDatum* >( t.datum() );
+//  if ( id )
+//  {
+//    return new ConstantParameter( static_cast< double >( *id ) );
+//  }
+//
+//  DictionaryDatum* dictd = dynamic_cast< DictionaryDatum* >( t.datum() );
+//  if ( dictd )
+//  {
 
 //     // The dictionary should only have a single key, which is the name of
 //     // the parameter type to create.
@@ -153,63 +159,6 @@
 
 //   return param;
 // }
-=======
-ParameterDatum
-NestModule::create_parameter( const Token& t )
-{
-  // t can be an existing ParameterDatum, a DoubleDatum containing a
-  // constant value for this parameter, or a Dictionary containing
-  // parameters
-  ParameterDatum* pd = dynamic_cast< ParameterDatum* >( t.datum() );
-  if ( pd )
-  {
-    return *pd;
-  }
-
-  // If t is a DoubleDatum, create a ConstantParameter with this value
-  DoubleDatum* dd = dynamic_cast< DoubleDatum* >( t.datum() );
-  if ( dd )
-  {
-    return new ConstantParameter( *dd );
-  }
-
-  // If t is a IntegerDatum, create a ConstantParameter with this value
-  IntegerDatum* id = dynamic_cast< IntegerDatum* >( t.datum() );
-  if ( id )
-  {
-    return new ConstantParameter( static_cast< double >( *id ) );
-  }
-
-  DictionaryDatum* dictd = dynamic_cast< DictionaryDatum* >( t.datum() );
-  if ( dictd )
-  {
-
-    // The dictionary should only have a single key, which is the name of
-    // the parameter type to create.
-    if ( ( *dictd )->size() != 1 )
-    {
-      throw BadProperty( "Parameter definition dictionary must contain one single key only." );
-    }
-
-    Name n = ( *dictd )->begin()->first;
-    DictionaryDatum pdict = getValue< DictionaryDatum >( *dictd, n );
-    return create_parameter( n, pdict );
-  }
-  else
-  {
-    throw BadProperty( "Parameter must be parametertype, constant or dictionary." );
-  }
-}
-
-Parameter*
-NestModule::create_parameter( const Name& name, const DictionaryDatum& d )
-{
-  // The parameter factory will create the parameter
-  Parameter* param = parameter_factory_().create( name, d );
-
-  return param;
-}
->>>>>>> cca4bd75
 
 GenericFactory< Parameter >&
 NestModule::parameter_factory_()
@@ -240,35 +189,19 @@
   // else
   // {
 
-<<<<<<< HEAD
   //   DictionaryDatum* dd = dynamic_cast< DictionaryDatum* >( t.datum() );
-  //   if ( dd == 0 )
+  //   if ( not dd )
   //   {
   //     throw BadProperty( "Mask must be masktype or dictionary." );
   //   }
-
+  //
   //   // The dictionary should contain one key which is the name of the
   //   // mask type, and optionally the key 'anchor'. To find the unknown
   //   // mask type key, we must loop through all keys. The value for the
   //   // anchor key will be stored in the anchor_token variable.
   //   Token anchor_token;
   //   bool has_anchor = false;
-  //   AbstractMask* mask = 0;
-=======
-    DictionaryDatum* dd = dynamic_cast< DictionaryDatum* >( t.datum() );
-    if ( not dd )
-    {
-      throw BadProperty( "Mask must be masktype or dictionary." );
-    }
-
-    // The dictionary should contain one key which is the name of the
-    // mask type, and optionally the key 'anchor'. To find the unknown
-    // mask type key, we must loop through all keys. The value for the
-    // anchor key will be stored in the anchor_token variable.
-    Token anchor_token;
-    bool has_anchor = false;
-    AbstractMask* mask = nullptr;
->>>>>>> 7bdb9963b658708f2d82bb1d9eafe2acb95bbe1f
+  //   AbstractMask* mask = nullptr;
 
   //   for ( Dictionary::iterator dit = ( *dd )->begin(); dit != ( *dd )->end(); ++dit )
   //   {
@@ -282,23 +215,13 @@
   //     else
   //     {
 
-<<<<<<< HEAD
-  //       if ( mask != 0 )
+  //       if ( mask )
   //       { // mask has already been defined
   //         throw BadProperty( "Mask definition dictionary contains extraneous items." );
   //       }
   //       mask = create_mask( dit->first, getValue< DictionaryDatum >( dit->second ) );
   //     }
   //   }
-=======
-        if ( mask )
-        { // mask has already been defined
-          throw BadProperty( "Mask definition dictionary contains extraneous items." );
-        }
-        mask = create_mask( dit->first, getValue< DictionaryDatum >( dit->second ) );
-      }
-    }
->>>>>>> 7bdb9963b658708f2d82bb1d9eafe2acb95bbe1f
 
   //   if ( has_anchor )
   //   {
@@ -668,12 +591,8 @@
   // return empty dict if NC does not have metadata
   if ( meta.get() )
   {
-<<<<<<< HEAD
     // meta->get_status( dict );
-=======
-    meta->get_status( dict );
-    slice_positions_if_sliced_nc( dict, nc );
->>>>>>> 7bdb9963b658708f2d82bb1d9eafe2acb95bbe1f
+    // slice_positions_if_sliced_nc( dict, nc );
 
     // dict[ names::network_size ] = nc->size();
   }
@@ -704,17 +623,10 @@
 {
   i->assert_stack_load( 2 );
 
-<<<<<<< HEAD
-  const Name name = getValue< Name >( i->OStack.pick( 1 ) );
+  // const std::string name = getValue< std::string >( i->OStack.pick( 1 ) );
   // DictionaryDatum params = getValue< DictionaryDatum >( i->OStack.pick( 0 ) );
-
-  // kernel().model_manager.set_model_defaults( name, params );
-=======
-  const std::string name = getValue< std::string >( i->OStack.pick( 1 ) );
-  DictionaryDatum params = getValue< DictionaryDatum >( i->OStack.pick( 0 ) );
-
-  set_model_defaults( name, params );
->>>>>>> 7bdb9963b658708f2d82bb1d9eafe2acb95bbe1f
+  // 
+  // set_model_defaults( name, params );
 
   i->OStack.pop( 2 );
   i->EStack.pop();
@@ -732,11 +644,7 @@
 {
   i->assert_stack_load( 1 );
 
-<<<<<<< HEAD
-  // const Name modelname = getValue< Name >( i->OStack.pick( 0 ) );
-=======
-  const std::string modelname = getValue< std::string >( i->OStack.pick( 0 ) );
->>>>>>> 7bdb9963b658708f2d82bb1d9eafe2acb95bbe1f
+  // const std::string modelname = getValue< std::string >( i->OStack.pick( 0 ) );
 
   // DictionaryDatum dict = get_model_defaults( modelname );
 
@@ -2104,13 +2012,9 @@
   // auto positions = getValue< DictionaryDatum >( i->OStack.pick( 0 ) );
   auto param = getValue< ParameterDatum >( i->OStack.pick( 1 ) );
 
-<<<<<<< HEAD
-  // auto result = apply( param, positions );
-=======
   // ADL requires explicit namespace qualification to avoid confusion with std::apply() in C++17
   // See https://github.com/llvm/llvm-project/issues/53084#issuecomment-1007969489
   auto result = nest::apply( param, positions );
->>>>>>> 7bdb9963b658708f2d82bb1d9eafe2acb95bbe1f
 
   i->OStack.pop( 2 );
   // i->OStack.push( result );
@@ -3013,138 +2917,8 @@
   //   MaskType.settypename( "masktype" );
   //   MaskType.setdefaultaction( SLIInterpreter::datatypefunction );
 
-<<<<<<< HEAD
   //   NodeCollectionType.settypename( "nodecollectiontype" );
   //   NodeCollectionType.setdefaultaction( SLIInterpreter::datatypefunction );
-=======
-  i->createcommand( "dimension2d_P_P", &dimension2d_P_Pfunction );
-  i->createcommand( "dimension3d_P_P_P", &dimension3d_P_P_Pfunction );
-
-  i->createcommand( "CreateParameter_D", &createparameter_Dfunction );
-
-  i->createcommand( "GetValue_P", &getvalue_Pfunction );
-  i->createcommand( "IsSpatial_P", &isspatial_Pfunction );
-  i->createcommand( "Apply_P_D", &apply_P_Dfunction );
-  i->createcommand( "Apply_P_g", &apply_P_gfunction );
-
-  i->createcommand( "Connect_g_g_D_D", &connect_g_g_D_Dfunction );
-  i->createcommand( "Connect_g_g_D_a", &connect_g_g_D_afunction );
-
-  i->createcommand( "ResetKernel", &resetkernelfunction );
-
-  i->createcommand( "MemoryInfo", &memoryinfofunction );
-
-  i->createcommand( "PrintNodes", &printnodesfunction );
-  i->createcommand( "PrintNodesToStream", &printnodestostreamfunction );
-
-  i->createcommand( "Rank", &rankfunction );
-  i->createcommand( "NumProcesses", &numprocessesfunction );
-  i->createcommand( "SetFakeNumProcesses", &setfakenumprocesses_ifunction );
-  i->createcommand( "SyncProcesses", &syncprocessesfunction );
-  i->createcommand( "TimeCommunication_i_i_b", &timecommunication_i_i_bfunction );
-  i->createcommand( "TimeCommunicationv_i_i", &timecommunicationv_i_ifunction );
-  i->createcommand( "TimeCommunicationAlltoall_i_i", &timecommunicationalltoall_i_ifunction );
-  i->createcommand( "TimeCommunicationAlltoallv_i_i", &timecommunicationalltoallv_i_ifunction );
-  i->createcommand( "ProcessorName", &processornamefunction );
-#ifdef HAVE_MPI
-  i->createcommand( "MPI_Abort", &mpiabort_ifunction );
-#endif
-
-  i->createcommand( "cvdict_C", &cvdict_Cfunction );
-
-  i->createcommand( "cvnodecollection_i_i", &cvnodecollection_i_ifunction );
-  i->createcommand( "cvnodecollection_ia", &cvnodecollection_iafunction );
-  i->createcommand( "cvnodecollection_iv", &cvnodecollection_ivfunction );
-  i->createcommand( "cva_g", &cva_gfunction );
-  i->createcommand( "size_g", &size_gfunction );
-  i->createcommand( "ValidQ_g", &validq_gfunction );
-  i->createcommand( "join_g_g", &join_g_gfunction );
-  i->createcommand( "MemberQ_g_i", &memberq_g_ifunction );
-  i->createcommand( "Find_g_i", &find_g_ifunction );
-  i->createcommand( "eq_g", &eq_gfunction );
-  i->createcommand( ":beginiterator_g", &beginiterator_gfunction );
-  i->createcommand( ":enditerator_g", &enditerator_gfunction );
-  i->createcommand( ":getnodeid_q", &getnodeid_qfunction );
-  i->createcommand( ":getnodeidmodelid_q", &getnodeidmodelid_qfunction );
-  i->createcommand( ":next_q", &next_qfunction );
-  i->createcommand( ":eq_q_q", &eq_q_qfunction );
-  i->createcommand( ":lt_q_q", &lt_q_qfunction );
-  i->createcommand( "get_g_i", &get_g_ifunction );
-  i->createcommand( "Take_g_a", &take_g_afunction );
-
-#ifdef HAVE_MUSIC
-  i->createcommand( "SetAcceptableLatency", &setacceptablelatency_l_dfunction );
-  i->createcommand( "SetMaxBuffered", &setmaxbuffered_l_ifunction );
-#endif
-  i->createcommand( "EnableStructuralPlasticity", &enablestructuralplasticity_function );
-  i->createcommand( "DisableStructuralPlasticity", &disablestructuralplasticity_function );
-  i->createcommand( "Disconnect_g_g_D_D", &disconnect_g_g_D_Dfunction );
-  i->createcommand( "Disconnect_a", &disconnect_afunction );
-
-  i->createcommand( "SetStdpEps", &setstdpeps_dfunction );
-
-  // SLI functions for spatial networks
-  i->createcommand( "CreateLayer_D_D", &createlayer_D_Dfunction );
-  i->createcommand( "GetPosition_g", &getposition_gfunction );
-  i->createcommand( "Displacement_g_g", &displacement_g_gfunction );
-  i->createcommand( "Displacement_a_g", &displacement_a_gfunction );
-  i->createcommand( "Distance_g_g", &distance_g_gfunction );
-  i->createcommand( "Distance_a_g", &distance_a_gfunction );
-  i->createcommand( "Distance_a", &distance_afunction );
-  i->createcommand( "CreateMask_D", &createmask_Dfunction );
-  i->createcommand( "Inside_a_M", &inside_a_Mfunction );
-  i->createcommand( "and_M_M", &and_M_Mfunction );
-  i->createcommand( "or_M_M", &or_M_Mfunction );
-  i->createcommand( "sub_M_M", &sub_M_Mfunction );
-  i->createcommand( "ConnectLayers_g_g_D", &connectlayers_g_g_Dfunction );
-  i->createcommand( "GetLayerStatus_g", &getlayerstatus_gfunction );
-  i->createcommand( "DumpLayerNodes_os_g", &dumplayernodes_os_gfunction );
-  i->createcommand( "DumpLayerConnections_os_g_g_l", &dumplayerconnections_os_g_g_lfunction );
-  i->createcommand( "cvdict_M", &cvdict_Mfunction );
-  i->createcommand( "SelectNodesByMask_g_a_M", &selectnodesbymask_g_a_Mfunction );
-
-
-  // Add connection rules
-  kernel().connection_manager.register_conn_builder< OneToOneBuilder >( "one_to_one" );
-  kernel().connection_manager.register_conn_builder< AllToAllBuilder >( "all_to_all" );
-  kernel().connection_manager.register_conn_builder< FixedInDegreeBuilder >( "fixed_indegree" );
-  kernel().connection_manager.register_conn_builder< FixedOutDegreeBuilder >( "fixed_outdegree" );
-  kernel().connection_manager.register_conn_builder< BernoulliBuilder >( "pairwise_bernoulli" );
-  kernel().connection_manager.register_conn_builder< SymmetricBernoulliBuilder >( "symmetric_pairwise_bernoulli" );
-  kernel().connection_manager.register_conn_builder< FixedTotalNumberBuilder >( "fixed_total_number" );
-#ifdef HAVE_LIBNEUROSIM
-  kernel().connection_manager.register_conn_builder< ConnectionGeneratorBuilder >( "conngen" );
-#endif
-
-  // Add MSP growth curves
-  kernel().sp_manager.register_growth_curve< GrowthCurveSigmoid >( "sigmoid" );
-  kernel().sp_manager.register_growth_curve< GrowthCurveGaussian >( "gaussian" );
-  kernel().sp_manager.register_growth_curve< GrowthCurveLinear >( "linear" );
-
-  Token statusd = i->baselookup( Name( "statusdict" ) );
-  DictionaryDatum dd = getValue< DictionaryDatum >( statusd );
-  dd->insert( Name( "kernelname" ), new StringDatum( "NEST" ) );
-  dd->insert( Name( "is_mpi" ), new BoolDatum( kernel().mpi_manager.is_mpi_used() ) );
-
-  register_parameter< ConstantParameter >( "constant" );
-  register_parameter< UniformParameter >( "uniform" );
-  register_parameter< UniformIntParameter >( "uniform_int" );
-  register_parameter< NormalParameter >( "normal" );
-  register_parameter< LognormalParameter >( "lognormal" );
-  register_parameter< ExponentialParameter >( "exponential" );
-  register_parameter< NodePosParameter >( "position" );
-  register_parameter< SpatialDistanceParameter >( "distance" );
-  register_parameter< GaussianParameter >( "gaussian" );
-  register_parameter< Gaussian2DParameter >( "gaussian2d" );
-  register_parameter< GammaParameter >( "gamma" );
-  register_parameter< ExpDistParameter >( "exp_distribution" );
-
-#ifdef HAVE_LIBNEUROSIM
-  i->createcommand( "CGParse", &cgparse_sfunction );
-  i->createcommand( "CGParseFile", &cgparsefile_sfunction );
-  i->createcommand( "CGSelectImplementation", &cgselectimplementation_s_sfunction );
-#endif
->>>>>>> cca4bd75
 
   //   NodeCollectionIteratorType.settypename( "nodecollectioniteratortype" );
   //   NodeCollectionIteratorType.setdefaultaction( SLIInterpreter::datatypefunction );
@@ -3261,6 +3035,7 @@
   //   i->createcommand( "EnableStructuralPlasticity", &enablestructuralplasticity_function );
   //   i->createcommand( "DisableStructuralPlasticity", &disablestructuralplasticity_function );
   //   i->createcommand( "Disconnect_g_g_D_D", &disconnect_g_g_D_Dfunction );
+  //   i->createcommand( "Disconnect_a", &disconnect_afunction );
 
   //   i->createcommand( "SetStdpEps", &setstdpeps_dfunction );
 

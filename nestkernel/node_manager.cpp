--- conflicted
+++ resolved
@@ -402,20 +402,8 @@
     DictionaryDatum node_props = getValue< DictionaryDatum >( *node_t );
     std::string model_name = ( *node_props )[ names::model ];
     index model_id = kernel().model_manager.get_model_id( model_name.c_str() );
-<<<<<<< HEAD
     GIDCollectionPTR node = add_node( model_id );
     Node* node_ptr = get_node( ( *node->begin() ).gid );
-=======
-    index parent_gid = ( *node_props )[ names::parent ];
-    index local_parent_gid = parent_gid;
-    if ( parent_gid >= min_gid ) // if the parent is one of the restored nodes
-    {
-      local_parent_gid += gid_offset; // we must add the gid_offset
-    }
-    go_to( local_parent_gid );
-    index node_gid = add_node( model_id );
-    Node* node_ptr = get_node( node_gid );
->>>>>>> 7d3c92fc
     // we call directly set_status on the node
     // to bypass checking of unused dictionary items.
     node_ptr->set_status_base( node_props );
@@ -466,22 +454,6 @@
   }
 }
 
-<<<<<<< HEAD
-=======
-void
-NodeManager::go_to( index n )
-{
-  if ( Subnet* target = dynamic_cast< Subnet* >( get_node( n ) ) )
-  {
-    current_ = target;
-  }
-  else
-  {
-    throw SubnetExpected();
-  }
-}
-
->>>>>>> 7d3c92fc
 Node* NodeManager::get_node( index n, thread thr ) // no_p
 {
   Node* node = local_nodes_.get_node_by_gid( n );
@@ -563,14 +535,8 @@
         for ( size_t idx = 0; idx < local_nodes_.size(); ++idx )
         {
           Node* node = local_nodes_.get_node_by_index( idx );
-<<<<<<< HEAD
           if ( static_cast< index >( node->get_thread() ) == t
             or node->num_thread_siblings() > 0 )
-=======
-          if ( not node->is_subnet()
-            && ( static_cast< index >( node->get_thread() ) == t
-                 || node->num_thread_siblings() > 0 ) )
->>>>>>> 7d3c92fc
           {
             num_thread_local_nodes++;
             if ( node->node_uses_wfr() )
@@ -586,15 +552,6 @@
         {
           Node* node = local_nodes_.get_node_by_index( idx );
 
-<<<<<<< HEAD
-=======
-          // Subnets are never updated and therefore not included.
-          if ( node->is_subnet() )
-          {
-            continue;
-          }
-
->>>>>>> 7d3c92fc
           // If a node has thread siblings, it is a sibling container, and we
           // need to add the replica for the current thread. Otherwise, we have
           // a normal node, which is added only on the thread it belongs to.
@@ -845,7 +802,6 @@
 void
 NodeManager::print( std::ostream& out ) const
 {
-<<<<<<< HEAD
   const index max_gid = size();
   const double max_gid_width = std::floor( std::log10( max_gid ) );
   const double gid_range_width = 6 + 2 * max_gid_width;
@@ -872,16 +828,6 @@
     {
       out << std::endl;
     }
-=======
-  Subnet* target = dynamic_cast< Subnet* >( get_node( p ) );
-  if ( target != NULL )
-  {
-    std::cout << target->print_network( depth + 1, 0 );
-  }
-  else
-  {
-    throw SubnetExpected();
->>>>>>> 7d3c92fc
   }
 }
 
@@ -895,25 +841,7 @@
     // node is local
     if ( target->num_thread_siblings() == 0 )
     {
-<<<<<<< HEAD
       set_status_single_node_( *target, d );
-=======
-      // node is local
-      if ( target->num_thread_siblings() == 0 )
-      {
-        set_status_single_node_( *target, d );
-      }
-      else
-      {
-        for ( size_t t = 0; t < target->num_thread_siblings(); ++t )
-        {
-          // non-root container for devices without proxies and subnets
-          // we iterate over all threads
-          assert( target->get_thread_sibling( t ) != 0 );
-          set_status_single_node_( *( target->get_thread_sibling( t ) ), d );
-        }
-      }
->>>>>>> 7d3c92fc
     }
     else
       for ( size_t t = 0; t < target->num_thread_siblings(); ++t )
@@ -935,28 +863,6 @@
 void
 NodeManager::set_status( const DictionaryDatum& d )
 {
-<<<<<<< HEAD
-=======
-  std::string tmp;
-  // proceed only if there are unaccessed items left
-  if ( not d->all_accessed( tmp ) )
-  {
-    // Fetch the target pointer here. We cannot do it above, since
-    // Network::set_status() may modify the root compound if the number
-    // of threads changes. HEP, 2008-10-20
-    Node* target = local_nodes_.get_node_by_gid( 0 );
-    assert( target != 0 );
-
-    for ( size_t t = 0; t < target->num_thread_siblings(); ++t )
-    {
-      // Root container for per-thread subnets. We must prevent clearing of
-      // access flags before each compound's properties are set by passing false
-      // as last arg we iterate over all threads
-      assert( target->get_thread_sibling( t ) != 0 );
-      set_status_single_node_( *( target->get_thread_sibling( t ) ), d, false );
-    }
-  }
->>>>>>> 7d3c92fc
 }
 
 void

--- conflicted
+++ resolved
@@ -248,19 +248,11 @@
     //       are for subnets and devices.
     local_nodes_.reserve( std::ceil( static_cast< double >( max_gid )
                             / kernel().mpi_manager.get_num_processes() ) + 50 );
-<<<<<<< HEAD
-    for ( thread t = 0; t < n_threads; ++t )
-    {
-      // Model::reserve() reserves memory for n ADDITIONAL nodes on thread t
-      // reserves at least one entry on each thread, nobody knows why
-      model->reserve_additional( t, n_per_thread );
-=======
     for ( thread tid = 0; tid < n_threads; ++tid )
     {
       // Model::reserve() reserves memory for n ADDITIONAL nodes on thread t
       // reserves at least one entry on each thread, nobody knows why
       model->reserve_additional( tid, n_per_thread );
->>>>>>> 18f25d59
     }
 
     size_t gid;
@@ -830,8 +822,6 @@
 }
 
 void
-<<<<<<< HEAD
-=======
 NodeManager::post_run_cleanup()
 {
 #ifdef _OPENMP
@@ -900,7 +890,6 @@
 }
 
 void
->>>>>>> 18f25d59
 NodeManager::check_wfr_use()
 {
   wfr_is_used_ = kernel().mpi_manager.any_true( wfr_is_used_ );

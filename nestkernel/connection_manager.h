--- conflicted
+++ resolved
@@ -159,11 +159,6 @@
     size_t n,
     std::string syn_model );
 
-<<<<<<< HEAD
-  void connect_sonata( const dictionary& graph_specs, const long chunk_size );
-
-  index find_connection( const thread tid, const synindex syn_id, const index snode_id, const index tnode_id );
-=======
   /**
    * @brief Connect nodes from SONATA specification.
    *
@@ -176,7 +171,6 @@
   void connect_sonata( const dictionary& graph_specs, const long hyberslab_size );
 
   size_t find_connection( const size_t tid, const synindex syn_id, const size_t snode_id, const size_t tnode_id );
->>>>>>> 096221c1
 
   void disconnect( const size_t tid, const synindex syn_id, const size_t snode_id, const size_t tnode_id );
 

--- conflicted
+++ resolved
@@ -318,7 +318,6 @@
     manager->get_status( dict );
   }
 
-<<<<<<< HEAD
   dict[ "build_info" ] = get_build_info_();
   if ( NEST_HOSTOS == std::string( "linux" ) )
   {
@@ -333,13 +332,12 @@
     // Not available for this OS.
     dict[ "memory_size" ] = -1;
   }
-=======
+
   sw_omp_synchronization_construction_.get_status(
     dict, names::time_omp_synchronization_construction, names::time_omp_synchronization_construction_cpu );
   sw_omp_synchronization_simulation_.get_status(
     dict, names::time_omp_synchronization_simulation, names::time_omp_synchronization_simulation_cpu );
   sw_mpi_synchronization_.get_status( dict, names::time_mpi_synchronization, names::time_mpi_synchronization_cpu );
->>>>>>> 55b486b5
 }
 
 void

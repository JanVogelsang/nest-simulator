/*
 *  growth_curve.h
 *
 *  This file is part of NEST.
 *
 *  Copyright (C) 2004 The NEST Initiative
 *
 *  NEST is free software: you can redistribute it and/or modify
 *  it under the terms of the GNU General Public License as published by
 *  the Free Software Foundation, either version 2 of the License, or
 *  (at your option) any later version.
 *
 *  NEST is distributed in the hope that it will be useful,
 *  but WITHOUT ANY WARRANTY; without even the implied warranty of
 *  MERCHANTABILITY or FITNESS FOR A PARTICULAR PURPOSE.  See the
 *  GNU General Public License for more details.
 *
 *  You should have received a copy of the GNU General Public License
 *  along with NEST.  If not, see <http://www.gnu.org/licenses/>.
 *
 */

#ifndef GROWTH_CURVE_H
#define GROWTH_CURVE_H

<<<<<<< HEAD
=======
/**
 * \file growth_curve.h
 * \todo All BeginDocumentation blocks in this file need to be converted to
 *       BeginUserDocs blocks. That, however, either requires that the doc
 *       is modified to support multiple such blocks in a single file, or
 *       (and IMO better) to split this file into multiple files with one
 *       growth rule per file.
 */
>>>>>>> 4cf76ceb

// Includes from nestkernel:
#include "exceptions.h"
#include "nest_types.h"

// Includes from libnestutil:
#include "dictionary.h"

namespace nest
{

/**
 * Defines the way the number of synaptic elements changes through time
 * according to the calcium concentration of the neuron.
 */
class GrowthCurve
{
public:
  virtual ~GrowthCurve()
  {
  }
  virtual void get( dictionary& d ) const = 0;
  virtual void set( const dictionary& d ) = 0;
  virtual double
  update( double t, double t_minus, double Ca_minus, double z, double tau_Ca, double growth_rate ) const = 0;
  virtual bool
  is( std::string n )
  {
    return n == name_;
  }
  std::string
  get_name()
  {
    return name_;
  }

protected:
  GrowthCurve( const std::string name )
    : name_( name )
  {
  }
  const std::string name_;
};

/** @BeginDocumentation
 *
 *  Name: growth_curve_linear - Linear version of a growth curve
 *
 *  Description:
 *   This class represents a linear growth rule for the number of synaptic
 *   elements inside a neuron. The creation and deletion of synaptic elements
 *   when structural plasticity is enabled, allows the dynamic rewiring of the
 *   network during the simulation.
 *   This type of growth curve uses an exact integration method to update the
 *   number of synaptic elements: dz/dt = nu (1 - (1/eps) * Ca(t)), where nu is
 *   the growth rate [elements/ms] and eps is the desired average calcium
 *   concentration. The growth rate nu is defined in the SynapticElement class.
 *
 *  Parameters:
 *   eps          double -  The target calcium concentration that
 *                          the neuron should look to achieve by creating or
 *                          deleting synaptic elements. It should always be a
 *                          positive value.  It is important to note that the
 *                          calcium concentration is linearly proportional to the
 *                          firing rate. This is because dCa/dt = - Ca(t)/tau_Ca
 *                          + beta_Ca if the neuron fires and dCa/dt = -
 *                          Ca(t)/tau_Ca otherwise, where tau_Ca is the calcium
 *                          concentration decay constant and beta_Ca is the
 *                          calcium intake constant (see SynapticElement class).
 *                          This means that eps also defines the desired firing
 *                          rate that the neuron should achieve.  For example, an
 *                          eps = 0.05 [Ca2+] with tau_Ca = 10000.0 and beta_Ca =
 *                          0.001 for a synaptic element means a desired firing
 *                          rate of 5Hz.
 *
 *  References:
 *   [1] Butz, Markus, Florentin Wörgötter, and Arjen van Ooyen.
 *   "Activity-dependent structural plasticity." Brain research reviews 60.2
 *   (2009): 287-305.
 *
 *   [2] Butz, Markus, and Arjen van Ooyen. "A simple rule for dendritic spine
 *   and axonal bouton formation can account for cortical reorganization after
 *   focal retinal lesions." PLoS Comput Biol 9.10 (2013): e1003259.
 *
 *  FirstVersion: July 2013
 *
 *  Author: Mikael Naveau
 *
 *  SeeAlso: SynapticElement, SPManager, SPBuilder, GrowthCurveLinear,
 *           GrowthCurveGaussian
 */

/**
 * Uses an exact integration method to update the number of synaptic elements:
 * dz/dt = nu (1 - (1/eps) * Ca(t)), where nu is the growth rate and
 * eps is the desired average calcium concentration.
 */
class GrowthCurveLinear : public GrowthCurve
{
public:
  GrowthCurveLinear();
  void get( dictionary& d ) const override;
  void set( const dictionary& d ) override;

  double
  update( double t, double t_minus, double Ca_minus, double z, double tau_Ca, double growth_rate ) const override;

private:
  double eps_;
};

/** @BeginDocumentation
 *  Name: growth_curve_gaussian - Gaussian version of a growth curve
 *
 *  Description:
 *   This class represents a Gaussian growth rule for the number of synaptic
 *   elements inside a neuron. The creation and deletion of synaptic elements
 *   when structural plasticity is enabled, allows the dynamic rewiring of the
 *   network during the simulation.
 *   This type of growth curve  uses a forward Euler integration method to update
 *   the number of synaptic elements:
 *   dz/dt = nu (2 * e^(- ((Ca(t) - xi)/z)^2 ) - 1)
 *   where xi = (eta  + eps)/2,
 *   zeta = (eps - eta)/2 * sqrt(ln(2))),
 *   eta is the minimum calcium concentration required for any synaptic element
 *   to be created, eps is the target mean calcium concentration in the neuron
 *   and nu is the growth rate in elements/ms. The growth rate nu is defined in
 *   the SynapticElement class.
 *
 *  Parameters:
 *   eta          double -  Minimum amount of calcium concentration that the
 *                          neuron needs to start creating synaptic elements.
 *                          eta can have a negative value, making the growth
 *                          curve move its maximum to the left. For example, if
 *                          eta=-0.5 and eps=0.5 [Ca2+], the maximum growth rate
 *                          (elements/ms) will be achieved at 0.0 [Ca2+]. If
 *                          eta=0.0 [Ca2+] and eps=0.5 [Ca2+] the maximum growth
 *                          rate will be achieved at 0.25 [Ca2+] while at 0.0
 *                          [Ca+2] no new elements will be created.
 *
 *   eps          double -  The target calcium concentration that
 *                          the neuron should look to achieve by creating or
 *                          deleting synaptic elements. It should always be a
 *                          positive value.  It is important to note that the
 *                          calcium concentration is linearly proportional to the
 *                          firing rate. This is because dCa/dt = - Ca(t)/tau_Ca
 *                          + beta_Ca if the neuron fires and dCa/dt = -
 *                          Ca(t)/tau_Ca otherwise, where tau_Ca is the calcium
 *                          concentration decay constant and beta_Ca is the
 *                          calcium intake constant (see SynapticElement class).
 *                          This means that eps can also be seen as the desired
 *                          firing rate that the neuron should achieve.  For
 *                          example, an eps = 0.05 [Ca2+] with tau_Ca = 10000.0
 *                          and beta_Ca = 0.001 for a synaptic element means a
 *                          desired firing rate of 5Hz.
 *
 *   nu           double -  Growth rate in elements/ms. The growth rate nu is
 *                          defined in the SynapticElement class. Can be negative.
 *
 *  References:
 *   [1] Butz, Markus, Florentin Wörgötter, and Arjen van Ooyen.
 *   "Activity-dependent structural plasticity." Brain research reviews 60.2
 *   (2009): 287-305.
 *
 *   [2] Butz, Markus, and Arjen van Ooyen. "A simple rule for dendritic spine
 *   and axonal bouton formation can account for cortical reorganization after
 *   focal retinal lesions." PLoS Comput Biol 9.10 (2013): e1003259.
 *
 *  FirstVersion: July 2013
 *
 *  Author: Mikael Naveau
 *
 *  SeeAlso: SynapticElement, SPManager, SPBuilder, GrowthCurveLinear,
 *           GrowthCurveGaussian
 */

/**
 * Uses a forward Euler integration method to update the number of synaptic
 * elements.
 *
 * dz/dt = nu (2 * e^(- ((Ca(t) - xi)/zeta)^2 ) - 1)
 * where xi = (eta  + eps)/2,
 * zeta = (eps - eta)/2 * sqrt(ln(2))),
 * eta is the minimum calcium concentration required for any synaptic element
 * to be created, eps is the target mean calcium concentration in the
 * neuron and nu is the growth rate.
 */
class GrowthCurveGaussian : public GrowthCurve
{
public:
  GrowthCurveGaussian();
  void get( dictionary& d ) const override;
  void set( const dictionary& d ) override;

  double
  update( double t, double t_minus, double Ca_minus, double z, double tau_Ca, double growth_rate ) const override;

private:
  double eta_;
  double eps_;
};

/** @BeginDocumentation
 *  Name: growth_curve_sigmoid - Sigmoid version of a growth curve
 *
 *  Description:
 *   This class represents a Sigmoid growth rule for the number of synaptic
 *   elements inside a neuron. The creation and deletion of synaptic elements
 *   when structural plasticity is enabled, allows the dynamic rewiring of the
 *   network during the simulation.
 *   This type of growth curve  uses a forward Euler integration method to update
 *   the number of synaptic elements:
 *   dz/dt = nu ((2 / (1 + e^((Ca(t) - eps)/psi))) - 1)
 *   eps is the target mean calcium concentration in the
 *   neuron, psi controls the width of the sigmoid and nu is the growth rate in
 *   elements/ms. The growth rate nu is defined in the SynapticElement class.
 *
 *  Parameters:
 *   eps          double -  The target calcium concentration that
 *                          the neuron should look to achieve by creating or
 *                          deleting synaptic elements. It should always be a
 *                          positive value.  It is important to note that the
 *                          calcium concentration is linearly proportional to the
 *                          firing rate. This is because dCa/dt = - Ca(t)/tau_Ca
 *                          + beta_Ca if the neuron fires and dCa/dt = -
 *                          Ca(t)/tau_Ca otherwise, where tau_Ca is the calcium
 *                          concentration decay constant and beta_Ca is the
 *                          calcium intake constant (see SynapticElement class).
 *                          This means that eps can also be seen as the desired
 *                          firing rate that the neuron should achieve.  For
 *                          example, an eps = 0.05 [Ca2+] with tau_Ca = 10000.0
 *                          and beta_Ca = 0.001 for a synaptic element means a
 *                          desired firing rate of 5Hz.
 *
 *   nu           double -  Growth rate in elements/ms. The growth rate nu is
 *                          defined in the SynapticElement class. Can be negative.
 *
 *   psi          double -  Parameter that controls the width of the curve.
 *                          Must be greater than 0
 *
 *  References:
 *   [1] Butz, Markus, Steenbuck, Ines D., and Arjen van Ooyen.
 *   "Homeostatic structural plasticity increases the efficiency of small-world
 *   networks." Frontiers in Synaptic Neuroscience 6 (2014): 7.
 *
 *  FirstVersion: September 2016
 *
 *  Author: Ankur Sinha
 *
 *  SeeAlso: SynapticElement, SPManager, SPBuilder, GrowthCurveLinear,
 *           GrowthCurveSigmoid
 */

/**
 * Uses a forward Euler integration method to update the number of synaptic
 * elements:
 * dz/dt = nu ((2 / (1 + e^((Ca(t) - eps)/psi))) - 1)
 * eps is the target mean calcium concentration in the
 * neuron, psi controls the width of the sigmoid
 * and nu is the growth rate.
 */
class GrowthCurveSigmoid : public GrowthCurve
{
public:
  GrowthCurveSigmoid();
  void get( dictionary& d ) const override;
  void set( const dictionary& d ) override;

  double
  update( double t, double t_minus, double Ca_minus, double z, double tau_Ca, double growth_rate ) const override;

private:
  double eps_;
  double psi_;
};

} // of namespace

#endif<|MERGE_RESOLUTION|>--- conflicted
+++ resolved
@@ -23,8 +23,6 @@
 #ifndef GROWTH_CURVE_H
 #define GROWTH_CURVE_H
 
-<<<<<<< HEAD
-=======
 /**
  * \file growth_curve.h
  * \todo All BeginDocumentation blocks in this file need to be converted to
@@ -33,7 +31,6 @@
  *       (and IMO better) to split this file into multiple files with one
  *       growth rule per file.
  */
->>>>>>> 4cf76ceb
 
 // Includes from nestkernel:
 #include "exceptions.h"

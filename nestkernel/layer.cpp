--- conflicted
+++ resolved
@@ -54,19 +54,8 @@
   index length = 0;
   AbstractLayer* layer_local = nullptr;
 
-<<<<<<< HEAD
   auto element_name = layer_dict.get< std::string >( names::elements );
-
-  if ( not kernel().model_manager.get_modeldict().known( element_name ) )
-  {
-    throw UnknownModelName( element_name );
-  }
-  auto element_model = kernel().model_manager.get_modeldict().get< index >( element_name );
-  auto element_id = static_cast< long >( element_model );
-=======
-  auto element_name = getValue< std::string >( layer_dict, names::elements );
   auto element_id = kernel().model_manager.get_node_model_id( element_name );
->>>>>>> 7bdb9963
 
   if ( layer_dict.known( names::positions ) )
   {
@@ -85,7 +74,7 @@
     }
     else if ( is_type< std::shared_ptr< nest::Parameter > >( positions ) )
     {
-      auto pd = layer_dict.get< std::shared_ptr< Parameter > >( names::positions );
+      auto pd = layer_dict.get< ParameterPTR >( names::positions );
       auto pos = dynamic_cast< DimensionParameter* >( pd.get() );
       // To avoid nasty segfaults, we check that the parameter is indeed a DimensionParameter.
       if ( not std::is_same< std::remove_reference< decltype( *pos ) >::type, DimensionParameter >::value )
@@ -120,11 +109,7 @@
   }
   else if ( layer_dict.known( names::shape ) )
   {
-<<<<<<< HEAD
     std::vector< long > shape = layer_dict.get< std::vector< long > >( names::shape );
-=======
-    std::vector< long > shape = getValue< std::vector< long > >( layer_dict, names::shape );
->>>>>>> 7bdb9963
 
     if ( not std::all_of( shape.begin(), shape.end(), []( long x ) { return x > 0; } ) )
     {

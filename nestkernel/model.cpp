/*
 *  model.cpp
 *
 *  This file is part of NEST.
 *
 *  Copyright (C) 2004 The NEST Initiative
 *
 *  NEST is free software: you can redistribute it and/or modify
 *  it under the terms of the GNU General Public License as published by
 *  the Free Software Foundation, either version 2 of the License, or
 *  (at your option) any later version.
 *
 *  NEST is distributed in the hope that it will be useful,
 *  but WITHOUT ANY WARRANTY; without even the implied warranty of
 *  MERCHANTABILITY or FITNESS FOR A PARTICULAR PURPOSE.  See the
 *  GNU General Public License for more details.
 *
 *  You should have received a copy of the GNU General Public License
 *  along with NEST.  If not, see <http://www.gnu.org/licenses/>.
 *
 */

#include "model.h"

// C++ includes:
#include <algorithm>

// Includes from libnestutil:
#include "compose.hpp"

// Includes from nestkernel:
#include "exceptions.h"
#include "kernel_manager.h"


namespace nest
{

Model::Model( const std::string& name )
  : name_( name )
  , type_id_( 0 )
  , memory_()
{
}

void
Model::set_threads()
{
  set_threads_( kernel().vp_manager.get_num_threads() );
}

void
Model::set_threads_( thread t )
{
  for ( size_t i = 0; i < memory_.size(); ++i )
  {
    if ( memory_[ i ].size() > 0 )
    {
      throw KernelException();
    }
  }

<<<<<<< HEAD
  std::vector< pool > tmp( t );
  memory_.swap( tmp );

  for ( size_t i = 0; i < memory_.size(); ++i )
  {
    init_memory_( memory_[ i ] );
  }
=======
  memory_.resize( t );
  memory_.shrink_to_fit();
>>>>>>> 7bdb9963
}

void
Model::reserve_additional( thread t, size_t n )
{
  assert( ( size_t ) t < memory_.size() );
  memory_[ t ].reserve( n );
}

void
Model::clear()
{
<<<<<<< HEAD
  std::vector< pool > mem;
  memory_.swap( mem );
=======
  memory_.clear();
>>>>>>> 7bdb9963
  set_threads_( 1 );
}

size_t
Model::mem_available()
{
  size_t result = 0;
  for ( size_t t = 0; t < memory_.size(); ++t )
  {
    result += memory_[ t ].capacity() - memory_[ t ].size();
  }

  return result;
}

size_t
Model::mem_capacity()
{
  size_t result = 0;
  for ( size_t t = 0; t < memory_.size(); ++t )
  {
    result += memory_[ t ].capacity();
  }

  return result;
}

void
Model::set_status( dictionary d )
{
  try
  {
    set_status_( d );
  }
  catch ( BadProperty& e )
  {
    throw BadProperty( String::compose( "Setting status of model '%1': %2", get_name(), e.what() ) );
  }
}

<<<<<<< HEAD
dictionary
Model::get_status( void )
=======
DictionaryDatum
Model::get_status()
>>>>>>> 7bdb9963
{
  dictionary d = get_status_();

  std::vector< long > tmp( memory_.size() );
  for ( size_t t = 0; t < tmp.size(); ++t )
  {
    tmp[ t ] = memory_[ t ].size();
  }

<<<<<<< HEAD
  d[ names::instantiations ] = tmp;
  d[ names::type_id ] = kernel().model_manager.get_model( type_id_ )->get_name();
=======
  ( *d )[ names::instantiations ] = Token( tmp );
  ( *d )[ names::type_id ] = LiteralDatum( kernel().model_manager.get_node_model( type_id_ )->get_name() );
>>>>>>> 7bdb9963

  for ( size_t t = 0; t < tmp.size(); ++t )
  {
    tmp[ t ] = memory_[ t ].capacity();
  }

  d[ names::capacity ] = tmp;

  for ( size_t t = 0; t < tmp.size(); ++t )
  {
    tmp[ t ] = memory_[ t ].capacity() - memory_[ t ].size();
  }

  d[ names::available ] = tmp;

  d[ names::model ] = get_name();
  return d;
}

} // namespace<|MERGE_RESOLUTION|>--- conflicted
+++ resolved
@@ -60,18 +60,8 @@
     }
   }
 
-<<<<<<< HEAD
-  std::vector< pool > tmp( t );
-  memory_.swap( tmp );
-
-  for ( size_t i = 0; i < memory_.size(); ++i )
-  {
-    init_memory_( memory_[ i ] );
-  }
-=======
   memory_.resize( t );
   memory_.shrink_to_fit();
->>>>>>> 7bdb9963
 }
 
 void
@@ -84,12 +74,7 @@
 void
 Model::clear()
 {
-<<<<<<< HEAD
-  std::vector< pool > mem;
-  memory_.swap( mem );
-=======
   memory_.clear();
->>>>>>> 7bdb9963
   set_threads_( 1 );
 }
 
@@ -130,13 +115,8 @@
   }
 }
 
-<<<<<<< HEAD
 dictionary
-Model::get_status( void )
-=======
-DictionaryDatum
 Model::get_status()
->>>>>>> 7bdb9963
 {
   dictionary d = get_status_();
 
@@ -146,13 +126,8 @@
     tmp[ t ] = memory_[ t ].size();
   }
 
-<<<<<<< HEAD
   d[ names::instantiations ] = tmp;
-  d[ names::type_id ] = kernel().model_manager.get_model( type_id_ )->get_name();
-=======
-  ( *d )[ names::instantiations ] = Token( tmp );
-  ( *d )[ names::type_id ] = LiteralDatum( kernel().model_manager.get_node_model( type_id_ )->get_name() );
->>>>>>> 7bdb9963
+  d[ names::type_id ] = kernel().model_manager.get_node_model( type_id_ )->get_name();
 
   for ( size_t t = 0; t < tmp.size(); ++t )
   {

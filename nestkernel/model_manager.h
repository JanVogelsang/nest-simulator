--- conflicted
+++ resolved
@@ -47,18 +47,10 @@
   ModelManager();
   ~ModelManager() override;
 
-<<<<<<< HEAD
-  void initialize() override;
-  void finalize() override;
-  void change_number_of_threads() override;
+  void initialize( const bool ) override;
+  void finalize( const bool ) override;
   void set_status( const dictionary& ) override;
   void get_status( dictionary& ) override;
-=======
-  void initialize( const bool ) override;
-  void finalize( const bool ) override;
-  void set_status( const DictionaryDatum& ) override;
-  void get_status( DictionaryDatum& ) override;
->>>>>>> c201d671
 
   /**
    * Resize the structures for the Connector objects if necessary.
@@ -129,11 +121,7 @@
    * @param params default parameters of new model.
    * @see copy_node_model_, copy_connection_model_
    */
-<<<<<<< HEAD
-  size_t copy_model( std::string old_name, std::string new_name, dictionary params );
-=======
-  void copy_model( Name old_name, Name new_name, DictionaryDatum params );
->>>>>>> c201d671
+  void copy_model( Name old_name, Name new_name, const dictionary& params );
 
   /**
    * Set the default parameters of a model.
@@ -143,7 +131,7 @@
    * @return true if the operation succeeded, else false
    * @see set_node_defaults_, set_synapse_defaults_
    */
-  bool set_model_defaults( std::string name, dictionary params );
+  bool set_model_defaults( Name name, const dictionary& params );
 
   /**
    * @return The model ID for a Model with a given name
@@ -207,11 +195,7 @@
    * @param new_name name of new model.
    * @see copy_model(), copy_connection_model_()
    */
-<<<<<<< HEAD
-  size_t copy_node_model_( size_t old_id, std::string new_name );
-=======
-  void copy_node_model_( const size_t old_id, Name new_name, DictionaryDatum params );
->>>>>>> c201d671
+  void copy_node_model_( const size_t old_id, Name new_name, const dictionary& params );
 
   /**
    * Copy an existing synapse model and register it as a new model.
@@ -220,11 +204,7 @@
    * @param new_name name of new model.
    * @see copy_model(), copy_node_model_()
    */
-<<<<<<< HEAD
-  size_t copy_connection_model_( size_t old_id, std::string new_name );
-=======
-  void copy_connection_model_( const size_t old_id, Name new_name, DictionaryDatum params );
->>>>>>> c201d671
+  void copy_connection_model_( const size_t old_id, Name new_name, const dictionary& params );
 
   /**
    * Set the default parameters of a model.

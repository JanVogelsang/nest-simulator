--- conflicted
+++ resolved
@@ -149,26 +149,7 @@
 
   dictionary get_connector_defaults( synindex syn_id ) const;
 
-<<<<<<< HEAD
-  /**
-   * Checks, whether synapse type requires symmetric connections
-   */
-  bool connector_requires_symmetric( const synindex syn_id ) const;
-
-  /**
-   * Checks, whether synapse type requires Clopath archiving
-   */
-  bool connector_requires_clopath_archiving( const synindex syn_id ) const;
-
-  /**
-   * Checks, whether synapse type requires Urbanczik archiving
-   */
-  bool connector_requires_urbanczik_archiving( const synindex syn_id ) const;
-
   void set_connector_defaults( synindex syn_id, const dictionary& d );
-=======
-  void set_connector_defaults( synindex syn_id, const DictionaryDatum& d );
->>>>>>> c8146f3f
 
   /**
    * Asserts validity of synapse index, otherwise throws exception.

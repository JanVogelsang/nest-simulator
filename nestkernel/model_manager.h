/*
 *  model_manager.h
 *
 *  This file is part of NEST.
 *
 *  Copyright (C) 2004 The NEST Initiative
 *
 *  NEST is free software: you can redistribute it and/or modify
 *  it under the terms of the GNU General Public License as published by
 *  the Free Software Foundation, either version 2 of the License, or
 *  (at your option) any later version.
 *
 *  NEST is distributed in the hope that it will be useful,
 *  but WITHOUT ANY WARRANTY; without even the implied warranty of
 *  MERCHANTABILITY or FITNESS FOR A PARTICULAR PURPOSE.  See the
 *  GNU General Public License for more details.
 *
 *  You should have received a copy of the GNU General Public License
 *  along with NEST.  If not, see <http://www.gnu.org/licenses/>.
 *
 */

#ifndef MODEL_MANAGER_H
#define MODEL_MANAGER_H

// C++ includes:
#include <string>

// Includes from nestkernel:
#include "connector_model.h"
#include "genericmodel.h"
#include "manager_interface.h"
#include "model.h"
#include "nest.h"
#include "nest_time.h"
#include "nest_timeconverter.h"
#include "nest_types.h"
#include "node.h"


namespace nest
{

class ModelManager : public ManagerInterface
{
public:
  ModelManager();
  ~ModelManager() override;

  void initialize() override;
  void finalize() override;
  void change_number_of_threads() override;
  void set_status( const dictionary& ) override;
  void get_status( dictionary& ) override;

  /**
   * Resize the structures for the Connector objects if necessary.
   *
   * This function should be called after number of threads, min_delay,
   * max_delay, and time representation have been changed in the scheduler.
   * The TimeConverter is used to convert times from the old to the new
   * representation. It is also forwarding the calibration
   * request to all ConnectorModel objects.
   */
  void calibrate( const TimeConverter& );

  /**
   */
  Node* get_proxy_node( size_t tid, size_t node_id );

  /**
   * Return pointer to protoype for given synapse id.
   *
   * @throws UnknownSynapseType
   *
   * @todo: make the return type const, after the increment of
   *        num_connections and the min_ and max_delay setting in
   *        ConnectorBase was moved out to the ConnectionManager
   */
  ConnectorModel& get_connection_model( synindex syn_id, size_t t = 0 );

  const std::vector< ConnectorModel* >& get_connection_models( size_t tid );

  /**
   * Register a node-model prototype.
   *
   * This function must be called exactly once for each model class to make
   * it known in the simulator. The natural place for a call to this function
   * is in a *module.cpp file.
   * @param name of the new node model.
   * @param deprecation_info  If non-empty string, deprecation warning will
   *                          be issued for model with this info to user.
   * @return ID of the new model object.
   * @see register_prototype_connection
   */
  template < class ModelT >
<<<<<<< HEAD
  index register_node_model( const std::string& name, std::string deprecation_info = std::string() );
=======
  size_t register_node_model( const Name& name, std::string deprecation_info = std::string() );
>>>>>>> 4cf76ceb

  /**
   * Copy an existing model and register it as a new model.
   *
   * This function allows users to create their own, cloned models.
   * @param old_name name of existing model.
   * @param new_name name of new model.
   * @param params default parameters of new model.
   * @return model ID of new Model object.
   * @see copy_node_model_, copy_connection_model_
   */
<<<<<<< HEAD
  index copy_model( std::string old_name, std::string new_name, dictionary params );
=======
  size_t copy_model( Name old_name, Name new_name, DictionaryDatum params );
>>>>>>> 4cf76ceb

  /**
   * Set the default parameters of a model.
   *
   * @param name of model.
   * @param params default parameters to be set.
   * @return true if the operation succeeded, else false
   * @see set_node_defaults_, set_synapse_defaults_
   */
  bool set_model_defaults( std::string name, dictionary params );

  /**
   * Register a synape model with a custom Connector model and without any
   * common properties.
   *
   * "hpc synapses" use `TargetIdentifierIndex` for `ConnectionT` and store
   * the target neuron in form of a 2 Byte index instead of an 8 Byte pointer.
   * This limits the number of thread local neurons to 65,536. No support for
   * different receptor types. Otherwise identical to non-hpc version.
   *
   * When called, this function should be specialised by a class template,
   * e.g. `bernoulli_synapse< targetidentifierT >`
   *
   * @param name The name under which the ConnectorModel will be registered.
   */
  template < template < typename targetidentifierT > class ConnectionT >
  void register_connection_model( const std::string& name );

  /**
   * @return The model ID for a Model with a given name
   * @throws UnknownModelName if the model is not available
   */
<<<<<<< HEAD
  int get_node_model_id( const std::string ) const;
=======
  size_t get_node_model_id( const Name ) const;
>>>>>>> 4cf76ceb

  /**
   * @return The Model registered with the given model ID
   */
  Model* get_node_model( size_t ) const;

  /**
   * @return The numeric ID of a given synapse model
   * @throws UnknownSynapseType if the model is not available
   */
  size_t get_synapse_model_id( std::string model_name );

  dictionary get_connector_defaults( synindex syn_id ) const;

  void set_connector_defaults( synindex syn_id, const dictionary& d );

  /**
   * Asserts validity of synapse index, otherwise throws exception.
   * @throws UnknownSynapseType
   */
  void assert_valid_syn_id( synindex syn_id, size_t t = 0 ) const;

  bool are_model_defaults_modified() const;

  size_t get_num_connection_models() const;

  /**
   * Print out the memory information for each node model.
   */
  void memory_info() const;

  SecondaryEvent& get_secondary_event_prototype( const synindex syn_id, const size_t tid );

private:
  void clear_node_models_();

  void clear_connection_models_();

  size_t register_node_model_( Model* model );

  synindex register_connection_model_( ConnectorModel* );

  /**
   * Copy an existing node model and register it as a new model.
   *
   * @param old_id ID of existing model.
   * @param new_name name of new model.
   * @return model ID of new Model object.
   * @see copy_model(), copy_connection_model_()
   */
<<<<<<< HEAD
  index copy_node_model_( index old_id, std::string new_name );
=======
  size_t copy_node_model_( size_t old_id, Name new_name );
>>>>>>> 4cf76ceb

  /**
   * Copy an existing synapse model and register it as a new model.
   *
   * @param old_id ID of existing model.
   * @param new_name name of new model.
   * @return model ID of new Model object.
   * @see copy_model(), copy_node_model_()
   */
<<<<<<< HEAD
  index copy_synapse_model_( index old_id, std::string new_name );
=======
  size_t copy_connection_model_( size_t old_id, Name new_name );
>>>>>>> 4cf76ceb

  /**
   * Set the default parameters of a model.
   *
   * @param model_id of model.
   * @param params default parameters to be set.
   * @see set_model_defaults, set_synapse_defaults_
   */
<<<<<<< HEAD
  void set_node_defaults_( index model_id, const dictionary& params );
=======
  void set_node_defaults_( size_t model_id, const DictionaryDatum& params );
>>>>>>> 4cf76ceb

  /**
   * Set the default parameters of a model.
   *
   * @param name of model.
   * @param params default parameters to be set.
   * @see set_model_defaults, set_node_defaults_
   */
<<<<<<< HEAD
  void set_synapse_defaults_( index model_id, const dictionary& params );
=======
  void set_synapse_defaults_( size_t model_id, const DictionaryDatum& params );
>>>>>>> 4cf76ceb

  //! Compares model ids for sorting in memory_info
  static bool compare_model_by_id_( const int a, const int b );

  /**
   * List of clean built-in node models.
   */
  std::vector< Model* > builtin_node_models_;

  /**
   * List of usable node models. This list is cleared and repopulated
   * upon application startup and calls to ResetKernel.
   *
   * It contains copies of the built-in models, models registered from extension
   * modules, and models created by calls to CopyModel(). The elements
   * of this list also keep the user-modified defaults.
   */
  std::vector< Model* > node_models_;

  /**
   * List of built-in clean connection models.
   */
  std::vector< ConnectorModel* > builtin_connection_models_;

  /**
   * The list of usable connection models.
   *
   * The first dimension keeps one entry per thread, the second dimension has the actual models.
   * This list is cleared and repopulated upon application startup and
   * calls to ResetKernel. The inner list contains copies of the
   * built-in models, models registered from extension modules, and
   * models created by calls to CopyModel(). The elements of the list
   * also keep the user-modified defaults.
   */
  std::vector< std::vector< ConnectorModel* > > connection_models_;

  dictionary modeldict_;   //!< Dictionary of all node models
  dictionary synapsedict_; //!< Dictionary of all synapse models

  Model* proxynode_model_;

  Node* create_proxynode_( size_t t, int model_id );

  //! Placeholders for remote nodes, one per thread
  std::vector< std::vector< Node* > > proxy_nodes_;
  //! True if any model defaults have been modified
  bool model_defaults_modified_;
};


inline Model*
ModelManager::get_node_model( size_t m ) const
{
  assert( m < node_models_.size() );
  return node_models_[ m ];
}

inline bool
ModelManager::are_model_defaults_modified() const
{
  return model_defaults_modified_;
}

inline ConnectorModel&
ModelManager::get_connection_model( synindex syn_id, size_t t )
{
  assert_valid_syn_id( syn_id );
  return *( connection_models_[ t ][ syn_id ] );
}

inline const std::vector< ConnectorModel* >&
ModelManager::get_connection_models( size_t tid )
{
  return connection_models_[ tid ];
}

inline size_t
ModelManager::get_num_connection_models() const
{
  assert( connection_models_[ 0 ].size() <= invalid_synindex );
  return connection_models_[ 0 ].size();
}

inline void
ModelManager::assert_valid_syn_id( synindex syn_id, size_t t ) const
{
  if ( syn_id >= connection_models_[ t ].size() or not connection_models_[ t ][ syn_id ] )
  {
    throw UnknownSynapseType( syn_id );
  }
}

inline SecondaryEvent&
ModelManager::get_secondary_event_prototype( const synindex syn_id, const size_t tid )
{
  assert_valid_syn_id( syn_id );
  return *get_connection_model( syn_id, tid ).get_secondary_event();
}

} // namespace nest

#endif /* MODEL_MANAGER_H */<|MERGE_RESOLUTION|>--- conflicted
+++ resolved
@@ -94,11 +94,7 @@
    * @see register_prototype_connection
    */
   template < class ModelT >
-<<<<<<< HEAD
-  index register_node_model( const std::string& name, std::string deprecation_info = std::string() );
-=======
-  size_t register_node_model( const Name& name, std::string deprecation_info = std::string() );
->>>>>>> 4cf76ceb
+  size_t register_node_model( const std::string& name, std::string deprecation_info = std::string() );
 
   /**
    * Copy an existing model and register it as a new model.
@@ -110,11 +106,7 @@
    * @return model ID of new Model object.
    * @see copy_node_model_, copy_connection_model_
    */
-<<<<<<< HEAD
-  index copy_model( std::string old_name, std::string new_name, dictionary params );
-=======
-  size_t copy_model( Name old_name, Name new_name, DictionaryDatum params );
->>>>>>> 4cf76ceb
+  size_t copy_model( std::string old_name, std::string new_name, dictionary params );
 
   /**
    * Set the default parameters of a model.
@@ -147,11 +139,7 @@
    * @return The model ID for a Model with a given name
    * @throws UnknownModelName if the model is not available
    */
-<<<<<<< HEAD
-  int get_node_model_id( const std::string ) const;
-=======
-  size_t get_node_model_id( const Name ) const;
->>>>>>> 4cf76ceb
+  size_t get_node_model_id( const std::string ) const;
 
   /**
    * @return The Model registered with the given model ID
@@ -202,11 +190,7 @@
    * @return model ID of new Model object.
    * @see copy_model(), copy_connection_model_()
    */
-<<<<<<< HEAD
-  index copy_node_model_( index old_id, std::string new_name );
-=======
-  size_t copy_node_model_( size_t old_id, Name new_name );
->>>>>>> 4cf76ceb
+  size_t copy_node_model_( size_t old_id, std::string new_name );
 
   /**
    * Copy an existing synapse model and register it as a new model.
@@ -216,11 +200,7 @@
    * @return model ID of new Model object.
    * @see copy_model(), copy_node_model_()
    */
-<<<<<<< HEAD
-  index copy_synapse_model_( index old_id, std::string new_name );
-=======
-  size_t copy_connection_model_( size_t old_id, Name new_name );
->>>>>>> 4cf76ceb
+  size_t copy_connection_model_( size_t old_id, std::string new_name );
 
   /**
    * Set the default parameters of a model.
@@ -229,11 +209,7 @@
    * @param params default parameters to be set.
    * @see set_model_defaults, set_synapse_defaults_
    */
-<<<<<<< HEAD
-  void set_node_defaults_( index model_id, const dictionary& params );
-=======
-  void set_node_defaults_( size_t model_id, const DictionaryDatum& params );
->>>>>>> 4cf76ceb
+  void set_node_defaults_( size_t model_id, const dictionary& params );
 
   /**
    * Set the default parameters of a model.
@@ -242,11 +218,7 @@
    * @param params default parameters to be set.
    * @see set_model_defaults, set_node_defaults_
    */
-<<<<<<< HEAD
-  void set_synapse_defaults_( index model_id, const dictionary& params );
-=======
-  void set_synapse_defaults_( size_t model_id, const DictionaryDatum& params );
->>>>>>> 4cf76ceb
+  void set_synapse_defaults_( size_t model_id, const dictionary& params );
 
   //! Compares model ids for sorting in memory_info
   static bool compare_model_by_id_( const int a, const int b );

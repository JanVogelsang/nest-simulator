/*
 *  vp_manager.cpp
 *
 *  This file is part of NEST.
 *
 *  Copyright (C) 2004 The NEST Initiative
 *
 *  NEST is free software: you can redistribute it and/or modify
 *  it under the terms of the GNU General Public License as published by
 *  the Free Software Foundation, either version 2 of the License, or
 *  (at your option) any later version.
 *
 *  NEST is distributed in the hope that it will be useful,
 *  but WITHOUT ANY WARRANTY; without even the implied warranty of
 *  MERCHANTABILITY or FITNESS FOR A PARTICULAR PURPOSE.  See the
 *  GNU General Public License for more details.
 *
 *  You should have received a copy of the GNU General Public License
 *  along with NEST.  If not, see <http://www.gnu.org/licenses/>.
 *
 */

#include "vp_manager.h"

// Includes from libnestutil:
#include "logging.h"

// Includes from nestkernel:
#include "kernel_manager.h"
#include "mpi_manager.h"
#include "mpi_manager_impl.h"
#include "vp_manager_impl.h"


nest::VPManager::VPManager()
#ifdef _OPENMP
  : force_singlethreading_( false )
#else
  : force_singlethreading_( true )
#endif
  , n_threads_( 1 )
{
}

void
nest::VPManager::initialize()
{
// When the VPManager is initialized, you will have 1 thread again.
// Setting more threads will be done via nest::set_kernel_status
#ifdef _OPENMP
  /* The next line is required because we use the OpenMP
   threadprivate() directive in the allocator, see OpenMP
   API Specifications v 3.1, Ch 2.9.2, p 89, l 14f.
   It keeps OpenMP from automagically changing the number
   of threads used for parallel regions.
   */
  omp_set_dynamic( false );
#endif
  set_num_threads( 1 );
}

void
nest::VPManager::finalize()
{
}

void
nest::VPManager::set_status( const dictionary& d )
{
  long n_threads = get_num_threads();
  long n_vps = get_num_virtual_processes();

  bool n_threads_updated = d.update_value( names::local_num_threads, n_threads );
<<<<<<< HEAD
  bool n_vps_updated = d.update_value( names::local_num_virtual_procs, n_vps );
=======
  bool n_vps_updated = d.update_value( names::total_num_virtual_procs, n_vps );
>>>>>>> 07a8ba9c

  if ( n_vps_updated )
  {
    if ( not n_threads_updated )
    {
      n_threads = n_vps / kernel().mpi_manager.get_num_processes();
    }

    const bool n_threads_conflict = n_vps / kernel().mpi_manager.get_num_processes() != n_threads;
    const bool n_procs_conflict = n_vps % kernel().mpi_manager.get_num_processes() != 0;
    if ( n_threads_conflict or n_procs_conflict )
    {
      throw BadProperty(
        "Requested total_num_virtual_procs is incompatible with the number of processes and threads."
        "It must be an integer multiple of num_processes and equal to "
        "local_num_threads * num_processes. Value unchanged." );
    }
  }

  if ( force_singlethreading_ and n_threads > 1 )
  {
    std::string msg = "Multithreading requested, but unavailable. Using a single thread.";
    LOG( M_WARNING, "VPManager::set_status", msg );
    n_threads = 1;
  }

  // We only want to act if new values differ from the old
  n_threads_updated = n_threads != get_num_threads();
  n_vps_updated = n_vps != get_num_virtual_processes();

  if ( n_threads_updated or n_vps_updated )
  {
    if ( kernel().sp_manager.is_structural_plasticity_enabled() and n_threads > 1 )
    {
      throw KernelException( "Structural plasticity enabled: multithreading cannot be enabled." );
    }

    std::vector< std::string > errors;
    if ( kernel().node_manager.size() > 0 )
    {
      errors.push_back( "Nodes exist" );
    }
    if ( kernel().connection_manager.get_user_set_delay_extrema() )
    {
      errors.push_back( "Delay extrema have been set" );
    }
    if ( kernel().simulation_manager.has_been_simulated() )
    {
      errors.push_back( "Network has been simulated" );
    }
    if ( kernel().model_manager.are_model_defaults_modified() )
    {
      errors.push_back( "Model defaults were modified" );
    }

    if ( errors.size() == 1 )
    {
      throw KernelException( errors[ 0 ] + ": number of threads cannot be changed." );
    }
    if ( errors.size() > 1 )
    {
      std::string msg = "Number of threads unchanged. Error conditions:";
      for ( auto& error : errors )
      {
        msg += " " + error + ".";
      }
      throw KernelException( msg );
    }

    kernel().change_number_of_threads( n_threads );
  }
}

void
nest::VPManager::get_status( dictionary& d )
{
  d[ names::local_num_threads ] = get_num_threads();
  d[ names::total_num_virtual_procs ] = get_num_virtual_processes();
}

void
nest::VPManager::set_num_threads( nest::thread n_threads )
{
  if ( kernel().sp_manager.is_structural_plasticity_enabled() and n_threads > 1 )
  {
    throw KernelException( "Multiple threads can not be used if structural plasticity is enabled" );
  }
  n_threads_ = n_threads;

#ifdef _OPENMP
  omp_set_num_threads( n_threads_ );
#endif
}

void
nest::VPManager::assert_single_threaded()
{
#ifdef _OPENMP
  assert( omp_get_num_threads() == 1 );
#endif
}<|MERGE_RESOLUTION|>--- conflicted
+++ resolved
@@ -71,11 +71,7 @@
   long n_vps = get_num_virtual_processes();
 
   bool n_threads_updated = d.update_value( names::local_num_threads, n_threads );
-<<<<<<< HEAD
-  bool n_vps_updated = d.update_value( names::local_num_virtual_procs, n_vps );
-=======
   bool n_vps_updated = d.update_value( names::total_num_virtual_procs, n_vps );
->>>>>>> 07a8ba9c
 
   if ( n_vps_updated )
   {

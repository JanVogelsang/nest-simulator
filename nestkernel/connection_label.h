/*
 *  connection_label.h
 *
 *  This file is part of NEST.
 *
 *  Copyright (C) 2004 The NEST Initiative
 *
 *  NEST is free software: you can redistribute it and/or modify
 *  it under the terms of the GNU General Public License as published by
 *  the Free Software Foundation, either version 2 of the License, or
 *  (at your option) any later version.
 *
 *  NEST is distributed in the hope that it will be useful,
 *  but WITHOUT ANY WARRANTY; without even the implied warranty of
 *  MERCHANTABILITY or FITNESS FOR A PARTICULAR PURPOSE.  See the
 *  GNU General Public License for more details.
 *
 *  You should have received a copy of the GNU General Public License
 *  along with NEST.  If not, see <http://www.gnu.org/licenses/>.
 *
 */

#ifndef CONNECTION_LABEL_H
#define CONNECTION_LABEL_H

<<<<<<< HEAD

=======
#include "dictdatum.h"
#include "dictutils.h"
#include "nest.h"
>>>>>>> 7bdb9963
#include "nest_names.h"

namespace nest
{
class ConnectorModel;

/**
 * Connections are unlabeled by default. Unlabeled connections cannot be
 * specified
 * as a search criterion in the `GetConnections` function.
 * @see ConnectionLabel
 */
const static long UNLABELED_CONNECTION = -1;

/**
 * The class ConnectionLabel enables synapse model to be labeled by a positive
 * integer. The label can be set / retrieved with the `names::synapse_label`
 * property in the parameter dictionary of `Set/GetStatus` or `Connect`.
 * Using the `GetConnections` function, synapses with the same label can be
 * specified.
 *
 * The name of synapse models, which can be labeled, end with '_lbl'.
 * @see nest::ConnectionManager::get_connections
 */
template < typename ConnectionT >
class ConnectionLabel : public ConnectionT
{
public:
  ConnectionLabel();

  /**
   * Get all properties of this connection and put them into a dictionary.
   */
  void get_status( dictionary& d ) const;

  /**
   * Set properties of this connection from the values given in dictionary.
   *
   * @note Target and Rport cannot be changed after a connection has been
   * created.
   */
  void set_status( const dictionary& d, ConnectorModel& cm );

  long get_label() const;

private:
  long label_;
};

template < typename ConnectionT >
ConnectionLabel< ConnectionT >::ConnectionLabel()
  : ConnectionT()
  , label_( UNLABELED_CONNECTION )
{
}

template < typename ConnectionT >
void
ConnectionLabel< ConnectionT >::get_status( dictionary& d ) const
{
  ConnectionT::get_status( d );
  d[ names::synapse_label ] = label_;
  // override names::size_of from ConnectionT,
  // as the size from ConnectionLabel< ConnectionT > is
  // one long larger
  d[ names::size_of ] = sizeof( *this );
}

template < typename ConnectionT >
void
ConnectionLabel< ConnectionT >::set_status( const dictionary& d, ConnectorModel& cm )
{
  long lbl;
  if ( d.update_value( names::synapse_label, lbl ) )
  {
    if ( lbl >= 0 )
    {
      label_ = lbl;
    }
    else
    {
      throw BadProperty( "Connection label must not be negative." );
    }
  }
  ConnectionT::set_status( d, cm );
}

template < typename ConnectionT >
inline long
ConnectionLabel< ConnectionT >::get_label() const
{
  return label_;
}


} // namespace nest


#endif /* CONNECTION_LABEL_H */<|MERGE_RESOLUTION|>--- conflicted
+++ resolved
@@ -23,13 +23,6 @@
 #ifndef CONNECTION_LABEL_H
 #define CONNECTION_LABEL_H
 
-<<<<<<< HEAD
-
-=======
-#include "dictdatum.h"
-#include "dictutils.h"
-#include "nest.h"
->>>>>>> 7bdb9963
 #include "nest_names.h"
 
 namespace nest

--- conflicted
+++ resolved
@@ -305,13 +305,9 @@
     std::vector< SpikeDataT >& send_buffer ) const;
 
   /**
-<<<<<<< HEAD
-   * Sets marker in MPI buffer that signals end of communication across MPI ranks.
-=======
    * Get required buffer size.
    *
    * @returns maximum of required buffer sizes communicated by all ranks
->>>>>>> e9760078
    */
   template < typename SpikeDataT >
   size_t get_global_max_spikes_per_rank_( const SendBufferPosition& send_buffer_position,
@@ -327,21 +323,10 @@
   /**
    * Deletes all spikes from spike registers and resets spike counters.
    */
-<<<<<<< HEAD
-  void reset_spike_register_( const thread tid );
+  void reset_spike_register_( const size_t tid );
 
   /**
    * Resizes spike registers according minimal delay so it can accommodate all possible lags.
-   */
-  void resize_spike_register_( const thread tid );
-=======
-  void reset_spike_register_( const size_t tid );
->>>>>>> e9760078
-
-  /**
-   * Returns true if spike has been moved to MPI buffer, such that it
-   * can be removed by clean_spike_register. Required static function
-   * by std::remove_if.
    */
   static bool is_marked_for_removal_( const Target& target );
 
@@ -373,7 +358,7 @@
   /**
    * Sends event e to all targets of node source. Delivers events from devices directly to targets.
    */
-  template < typename EventT >
+  template < class EventT >
   void send_local_( Node& source, EventT& e, const long lag );
   void send_local_( Node& source, SecondaryEvent& e, const long lag );
 
@@ -480,45 +465,14 @@
   Stopwatch sw_collocate_spike_data_;
   Stopwatch sw_communicate_spike_data_;
   Stopwatch sw_communicate_target_data_;
-public:
-  Stopwatch sw_deliver_node_;
-  Stopwatch sw_deliver_conn_;
-  Stopwatch sw_stdp_delivery_;
-  Stopwatch sw_static_delivery_;
-  Stopwatch sw_node_archive_;
-  Stopwatch sw_correction_;
-private:
 #endif
 };
 
 inline void
 EventDeliveryManager::reset_spike_register_( const size_t tid )
 {
-<<<<<<< HEAD
-  for ( std::vector< std::vector< std::vector< Target > > >::iterator it = emitted_spikes_register_[ tid ].begin();
-        it != emitted_spikes_register_[ tid ].end();
-        ++it )
-  {
-    for ( std::vector< std::vector< Target > >::iterator iit = it->begin(); iit != it->end(); ++iit )
-    {
-      ( *iit ).clear();
-    }
-  }
-
-  for ( std::vector< std::vector< std::vector< OffGridTarget > > >::iterator it =
-          off_grid_emitted_spike_register_[ tid ].begin();
-        it != off_grid_emitted_spike_register_[ tid ].end();
-        ++it )
-  {
-    for ( std::vector< std::vector< OffGridTarget > >::iterator iit = it->begin(); iit != it->end(); ++iit )
-    {
-      iit->clear();
-    }
-  }
-=======
   emitted_spikes_register_[ tid ]->clear();
   off_grid_emitted_spikes_register_[ tid ]->clear();
->>>>>>> e9760078
 }
 
 inline bool
@@ -528,36 +482,6 @@
 }
 
 inline void
-<<<<<<< HEAD
-EventDeliveryManager::clean_spike_register_( const thread tid )
-{
-  for ( std::vector< std::vector< std::vector< Target > > >::iterator it = emitted_spikes_register_[ tid ].begin();
-        it != emitted_spikes_register_[ tid ].end();
-        ++it )
-  {
-    for ( std::vector< std::vector< Target > >::iterator iit = it->begin(); iit != it->end(); ++iit )
-    {
-      std::vector< Target >::iterator new_end = std::remove_if( iit->begin(), iit->end(), is_marked_for_removal_ );
-      iit->erase( new_end, iit->end() );
-    }
-  }
-  for ( std::vector< std::vector< std::vector< OffGridTarget > > >::iterator it =
-          off_grid_emitted_spike_register_[ tid ].begin();
-        it != off_grid_emitted_spike_register_[ tid ].end();
-        ++it )
-  {
-    for ( std::vector< std::vector< OffGridTarget > >::iterator iit = it->begin(); iit != it->end(); ++iit )
-    {
-      std::vector< OffGridTarget >::iterator new_end =
-        std::remove_if( iit->begin(), iit->end(), is_marked_for_removal_ );
-      iit->erase( new_end, iit->end() );
-    }
-  }
-}
-
-inline void
-=======
->>>>>>> e9760078
 EventDeliveryManager::send_to_node( Event& e )
 {
   e();

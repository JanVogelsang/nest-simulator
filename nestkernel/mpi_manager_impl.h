/*
 *  mpi_manager_impl.h
 *
 *  This file is part of NEST.
 *
 *  Copyright (C) 2004 The NEST Initiative
 *
 *  NEST is free software: you can redistribute it and/or modify
 *  it under the terms of the GNU General Public License as published by
 *  the Free Software Foundation, either version 2 of the License, or
 *  (at your option) any later version.
 *
 *  NEST is distributed in the hope that it will be useful,
 *  but WITHOUT ANY WARRANTY; without even the implied warranty of
 *  MERCHANTABILITY or FITNESS FOR A PARTICULAR PURPOSE.  See the
 *  GNU General Public License for more details.
 *
 *  You should have received a copy of the GNU General Public License
 *  along with NEST.  If not, see <http://www.gnu.org/licenses/>.
 *
 */

#ifndef MPI_MANAGER_IMPL_H
#define MPI_MANAGER_IMPL_H

#include "config.h"

/* To avoid problems on BlueGene/L, mpi.h MUST be the
 first included file after config.h.
 */
#ifdef HAVE_MPI
// C includes:
#include <mpi.h>
#endif /* #ifdef HAVE_MPI */

#include "mpi_manager.h"

// Includes from nestkernel:
#include "kernel_manager.h"

inline nest::thread
nest::MPIManager::get_process_id_of_vp( const thread vp ) const
{
  return vp % num_processes_;
}

#ifdef HAVE_MPI

// Variable to hold the MPI communicator to use.
#ifdef HAVE_MUSIC
extern MPI::Intracomm comm;
#else  /* #ifdef HAVE_MUSIC */
extern MPI_Comm comm;
#endif /* #ifdef HAVE_MUSIC */


/* ------------------------------------------------------
   The following datatypes are defined here in communicator_impl.h
   file instead of as static class members, to avoid inclusion
   of mpi.h in the .h file. This is necessary, because on
   BlueGene/L mpi.h MUST be included FIRST. Having mpi.h in
   the .h file would lead to requirements on include-order
   throughout the NEST code base and is not acceptable.
   Reported by Mikael Djurfeldt.
   Hans Ekkehard Plesser, 2010-01-28
 */
template < typename T >
struct MPI_Type
{
  static MPI_Datatype type;
};

template < typename T >
void
nest::MPIManager::communicate_Allgatherv( std::vector< T >& send_buffer,
  std::vector< T >& recv_buffer,
  std::vector< int >& displacements,
  std::vector< int >& recv_counts )
{
  // attempt Allgather
  MPI_Allgatherv( &send_buffer[ 0 ],
    send_buffer.size(),
    MPI_Type< T >::type,
    &recv_buffer[ 0 ],
    &recv_counts[ 0 ],
    &displacements[ 0 ],
    MPI_Type< T >::type,
    comm );
}

<<<<<<< HEAD
#endif /* HAVE_MPI */
=======
template < typename NodeListType >
void
nest::MPIManager::communicate( const NodeListType& local_nodes,
  std::vector< NodeAddressingData >& all_nodes,
  bool remote )
{
  size_t np = get_num_processes();
  if ( np > 1 and remote )
  {
    std::vector< long > localnodes;
    for ( typename NodeListType::iterator n = local_nodes.begin();
          n != local_nodes.end();
          ++n )
    {
      localnodes.push_back( ( *n )->get_gid() );
      localnodes.push_back( ( ( *n )->get_parent() )->get_gid() );
      localnodes.push_back( ( *n )->get_vp() );
    }
    // get size of buffers
    std::vector< int > n_nodes( np );
    n_nodes[ get_rank() ] = localnodes.size();
    communicate( n_nodes );
    // Set up displacements vector.
    std::vector< int > displacements( np, 0 );
    for ( size_t i = 1; i < np; ++i )
    {
      displacements.at( i ) = displacements.at( i - 1 ) + n_nodes.at( i - 1 );
    }

    // Calculate total number of node data items to be gathered.
    size_t n_globals = std::accumulate( n_nodes.begin(), n_nodes.end(), 0 );
    assert( n_globals % 3 == 0 );
    std::vector< long > globalnodes;
    if ( n_globals != 0 )
    {
      globalnodes.resize( n_globals, 0L );
      communicate_Allgatherv< long >(
        localnodes, globalnodes, displacements, n_nodes );

      // Create unflattened vector
      for ( size_t i = 0; i < n_globals - 2; i += 3 )
      {
        all_nodes.push_back( NodeAddressingData(
          globalnodes[ i ], globalnodes[ i + 1 ], globalnodes[ i + 2 ] ) );
      }

      // get rid of any multiple entries
      std::sort( all_nodes.begin(), all_nodes.end() );
      std::vector< NodeAddressingData >::iterator it;
      it = std::unique( all_nodes.begin(), all_nodes.end() );
      all_nodes.resize( it - all_nodes.begin() );
    }
  }
  else // on one proc or not including remote nodes
  {
    for ( typename NodeListType::iterator n = local_nodes.begin();
          n != local_nodes.end();
          ++n )
    {
      all_nodes.push_back( NodeAddressingData( ( *n )->get_gid(),
        ( ( *n )->get_parent() )->get_gid(),
        ( *n )->get_vp() ) );
    }
    std::sort( all_nodes.begin(), all_nodes.end() );
  }
}


template < typename NodeListType >
void
nest::MPIManager::communicate( const NodeListType& local_nodes,
  std::vector< NodeAddressingData >& all_nodes,
  DictionaryDatum params,
  bool remote )
{
  size_t np = get_num_processes();

  if ( np > 1 and remote )
  {
    std::vector< long > localnodes;
    if ( params->empty() )
    {
      for ( typename NodeListType::iterator n = local_nodes.begin();
            n != local_nodes.end();
            ++n )
      {
        localnodes.push_back( ( *n )->get_gid() );
        localnodes.push_back( ( ( *n )->get_parent() )->get_gid() );
        localnodes.push_back( ( *n )->get_vp() );
      }
    }
    else
    {
      for ( typename NodeListType::iterator n = local_nodes.begin();
            n != local_nodes.end();
            ++n )
      {
        // select those nodes fulfilling the key/value pairs of the dictionary
        bool match = true;
        index gid = ( *n )->get_gid();
        DictionaryDatum node_status = kernel().node_manager.get_status( gid );
        for ( Dictionary::iterator i = params->begin(); i != params->end();
              ++i )
        {
          if ( node_status->known( i->first ) )
          {
            const Token token = node_status->lookup( i->first );
            if ( not( token == i->second
                   or token.matches_as_string( i->second ) ) )
            {
              match = false;
              break;
            }
          }
        }
        if ( match )
        {
          localnodes.push_back( gid );
          localnodes.push_back( ( ( *n )->get_parent() )->get_gid() );
          localnodes.push_back( ( *n )->get_vp() );
        }
      }
    }

    // get size of buffers
    std::vector< int > n_nodes( np );
    n_nodes[ get_rank() ] = localnodes.size();
    communicate( n_nodes );

    // Set up displacements vector.
    std::vector< int > displacements( np, 0 );
    for ( size_t i = 1; i < np; ++i )
    {
      displacements.at( i ) = displacements.at( i - 1 ) + n_nodes.at( i - 1 );
    }

    // Calculate sum of global connections.
    size_t n_globals = std::accumulate( n_nodes.begin(), n_nodes.end(), 0 );
    assert( n_globals % 3 == 0 );
    std::vector< long > globalnodes;
    if ( n_globals != 0 )
    {
      globalnodes.resize( n_globals, 0L );
      communicate_Allgatherv< long >(
        localnodes, globalnodes, displacements, n_nodes );

      // Create unflattened vector
      for ( size_t i = 0; i < n_globals - 2; i += 3 )
      {
        all_nodes.push_back( NodeAddressingData(
          globalnodes[ i ], globalnodes[ i + 1 ], globalnodes[ i + 2 ] ) );
      }

      // get rid of any multiple entries
      std::sort( all_nodes.begin(), all_nodes.end() );
      std::vector< NodeAddressingData >::iterator it;
      it = std::unique( all_nodes.begin(), all_nodes.end() );
      all_nodes.resize( it - all_nodes.begin() );
    }
  }
  else // on one proc or not including remote nodes
  {
    if ( params->empty() )
    {
      for ( typename NodeListType::iterator n = local_nodes.begin();
            n != local_nodes.end();
            ++n )
      {
        all_nodes.push_back( NodeAddressingData( ( *n )->get_gid(),
          ( ( *n )->get_parent() )->get_gid(),
          ( *n )->get_vp() ) );
      }
    }
    else
    {
      // select those nodes fulfilling the key/value pairs of the dictionary
      for ( typename NodeListType::iterator n = local_nodes.begin();
            n != local_nodes.end();
            ++n )
      {
        bool match = true;
        index gid = ( *n )->get_gid();
        DictionaryDatum node_status = kernel().node_manager.get_status( gid );
        for ( Dictionary::iterator i = params->begin(); i != params->end();
              ++i )
        {
          if ( node_status->known( i->first ) )
          {
            const Token token = node_status->lookup( i->first );
            if ( not( token == i->second
                   or token.matches_as_string( i->second ) ) )
            {
              match = false;
              break;
            }
          }
        }
        if ( match )
        {
          all_nodes.push_back( NodeAddressingData( ( *n )->get_gid(),
            ( ( *n )->get_parent() )->get_gid(),
            ( *n )->get_vp() ) );
        }
      }
    }
    std::sort( all_nodes.begin(), all_nodes.end() );
  }
}

inline nest::thread
nest::MPIManager::get_process_id_of_gid( const index gid ) const
{
  return gid % kernel().vp_manager.get_num_virtual_processes() % num_processes_;
}

#else // HAVE_MPI

template < typename NodeListType >
void
nest::MPIManager::communicate( const NodeListType& local_nodes,
  std::vector< NodeAddressingData >& all_nodes,
  bool )
{
  for ( typename NodeListType::iterator n = local_nodes.begin();
        n != local_nodes.end();
        ++n )
  {
    all_nodes.push_back( NodeAddressingData( ( *n )->get_gid(),
      ( ( *n )->get_parent() )->get_gid(),
      ( *n )->get_vp() ) );
  }
  std::sort( all_nodes.begin(), all_nodes.end() );
}

template < typename NodeListType >
void
nest::MPIManager::communicate( const NodeListType& local_nodes,
  std::vector< NodeAddressingData >& all_nodes,
  DictionaryDatum params,
  bool )
{

  if ( params->empty() )
  {
    for ( typename NodeListType::iterator n = local_nodes.begin();
          n != local_nodes.end();
          ++n )
    {
      all_nodes.push_back( NodeAddressingData( ( *n )->get_gid(),
        ( ( *n )->get_parent() )->get_gid(),
        ( *n )->get_vp() ) );
    }
  }
  else
  {
    // select those nodes fulfilling the key/value pairs of the dictionary
    for ( typename NodeListType::iterator n = local_nodes.begin();
          n != local_nodes.end();
          ++n )
    {
      bool match = true;
      index gid = ( *n )->get_gid();
      DictionaryDatum node_status = kernel().node_manager.get_status( gid );
      for ( Dictionary::iterator i = params->begin(); i != params->end(); ++i )
      {
        if ( node_status->known( i->first ) )
        {
          const Token token = node_status->lookup( i->first );
          if ( not(
                 token == i->second or token.matches_as_string( i->second ) ) )
          {
            match = false;
            break;
          }
        }
      }
      if ( match )
      {
        all_nodes.push_back( NodeAddressingData( ( *n )->get_gid(),
          ( ( *n )->get_parent() )->get_gid(),
          ( *n )->get_vp() ) );
      }
    }
  }
  std::sort( all_nodes.begin(), all_nodes.end() );
}

inline nest::thread
nest::MPIManager::get_process_id_of_gid( const index gid ) const
{
  return 0;
}

#endif
>>>>>>> df724797

#endif /* MPI_MANAGER_IMPL_H */<|MERGE_RESOLUTION|>--- conflicted
+++ resolved
@@ -88,218 +88,6 @@
     comm );
 }
 
-<<<<<<< HEAD
-#endif /* HAVE_MPI */
-=======
-template < typename NodeListType >
-void
-nest::MPIManager::communicate( const NodeListType& local_nodes,
-  std::vector< NodeAddressingData >& all_nodes,
-  bool remote )
-{
-  size_t np = get_num_processes();
-  if ( np > 1 and remote )
-  {
-    std::vector< long > localnodes;
-    for ( typename NodeListType::iterator n = local_nodes.begin();
-          n != local_nodes.end();
-          ++n )
-    {
-      localnodes.push_back( ( *n )->get_gid() );
-      localnodes.push_back( ( ( *n )->get_parent() )->get_gid() );
-      localnodes.push_back( ( *n )->get_vp() );
-    }
-    // get size of buffers
-    std::vector< int > n_nodes( np );
-    n_nodes[ get_rank() ] = localnodes.size();
-    communicate( n_nodes );
-    // Set up displacements vector.
-    std::vector< int > displacements( np, 0 );
-    for ( size_t i = 1; i < np; ++i )
-    {
-      displacements.at( i ) = displacements.at( i - 1 ) + n_nodes.at( i - 1 );
-    }
-
-    // Calculate total number of node data items to be gathered.
-    size_t n_globals = std::accumulate( n_nodes.begin(), n_nodes.end(), 0 );
-    assert( n_globals % 3 == 0 );
-    std::vector< long > globalnodes;
-    if ( n_globals != 0 )
-    {
-      globalnodes.resize( n_globals, 0L );
-      communicate_Allgatherv< long >(
-        localnodes, globalnodes, displacements, n_nodes );
-
-      // Create unflattened vector
-      for ( size_t i = 0; i < n_globals - 2; i += 3 )
-      {
-        all_nodes.push_back( NodeAddressingData(
-          globalnodes[ i ], globalnodes[ i + 1 ], globalnodes[ i + 2 ] ) );
-      }
-
-      // get rid of any multiple entries
-      std::sort( all_nodes.begin(), all_nodes.end() );
-      std::vector< NodeAddressingData >::iterator it;
-      it = std::unique( all_nodes.begin(), all_nodes.end() );
-      all_nodes.resize( it - all_nodes.begin() );
-    }
-  }
-  else // on one proc or not including remote nodes
-  {
-    for ( typename NodeListType::iterator n = local_nodes.begin();
-          n != local_nodes.end();
-          ++n )
-    {
-      all_nodes.push_back( NodeAddressingData( ( *n )->get_gid(),
-        ( ( *n )->get_parent() )->get_gid(),
-        ( *n )->get_vp() ) );
-    }
-    std::sort( all_nodes.begin(), all_nodes.end() );
-  }
-}
-
-
-template < typename NodeListType >
-void
-nest::MPIManager::communicate( const NodeListType& local_nodes,
-  std::vector< NodeAddressingData >& all_nodes,
-  DictionaryDatum params,
-  bool remote )
-{
-  size_t np = get_num_processes();
-
-  if ( np > 1 and remote )
-  {
-    std::vector< long > localnodes;
-    if ( params->empty() )
-    {
-      for ( typename NodeListType::iterator n = local_nodes.begin();
-            n != local_nodes.end();
-            ++n )
-      {
-        localnodes.push_back( ( *n )->get_gid() );
-        localnodes.push_back( ( ( *n )->get_parent() )->get_gid() );
-        localnodes.push_back( ( *n )->get_vp() );
-      }
-    }
-    else
-    {
-      for ( typename NodeListType::iterator n = local_nodes.begin();
-            n != local_nodes.end();
-            ++n )
-      {
-        // select those nodes fulfilling the key/value pairs of the dictionary
-        bool match = true;
-        index gid = ( *n )->get_gid();
-        DictionaryDatum node_status = kernel().node_manager.get_status( gid );
-        for ( Dictionary::iterator i = params->begin(); i != params->end();
-              ++i )
-        {
-          if ( node_status->known( i->first ) )
-          {
-            const Token token = node_status->lookup( i->first );
-            if ( not( token == i->second
-                   or token.matches_as_string( i->second ) ) )
-            {
-              match = false;
-              break;
-            }
-          }
-        }
-        if ( match )
-        {
-          localnodes.push_back( gid );
-          localnodes.push_back( ( ( *n )->get_parent() )->get_gid() );
-          localnodes.push_back( ( *n )->get_vp() );
-        }
-      }
-    }
-
-    // get size of buffers
-    std::vector< int > n_nodes( np );
-    n_nodes[ get_rank() ] = localnodes.size();
-    communicate( n_nodes );
-
-    // Set up displacements vector.
-    std::vector< int > displacements( np, 0 );
-    for ( size_t i = 1; i < np; ++i )
-    {
-      displacements.at( i ) = displacements.at( i - 1 ) + n_nodes.at( i - 1 );
-    }
-
-    // Calculate sum of global connections.
-    size_t n_globals = std::accumulate( n_nodes.begin(), n_nodes.end(), 0 );
-    assert( n_globals % 3 == 0 );
-    std::vector< long > globalnodes;
-    if ( n_globals != 0 )
-    {
-      globalnodes.resize( n_globals, 0L );
-      communicate_Allgatherv< long >(
-        localnodes, globalnodes, displacements, n_nodes );
-
-      // Create unflattened vector
-      for ( size_t i = 0; i < n_globals - 2; i += 3 )
-      {
-        all_nodes.push_back( NodeAddressingData(
-          globalnodes[ i ], globalnodes[ i + 1 ], globalnodes[ i + 2 ] ) );
-      }
-
-      // get rid of any multiple entries
-      std::sort( all_nodes.begin(), all_nodes.end() );
-      std::vector< NodeAddressingData >::iterator it;
-      it = std::unique( all_nodes.begin(), all_nodes.end() );
-      all_nodes.resize( it - all_nodes.begin() );
-    }
-  }
-  else // on one proc or not including remote nodes
-  {
-    if ( params->empty() )
-    {
-      for ( typename NodeListType::iterator n = local_nodes.begin();
-            n != local_nodes.end();
-            ++n )
-      {
-        all_nodes.push_back( NodeAddressingData( ( *n )->get_gid(),
-          ( ( *n )->get_parent() )->get_gid(),
-          ( *n )->get_vp() ) );
-      }
-    }
-    else
-    {
-      // select those nodes fulfilling the key/value pairs of the dictionary
-      for ( typename NodeListType::iterator n = local_nodes.begin();
-            n != local_nodes.end();
-            ++n )
-      {
-        bool match = true;
-        index gid = ( *n )->get_gid();
-        DictionaryDatum node_status = kernel().node_manager.get_status( gid );
-        for ( Dictionary::iterator i = params->begin(); i != params->end();
-              ++i )
-        {
-          if ( node_status->known( i->first ) )
-          {
-            const Token token = node_status->lookup( i->first );
-            if ( not( token == i->second
-                   or token.matches_as_string( i->second ) ) )
-            {
-              match = false;
-              break;
-            }
-          }
-        }
-        if ( match )
-        {
-          all_nodes.push_back( NodeAddressingData( ( *n )->get_gid(),
-            ( ( *n )->get_parent() )->get_gid(),
-            ( *n )->get_vp() ) );
-        }
-      }
-    }
-    std::sort( all_nodes.begin(), all_nodes.end() );
-  }
-}
-
 inline nest::thread
 nest::MPIManager::get_process_id_of_gid( const index gid ) const
 {
@@ -308,75 +96,6 @@
 
 #else // HAVE_MPI
 
-template < typename NodeListType >
-void
-nest::MPIManager::communicate( const NodeListType& local_nodes,
-  std::vector< NodeAddressingData >& all_nodes,
-  bool )
-{
-  for ( typename NodeListType::iterator n = local_nodes.begin();
-        n != local_nodes.end();
-        ++n )
-  {
-    all_nodes.push_back( NodeAddressingData( ( *n )->get_gid(),
-      ( ( *n )->get_parent() )->get_gid(),
-      ( *n )->get_vp() ) );
-  }
-  std::sort( all_nodes.begin(), all_nodes.end() );
-}
-
-template < typename NodeListType >
-void
-nest::MPIManager::communicate( const NodeListType& local_nodes,
-  std::vector< NodeAddressingData >& all_nodes,
-  DictionaryDatum params,
-  bool )
-{
-
-  if ( params->empty() )
-  {
-    for ( typename NodeListType::iterator n = local_nodes.begin();
-          n != local_nodes.end();
-          ++n )
-    {
-      all_nodes.push_back( NodeAddressingData( ( *n )->get_gid(),
-        ( ( *n )->get_parent() )->get_gid(),
-        ( *n )->get_vp() ) );
-    }
-  }
-  else
-  {
-    // select those nodes fulfilling the key/value pairs of the dictionary
-    for ( typename NodeListType::iterator n = local_nodes.begin();
-          n != local_nodes.end();
-          ++n )
-    {
-      bool match = true;
-      index gid = ( *n )->get_gid();
-      DictionaryDatum node_status = kernel().node_manager.get_status( gid );
-      for ( Dictionary::iterator i = params->begin(); i != params->end(); ++i )
-      {
-        if ( node_status->known( i->first ) )
-        {
-          const Token token = node_status->lookup( i->first );
-          if ( not(
-                 token == i->second or token.matches_as_string( i->second ) ) )
-          {
-            match = false;
-            break;
-          }
-        }
-      }
-      if ( match )
-      {
-        all_nodes.push_back( NodeAddressingData( ( *n )->get_gid(),
-          ( ( *n )->get_parent() )->get_gid(),
-          ( *n )->get_vp() ) );
-      }
-    }
-  }
-  std::sort( all_nodes.begin(), all_nodes.end() );
-}
 
 inline nest::thread
 nest::MPIManager::get_process_id_of_gid( const index gid ) const
@@ -384,7 +103,6 @@
   return 0;
 }
 
-#endif
->>>>>>> df724797
+#endif /* HAVE_MPI */
 
 #endif /* MPI_MANAGER_IMPL_H */
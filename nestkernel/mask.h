/*
 *  mask.h
 *
 *  This file is part of NEST.
 *
 *  Copyright (C) 2004 The NEST Initiative
 *
 *  NEST is free software: you can redistribute it and/or modify
 *  it under the terms of the GNU General Public License as published by
 *  the Free Software Foundation, either version 2 of the License, or
 *  (at your option) any later version.
 *
 *  NEST is distributed in the hope that it will be useful,
 *  but WITHOUT ANY WARRANTY; without even the implied warranty of
 *  MERCHANTABILITY or FITNESS FOR A PARTICULAR PURPOSE.  See the
 *  GNU General Public License for more details.
 *
 *  You should have received a copy of the GNU General Public License
 *  along with NEST.  If not, see <http://www.gnu.org/licenses/>.
 *
 */

#ifndef MASK_H
#define MASK_H

// Includes from libnestutil:
#include "numerics.h"

// Includes from nestkernel:
#include "exceptions.h"
#include "nest_names.h"
#include "nest_types.h"
#include "nestmodule.h"


// Includes from spatial:
#include "position.h"

namespace nest
{
class AbstractMask;

typedef sharedPtrDatum< AbstractMask, &NestModule::MaskType > MaskDatum;


/**
 * Abstract base class for masks with unspecified dimension.
 */
class AbstractMask
{
public:
  /**
   * Virtual destructor
   */
  virtual ~AbstractMask()
  {
  }

  /**
   * @returns true if point is inside mask.
   */
  virtual bool inside( const std::vector< double >& ) const = 0;

  /**
   * @returns a dictionary with the definition for this mask.
   */
  virtual dictionary
  get_dict() const
  {
    throw KernelException( "Can not convert mask to dict" );
  }

  /**
   * Create the intersection of this mask with another. Masks must have
   * the same dimension
   * @returns a new dynamically allocated mask.
   */
  virtual AbstractMask* intersect_mask( const AbstractMask& other ) const = 0;

  /**
   * Create the union of this mask with another. Masks must have the same
   * dimension.
   * @returns a new dynamically allocated mask.
   */
  virtual AbstractMask* union_mask( const AbstractMask& other ) const = 0;

  /**
   * Create the difference of this mask and another. Masks must have the
   * same dimension.
   * @returns a new dynamically allocated mask.
   */
  virtual AbstractMask* minus_mask( const AbstractMask& other ) const = 0;
};

/**
 * Abstract base class for masks with given dimension.
 */
template < int D >
class Mask : public AbstractMask
{
public:
  using AbstractMask::inside;

  ~Mask() override
  {
  }

  /**
   * @returns true if point is inside mask.
   */
  virtual bool inside( const Position< D >& ) const = 0;

  /**
   * @returns true if point is inside mask.
   */
  bool inside( const std::vector< double >& pt ) const override;

  /**
   * @returns true if the whole box is inside the mask.
   * @note a return value of false is not a guarantee that the whole box
   * is not inside the mask.
   */
  virtual bool inside( const Box< D >& ) const = 0;

  /**
   * @returns true if the whole box is outside the mask.
   * @note a return value of false is not a guarantee that the whole box
   * is not outside the mask.
   */
  virtual bool outside( const Box< D >& b ) const;

  /**
   * The whole mask is inside (i.e., false everywhere outside) the bounding box.
   * @returns bounding box
   */
  virtual Box< D > get_bbox() const = 0;

  /**
   * Clone method.
   * @returns dynamically allocated copy of mask object
   */
  virtual Mask* clone() const = 0;

  AbstractMask* intersect_mask( const AbstractMask& other ) const override;
  AbstractMask* union_mask( const AbstractMask& other ) const override;
  AbstractMask* minus_mask( const AbstractMask& other ) const override;
};

/**
 * Mask which covers all of space
 */
template < int D >
class AllMask : public Mask< D >
{
public:
  ~AllMask()
  {
  }

  using Mask< D >::inside;

  /**
   * @returns true always for this mask.
   */
  bool
  inside( const Position< D >& ) const
  {
    return true;
  }

  /**
   * @returns true always for this mask
   */
  bool
  inside( const Box< D >& ) const
  {
    return true;
  }

  /**
   * @returns false always for this mask
   */
  bool
  outside( const Box< D >& ) const
  {
    return false;
  }

  Box< D >
  get_bbox() const
  {
    const double inf = std::numeric_limits< double >::infinity();
    return Box< D >( Position< D >( -inf, -inf ), Position< D >( inf, inf ) );
  }

  Mask< D >*
  clone() const
  {
    return new AllMask();
  }
};

/**
 * Mask defining a box region.
 */
template < int D >
class BoxMask : public Mask< D >
{
public:
  /**
   * Parameters that should be in the dictionary:
   * lower_left    - Position of lower left corner (array of doubles)
   * upper_right   - Position of upper right corner (array of doubles)
   * azimuth_angle - Rotation angle in degrees from x-axis (double), optional
   * polar_angle   - Rotation angle in degrees from z-axis (double), the polar
   *                 angle does not apply in 2D, optional
   */
  BoxMask( const dictionary& );

  BoxMask( const Position< D >& lower_left,
    const Position< D >& upper_right,
    const double azimuth_angle = 0.0,
    const double polar_angle = 0.0 );

  ~BoxMask() override
  {
  }

  using Mask< D >::inside;

  /**
   * @returns true if point is inside the box
   */
  bool inside( const Position< D >& p ) const override;

  /**
   * @returns true if the whole given box is inside this box
   */
  bool inside( const Box< D >& b ) const override;

  /**
   * @returns true if the whole given box is outside this box
   */
  bool outside( const Box< D >& b ) const override;

  Box< D > get_bbox() const override;

<<<<<<< HEAD
  dictionary get_dict() const;
=======
  DictionaryDatum get_dict() const override;
>>>>>>> 7bdb9963

  Mask< D >* clone() const override;

  /**
   * @returns the name of this mask type.
   */
  static Name get_name();

protected:
  /**
   *  Calculate the min/max x, y, z values in case of a rotated box.
   */
  void calculate_min_max_values_();

  Position< D > lower_left_;
  Position< D > upper_right_;

  /*
   * The {min,max}_values_ correspond to the minimum and maximum x, y, z values
   * after the box has been rotated. That is, the lower_left and upper_right of
   * the bounding box of the rotated box. If the box is not rotated,
   * min_values_ = lower_left_ and max_values_ = upper_right_.
   */
  Position< D > min_values_;
  Position< D > max_values_;

  double azimuth_angle_;
  double polar_angle_;
  double azimuth_cos_;
  double azimuth_sin_;
  double polar_cos_;
  double polar_sin_;

  Position< D > cntr_;
  Position< D > eps_;
  double cntr_x_az_cos_;
  double cntr_x_az_sin_;
  double cntr_y_az_cos_;
  double cntr_y_az_sin_;
  double cntr_z_pol_cos_;
  double cntr_z_pol_sin_;
  double cntr_x_az_cos_pol_cos_;
  double cntr_x_az_cos_pol_sin_;
  double cntr_y_az_sin_pol_cos_;
  double cntr_y_az_sin_pol_sin_;
  double az_cos_pol_cos_;
  double az_cos_pol_sin_;
  double az_sin_pol_cos_;
  double az_sin_pol_sin_;

  bool is_rotated_;
};

/**
 * Mask defining a circular or spherical region.
 */
template < int D >
class BallMask : public Mask< D >
{
public:
  /**
   * @param center Center of sphere
   * @param radius Radius of sphere
   */
  BallMask( Position< D > center, double radius )
    : center_( center )
    , radius_( radius )
  {
  }

  /**
   * Creates a BallMask from a Dictionary which should contain the key
   * "radius" with a double value and optionally the key "anchor" (the
   * center position) with an array of doubles.
   */
  BallMask( const dictionary& );

  ~BallMask() override
  {
  }

  using Mask< D >::inside;

  /**
   * @returns true if point is inside the circle
   */
  bool inside( const Position< D >& p ) const override;

  /**
   * @returns true if the whole box is inside the circle
   */
  bool inside( const Box< D >& ) const override;

  /**
   * @returns true if the whole box is outside the circle
   */
  bool outside( const Box< D >& b ) const override;

  Box< D > get_bbox() const override;

<<<<<<< HEAD
  dictionary get_dict() const;
=======
  DictionaryDatum get_dict() const override;
>>>>>>> 7bdb9963

  Mask< D >* clone() const override;

  /**
   * @returns the name of this mask type.
   */
  static Name get_name();

protected:
  Position< D > center_;
  double radius_;
};

/**
 * Mask defining an elliptical or ellipsoidal region.
 */
template < int D >
class EllipseMask : public Mask< D >
{
public:
  /**
   * @param center Center of ellipse
   * @param major_axis Length of major axis of ellipse or ellipsoid
   * @param minor_axis Length of minor axis of ellipse or ellipsoid
   * @param polar_axis Length of polar axis of ellipsoid
   * @param azimuth_angle Angle in degrees between x-axis and major axis of the
   *        ellipse or ellipsoid
   * @param polar_angle Angle in degrees between z-axis and polar axis of the
   *        ellipsoid
   */
  EllipseMask( Position< D > center,
    double major_axis,
    double minor_axis,
    double polar_axis,
    double azimuth_angle,
    double polar_angle )
    : center_( center )
    , major_axis_( major_axis )
    , minor_axis_( minor_axis )
    , polar_axis_( polar_axis )
    , azimuth_angle_( azimuth_angle )
    , polar_angle_( polar_angle )
    , x_scale_( 4.0 / ( major_axis_ * major_axis_ ) )
    , y_scale_( 4.0 / ( minor_axis_ * minor_axis_ ) )
    , z_scale_( 4.0 / ( polar_axis_ * polar_axis_ ) )
    , azimuth_cos_( std::cos( azimuth_angle_ * numerics::pi / 180. ) )
    , azimuth_sin_( std::sin( azimuth_angle_ * numerics::pi / 180. ) )
    , polar_cos_( std::cos( polar_angle_ * numerics::pi / 180. ) )
    , polar_sin_( std::sin( polar_angle_ * numerics::pi / 180. ) )
  {
    if ( major_axis_ <= 0 or minor_axis_ <= 0 or polar_axis_ <= 0 )
    {
      throw BadProperty(
        "nest::EllipseMask<D>: "
        "All axis > 0 required." );
    }
    if ( major_axis_ < minor_axis_ )
    {
      throw BadProperty(
        "nest::EllipseMask<D>: "
        "major_axis greater than minor_axis required." );
    }
    if ( D == 2 and not( polar_angle_ == 0.0 ) )
    {
      throw BadProperty(
        "nest::EllipseMask<D>: "
        "polar_angle not defined in 2D." );
    }

    create_bbox_();
  }

  /**
   * Creates an EllipseMask from a Dictionary which should contain the keys
   * "major_axis" and "minor_axis" with double values, and optionally the keys
   * "polar_axis", "anchor" (the center position), "azimuth_angle" or
   * "polar_angle" with a double, an array of doubles, a double and a double,
   * respectively.
   */
  EllipseMask( const dictionary& );

  ~EllipseMask() override
  {
  }

  using Mask< D >::inside;

  /**
   * @returns true if point is inside the ellipse
   */
  bool inside( const Position< D >& p ) const override;

  /**
   * @returns true if the whole box is inside the ellipse
   */
  bool inside( const Box< D >& ) const override;

  /**
   * @returns true if the whole box is outside the ellipse
   */
  bool outside( const Box< D >& b ) const override;

  Box< D > get_bbox() const override;

<<<<<<< HEAD
  dictionary get_dict() const;
=======
  DictionaryDatum get_dict() const override;
>>>>>>> 7bdb9963

  Mask< D >* clone() const override;

  /**
   * @returns the name of this mask type.
   */
  static Name get_name();

private:
  void create_bbox_();

  Position< D > center_;
  double major_axis_;
  double minor_axis_;
  double polar_axis_;
  double azimuth_angle_;
  double polar_angle_;

  double x_scale_;
  double y_scale_;
  double z_scale_;

  double azimuth_cos_;
  double azimuth_sin_;
  double polar_cos_;
  double polar_sin_;

  Box< D > bbox_;
};

/**
 * Mask combining two masks with a Boolean AND, the intersection.
 */
template < int D >
class IntersectionMask : public Mask< D >
{
public:
  using Mask< D >::inside;

  /**
   * Construct the intersection of the two given masks. Copies are made
   * of the supplied Mask objects.
   */
  IntersectionMask( const Mask< D >& m1, const Mask< D >& m2 )
    : mask1_( m1.clone() )
    , mask2_( m2.clone() )
  {
  }

  /**
   * Copy constructor
   */
  IntersectionMask( const IntersectionMask& m )
    : Mask< D >( m )
    , mask1_( m.mask1_->clone() )
    , mask2_( m.mask2_->clone() )
  {
  }

  ~IntersectionMask()
  {
    delete mask1_;
    delete mask2_;
  }

  bool inside( const Position< D >& p ) const;

  bool inside( const Box< D >& b ) const;

  bool outside( const Box< D >& b ) const;

  Box< D > get_bbox() const;

  Mask< D >* clone() const;

protected:
  Mask< D >*mask1_, *mask2_;
};

/**
 * Mask combining two masks with a Boolean OR, the sum.
 */
template < int D >
class UnionMask : public Mask< D >
{
public:
  using Mask< D >::inside;

  /**
   * Construct the union of the two given masks. Copies are made
   * of the supplied Mask objects.
   */
  UnionMask( const Mask< D >& m1, const Mask< D >& m2 )
    : mask1_( m1.clone() )
    , mask2_( m2.clone() )
  {
  }

  /**
   * Copy constructor
   */
  UnionMask( const UnionMask& m )
    : Mask< D >( m )
    , mask1_( m.mask1_->clone() )
    , mask2_( m.mask2_->clone() )
  {
  }

  ~UnionMask()
  {
    delete mask1_;
    delete mask2_;
  }

  bool inside( const Position< D >& p ) const;

  bool inside( const Box< D >& b ) const;

  bool outside( const Box< D >& b ) const;

  Box< D > get_bbox() const;

  Mask< D >* clone() const;

protected:
  Mask< D >*mask1_, *mask2_;
};

/**
 * Mask combining two masks with a minus operation, the difference.
 */
template < int D >
class DifferenceMask : public Mask< D >
{
public:
  using Mask< D >::inside;

  /**
   * Construct the difference of the two given masks. Copies are made
   * of the supplied Mask objects.
   */
  DifferenceMask( const Mask< D >& m1, const Mask< D >& m2 )
    : mask1_( m1.clone() )
    , mask2_( m2.clone() )
  {
  }

  /**
   * Copy constructor
   */
  DifferenceMask( const DifferenceMask& m )
    : Mask< D >( m )
    , mask1_( m.mask1_->clone() )
    , mask2_( m.mask2_->clone() )
  {
  }

  ~DifferenceMask()
  {
    delete mask1_;
    delete mask2_;
  }

  bool inside( const Position< D >& p ) const;

  bool inside( const Box< D >& b ) const;

  bool outside( const Box< D >& b ) const;

  Box< D > get_bbox() const;

  Mask< D >* clone() const;

protected:
  Mask< D >*mask1_, *mask2_;
};


/**
 * Mask oriented in the opposite direction.
 */
template < int D >
class ConverseMask : public Mask< D >
{
public:
  using Mask< D >::inside;

  /**
   * Construct the converse of the two given mask. A copy is made of the
   * supplied Mask object.
   */
  ConverseMask( const Mask< D >& m )
    : m_( m.clone() )
  {
  }

  /**
   * Copy constructor
   */
  ConverseMask( const ConverseMask& m )
    : Mask< D >( m )
    , m_( m.m_->clone() )
  {
  }

  ~ConverseMask()
  {
    delete m_;
  }

  bool inside( const Position< D >& p ) const;

  bool inside( const Box< D >& b ) const;

  bool outside( const Box< D >& b ) const;

  Box< D > get_bbox() const;

  Mask< D >* clone() const;

protected:
  Mask< D >* m_;
};


/**
 * Mask shifted by an anchor
 */
template < int D >
class AnchoredMask : public Mask< D >
{
public:
  using Mask< D >::inside;

  /**
   * Construct the converse of the two given mask. A copy is made of the
   * supplied Mask object.
   */
  AnchoredMask( const Mask< D >& m, Position< D > anchor )
    : m_( m.clone() )
    , anchor_( anchor )
  {
  }

  /**
   * Copy constructor
   */
  AnchoredMask( const AnchoredMask& m )
    : Mask< D >( m )
    , m_( m.m_->clone() )
    , anchor_( m.anchor_ )
  {
  }

  ~AnchoredMask()
  {
    delete m_;
  }

  bool inside( const Position< D >& p ) const;

  bool inside( const Box< D >& b ) const;

  bool outside( const Box< D >& b ) const;

  Box< D > get_bbox() const;

  dictionary get_dict() const;

  Mask< D >* clone() const;

protected:
  Mask< D >* m_;
  Position< D > anchor_;
};

template <>
inline Name
BoxMask< 2 >::get_name()
{
  return names::rectangular;
}

template <>
inline Name
BoxMask< 3 >::get_name()
{
  return names::box;
}

template < int D >
BoxMask< D >::BoxMask( const dictionary& d )
{
  lower_left_ = d.get< std::vector< double > >( names::lower_left );
  upper_right_ = d.get< std::vector< double > >( names::upper_right );

  if ( not( lower_left_ < upper_right_ ) )
  {
    throw BadProperty(
      "nest::BoxMask<D>: "
      "Upper right must be strictly to the right and above lower left." );
  }

  if ( d.known( names::azimuth_angle ) )
  {
    azimuth_angle_ = d.get< double >( names::azimuth_angle );
  }
  else
  {
    azimuth_angle_ = 0.0;
  }

  if ( d.known( names::polar_angle ) )
  {
    if ( D == 2 )
    {
      throw BadProperty(
        "nest::BoxMask<D>: "
        "polar_angle not defined in 2D." );
    }
    polar_angle_ = d.get< double >( names::polar_angle );
  }
  else
  {
    polar_angle_ = 0.0;
  }

  azimuth_cos_ = std::cos( azimuth_angle_ * numerics::pi / 180. );
  azimuth_sin_ = std::sin( azimuth_angle_ * numerics::pi / 180. );
  polar_cos_ = std::cos( polar_angle_ * numerics::pi / 180. );
  polar_sin_ = std::sin( polar_angle_ * numerics::pi / 180. );

  cntr_ = ( upper_right_ + lower_left_ ) * 0.5;
  for ( int i = 0; i != D; ++i )
  {
    eps_[ i ] = 1e-12;
  }

  cntr_x_az_cos_ = cntr_[ 0 ] * azimuth_cos_;
  cntr_x_az_sin_ = cntr_[ 0 ] * azimuth_sin_;
  cntr_y_az_cos_ = cntr_[ 1 ] * azimuth_cos_;
  cntr_y_az_sin_ = cntr_[ 1 ] * azimuth_sin_;
  if ( D == 3 )
  {
    cntr_z_pol_cos_ = cntr_[ 2 ] * polar_cos_;
    cntr_z_pol_sin_ = cntr_[ 2 ] * polar_sin_;
    cntr_x_az_cos_pol_cos_ = cntr_x_az_cos_ * polar_cos_;
    cntr_x_az_cos_pol_sin_ = cntr_x_az_cos_ * polar_sin_;
    cntr_y_az_sin_pol_cos_ = cntr_y_az_sin_ * polar_cos_;
    cntr_y_az_sin_pol_sin_ = cntr_y_az_sin_ * polar_sin_;
    az_cos_pol_cos_ = azimuth_cos_ * polar_cos_;
    az_cos_pol_sin_ = azimuth_cos_ * polar_sin_;
    az_sin_pol_cos_ = azimuth_sin_ * polar_cos_;
    az_sin_pol_sin_ = azimuth_sin_ * polar_sin_;
  }
  else
  {
    cntr_z_pol_cos_ = 0.0;
    cntr_z_pol_sin_ = 0.0;
    cntr_x_az_cos_pol_cos_ = 0.0;
    cntr_x_az_cos_pol_sin_ = 0.0;
    cntr_y_az_sin_pol_cos_ = 0.0;
    cntr_y_az_sin_pol_sin_ = 0.0;
    az_cos_pol_cos_ = 0.0;
    az_cos_pol_sin_ = 0.0;
    az_sin_pol_cos_ = 0.0;
    az_sin_pol_sin_ = 0.0;
  }

  is_rotated_ = azimuth_angle_ != 0.0 or polar_angle_ != 0.0;

  calculate_min_max_values_();
}

template < int D >
inline BoxMask< D >::BoxMask( const Position< D >& lower_left,
  const Position< D >& upper_right,
  const double azimuth_angle,
  const double polar_angle )
  : lower_left_( lower_left )
  , upper_right_( upper_right )
  , azimuth_angle_( azimuth_angle )
  , polar_angle_( polar_angle )
  , azimuth_cos_( std::cos( azimuth_angle_ * numerics::pi / 180. ) )
  , azimuth_sin_( std::sin( azimuth_angle_ * numerics::pi / 180. ) )
  , polar_cos_( std::cos( polar_angle_ * numerics::pi / 180. ) )
  , polar_sin_( std::sin( polar_angle_ * numerics::pi / 180. ) )
  , cntr_( ( upper_right_ + lower_left_ ) * 0.5 )
  , cntr_x_az_cos_( cntr_[ 0 ] * azimuth_cos_ )
  , cntr_x_az_sin_( cntr_[ 0 ] * azimuth_sin_ )
  , cntr_y_az_cos_( cntr_[ 1 ] * azimuth_cos_ )
  , cntr_y_az_sin_( cntr_[ 1 ] * azimuth_sin_ )
{
  if ( D == 2 and not( polar_angle_ == 0.0 ) )
  {
    throw BadProperty(
      "nest::BoxMask<D>: "
      "polar_angle not defined in 2D." );
  }

  for ( int i = 0; i != D; ++i )
  {
    eps_[ i ] = 1e-12;
  }

  if ( D == 3 )
  {
    cntr_z_pol_cos_ = cntr_[ 2 ] * polar_cos_;
    cntr_z_pol_sin_ = cntr_[ 2 ] * polar_sin_;
    cntr_x_az_cos_pol_cos_ = cntr_x_az_cos_ * polar_cos_;
    cntr_x_az_cos_pol_sin_ = cntr_x_az_cos_ * polar_sin_;
    cntr_y_az_sin_pol_cos_ = cntr_y_az_sin_ * polar_cos_;
    cntr_y_az_sin_pol_sin_ = cntr_y_az_sin_ * polar_sin_;
    az_cos_pol_cos_ = azimuth_cos_ * polar_cos_;
    az_cos_pol_sin_ = azimuth_cos_ * polar_sin_;
    az_sin_pol_cos_ = azimuth_sin_ * polar_cos_;
    az_sin_pol_sin_ = azimuth_sin_ * polar_sin_;
  }
  else
  {
    cntr_z_pol_cos_ = 0.0;
    cntr_z_pol_sin_ = 0.0;
    cntr_x_az_cos_pol_cos_ = 0.0;
    cntr_x_az_cos_pol_sin_ = 0.0;
    cntr_y_az_sin_pol_cos_ = 0.0;
    cntr_y_az_sin_pol_sin_ = 0.0;
    az_cos_pol_cos_ = 0.0;
    az_cos_pol_sin_ = 0.0;
    az_sin_pol_cos_ = 0.0;
    az_sin_pol_sin_ = 0.0;
  }

  is_rotated_ = azimuth_angle_ != 0.0 or polar_angle_ != 0.0;

  calculate_min_max_values_();
}

template <>
inline Name
BallMask< 2 >::get_name()
{
  return names::circular;
}

template <>
inline Name
BallMask< 3 >::get_name()
{
  return names::spherical;
}

template < int D >
BallMask< D >::BallMask( const dictionary& d )
{
  radius_ = d.get< double >( names::radius );
  if ( radius_ <= 0 )
  {
    throw BadProperty(
      "nest::BallMask<D>: "
      "radius > 0 required." );
  }

  if ( d.known( names::anchor ) )
  {
    center_ = d.get< std::vector< double > >( names::anchor );
  }
}

template <>
inline Name
EllipseMask< 2 >::get_name()
{
  return names::elliptical;
}

template <>
inline Name
EllipseMask< 3 >::get_name()
{
  return names::ellipsoidal;
}

template < int D >
EllipseMask< D >::EllipseMask( const dictionary& d )
{
  major_axis_ = d.get< double >( names::major_axis );
  minor_axis_ = d.get< double >( names::minor_axis );
  if ( major_axis_ <= 0 or minor_axis_ <= 0 )
  {
    throw BadProperty(
      "nest::EllipseMask<D>: "
      "All axis > 0 required." );
  }
  if ( major_axis_ < minor_axis_ )
  {
    throw BadProperty(
      "nest::EllipseMask<D>: "
      "major_axis greater than minor_axis required." );
  }

  x_scale_ = 4.0 / ( major_axis_ * major_axis_ );
  y_scale_ = 4.0 / ( minor_axis_ * minor_axis_ );

  if ( d.known( names::polar_axis ) )
  {
    if ( D == 2 )
    {
      throw BadProperty(
        "nest::EllipseMask<D>: "
        "polar_axis not defined in 2D." );
    }
    polar_axis_ = d.get< double >( names::polar_axis );

    if ( polar_axis_ <= 0 )
    {
      throw BadProperty(
        "nest::EllipseMask<D>: "
        "All axis > 0 required." );
    }

    z_scale_ = 4.0 / ( polar_axis_ * polar_axis_ );
  }
  else
  {
    polar_axis_ = 0.0;
    z_scale_ = 0.0;
  }

  if ( d.known( names::anchor ) )
  {
    center_ = d.get< std::vector< double > >( names::anchor );
  }

  if ( d.known( names::azimuth_angle ) )
  {
    azimuth_angle_ = d.get< double >( names::azimuth_angle );
  }
  else
  {
    azimuth_angle_ = 0.0;
  }

  if ( d.known( names::polar_angle ) )
  {
    if ( D == 2 )
    {
      throw BadProperty(
        "nest::EllipseMask<D>: "
        "polar_angle not defined in 2D." );
    }
    polar_angle_ = d.get< double >( names::polar_angle );
  }
  else
  {
    polar_angle_ = 0.0;
  }

  azimuth_cos_ = std::cos( azimuth_angle_ * numerics::pi / 180. );
  azimuth_sin_ = std::sin( azimuth_angle_ * numerics::pi / 180. );
  polar_cos_ = std::cos( polar_angle_ * numerics::pi / 180. );
  polar_sin_ = std::sin( polar_angle_ * numerics::pi / 180. );

  create_bbox_();
}

} // namespace nest

#endif<|MERGE_RESOLUTION|>--- conflicted
+++ resolved
@@ -39,8 +39,7 @@
 namespace nest
 {
 class AbstractMask;
-
-typedef sharedPtrDatum< AbstractMask, &NestModule::MaskType > MaskDatum;
+using MaskPTR = std::shared_ptr< AbstractMask >;
 
 
 /**
@@ -245,11 +244,7 @@
 
   Box< D > get_bbox() const override;
 
-<<<<<<< HEAD
-  dictionary get_dict() const;
-=======
-  DictionaryDatum get_dict() const override;
->>>>>>> 7bdb9963
+  dictionary get_dict() const override;
 
   Mask< D >* clone() const override;
 
@@ -350,11 +345,7 @@
 
   Box< D > get_bbox() const override;
 
-<<<<<<< HEAD
-  dictionary get_dict() const;
-=======
-  DictionaryDatum get_dict() const override;
->>>>>>> 7bdb9963
+  dictionary get_dict() const override;
 
   Mask< D >* clone() const override;
 
@@ -459,11 +450,7 @@
 
   Box< D > get_bbox() const override;
 
-<<<<<<< HEAD
-  dictionary get_dict() const;
-=======
-  DictionaryDatum get_dict() const override;
->>>>>>> 7bdb9963
+  dictionary get_dict() const override;
 
   Mask< D >* clone() const override;
 

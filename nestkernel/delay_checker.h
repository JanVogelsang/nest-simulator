/*
 *  delay_checker.h
 *
 *  This file is part of NEST.
 *
 *  Copyright (C) 2004 The NEST Initiative
 *
 *  NEST is free software: you can redistribute it and/or modify
 *  it under the terms of the GNU General Public License as published by
 *  the Free Software Foundation, either version 2 of the License, or
 *  (at your option) any later version.
 *
 *  NEST is distributed in the hope that it will be useful,
 *  but WITHOUT ANY WARRANTY; without even the implied warranty of
 *  MERCHANTABILITY or FITNESS FOR A PARTICULAR PURPOSE.  See the
 *  GNU General Public License for more details.
 *
 *  You should have received a copy of the GNU General Public License
 *  along with NEST.  If not, see <http://www.gnu.org/licenses/>.
 *
 */

#ifndef DELAY_CHECKER_H
#define DELAY_CHECKER_H

// Includes from nestkernel:
#include "nest_time.h"

#include "dictionary.h"


namespace nest
{
class TimeConverter;

class DelayChecker
{
public:
  DelayChecker();
  DelayChecker( const DelayChecker& cr );

  const Time& get_min_delay() const;

  const Time& get_max_delay() const;

  /**
   * This method freezes the min/ max delay update in SetDefaults of connections
   * method.
   *
   * This is used, when the delay of default connections in the
   * ConnectorModel is set: we do not know, whether new connections with this
   * delay will ever be created.
   */
  void freeze_delay_update();

  /**
   * This method enables the min/ max delay update in SetDefaults of connections
   * method.
   *
   * This is used, when the delay of default connections in the
   * ConnectorModel is set: we do not know, whether new connections with this
   * delay will ever be created.
   */
  void enable_delay_update();

  /**
   * Raise exception if delay value in milliseconds is invalid.
   *
   * @note Not const, since it may update delay extrema as a side-effect.
   */
  void assert_valid_delay_ms( double );

  /**
   * Raise exception if either of the two delays in steps is invalid.
   *
   * @note Setting continuous delays requires testing d and d+1. This function
   *       implements this more efficiently than two calls to
   *       assert_valid_delay().
   * @note This test accepts the delays in steps, as this makes more sense when
   *       working with continuous delays.
   * @note Not const, since it may update delay extrema as a side-effect.
   */
  void assert_two_valid_delays_steps( long, long );

  bool get_user_set_delay_extrema() const;

  void calibrate( const TimeConverter& tc );

<<<<<<< HEAD
  void get_status( dictionary& ) const;
  void set_status( const dictionary& );
=======
  void get_status( DictionaryDatum& d ) const;
  void set_status( const DictionaryDatum& d );
>>>>>>> 4cf76ceb

private:
  Time min_delay_;              //!< Minimal delay of all created synapses.
  Time max_delay_;              //!< Maximal delay of all created synapses.
  bool user_set_delay_extrema_; //!< Flag indicating if the user set the delay
                                //!< extrema.
  bool freeze_delay_update_;

  void set_min_max_delay_( const double, const double );
};

inline const Time&
DelayChecker::get_min_delay() const
{
  return min_delay_;
}

inline const Time&
DelayChecker::get_max_delay() const
{
  return max_delay_;
}

inline bool
DelayChecker::get_user_set_delay_extrema() const
{
  return user_set_delay_extrema_;
}

inline void
DelayChecker::freeze_delay_update()
{
  freeze_delay_update_ = true;
}

inline void
DelayChecker::enable_delay_update()
{
  freeze_delay_update_ = false;
}
}


#endif /* DELAY_CHECKER_H */<|MERGE_RESOLUTION|>--- conflicted
+++ resolved
@@ -86,13 +86,8 @@
 
   void calibrate( const TimeConverter& tc );
 
-<<<<<<< HEAD
-  void get_status( dictionary& ) const;
-  void set_status( const dictionary& );
-=======
-  void get_status( DictionaryDatum& d ) const;
-  void set_status( const DictionaryDatum& d );
->>>>>>> 4cf76ceb
+  void get_status( dictionary& d ) const;
+  void set_status( const dictionary& d );
 
 private:
   Time min_delay_;              //!< Minimal delay of all created synapses.

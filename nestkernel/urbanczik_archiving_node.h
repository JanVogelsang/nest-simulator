/*
 *  urbanczik_archiving_node.h
 *
 *  This file is part of NEST.
 *
 *  Copyright (C) 2004 The NEST Initiative
 *
 *  NEST is free software: you can redistribute it and/or modify
 *  it under the terms of the GNU General Public License as published by
 *  the Free Software Foundation, either version 2 of the License, or
 *  (at your option) any later version.
 *
 *  NEST is distributed in the hope that it will be useful,
 *  but WITHOUT ANY WARRANTY; without even the implied warranty of
 *  MERCHANTABILITY or FITNESS FOR A PARTICULAR PURPOSE.  See the
 *  GNU General Public License for more details.
 *
 *  You should have received a copy of the GNU General Public License
 *  along with NEST.  If not, see <http://www.gnu.org/licenses/>.
 *
 */

#ifndef URBANCZIK_ARCHIVING_NODE_H
#define URBANCZIK_ARCHIVING_NODE_H

// C++ includes:
#include <deque>

// Includes from nestkernel:
#include "archiving_node.h"
#include "histentry.h"
#include "nest_time.h"
#include "nest_types.h"
#include "synaptic_element.h"


namespace nest
{

/**
 * \class UrbanczikArchivingNode
 * a archiving node which additionally archives parameters
 * and buffers needed for the Urbanczik-Senn plasticity rule
 */
template < class urbanczik_parameters >
class UrbanczikArchivingNode : public ArchivingNode
{

public:
  /**
   * \fn UrbanczikArchivingNode()
   * Constructor.
   */
  UrbanczikArchivingNode();

  /**
   * \fn UrbanczikArchivingNode()
   * Copy Constructor.
   */
  UrbanczikArchivingNode( const UrbanczikArchivingNode& );

  bool
  supports_urbanczik_archiving() const override
  {
    return true;
  }

  /**
   * \fn void get_urbanczik_history( double t1, double t2,
   * std::deque<Archiver::histentry>::iterator* start,
   * std::deque<Archiver::histentry>::iterator* finish, int comp )
   * Sets pointer start (finish) to the first (last) entry in urbanczik_history_[comp]
   * whose time argument is between t1 and t2
   */
  void get_urbanczik_history( double t1,
    double t2,
    std::deque< histentry_extended >::iterator* start,
    std::deque< histentry_extended >::iterator* finish,
    int comp ) override;

  /**
   * \fn double get_C_m( int comp )
   * Returns membrane capacitance
   */
  double get_C_m( int comp ) override;

  /**
   * \fn double get_g_L( int comp )
   * Returns leak conductance g_L
   */
  double get_g_L( int comp ) override;

  /**
   * \fn double get_tau_L( int comp )
   * Returns time constant tau_L
   */
  double get_tau_L( int comp ) override;

  /**
   * \fn double get_tau_s( int comp )
   * Returns time constant tau_syn_ex
   */
  double get_tau_syn_ex( int comp ) override;

  /**
   * \fn double get_tau_syn_in( int comp )
   * Returns time constant tau_syn_in
   */
  double get_tau_syn_in( int comp ) override;

protected:
  /**
   * \fn void write_urbanczik_history( Time const& t_sp, double V_W, int n_spikes, int comp ))
   * Writes the history for compartment comp into the buffers.
   */
  void write_urbanczik_history( Time const& t_sp, double V_W, int n_spikes, int comp );

  urbanczik_parameters* urbanczik_params;

<<<<<<< HEAD
  void get_status( dictionary& d ) const;
  void set_status( const dictionary& d );
=======
  void get_status( DictionaryDatum& d ) const override;
  void set_status( const DictionaryDatum& d ) override;
>>>>>>> 7bdb9963

private:
  std::deque< histentry_extended > urbanczik_history_[ urbanczik_parameters::NCOMP - 1 ];
};

template < class urbanczik_parameters >
inline double
UrbanczikArchivingNode< urbanczik_parameters >::get_C_m( int comp )
{
  return urbanczik_params->C_m[ comp ];
}

template < class urbanczik_parameters >
inline double
UrbanczikArchivingNode< urbanczik_parameters >::get_g_L( int comp )
{
  return urbanczik_params->g_L[ comp ];
}

template < class urbanczik_parameters >
inline double
UrbanczikArchivingNode< urbanczik_parameters >::get_tau_L( int comp )
{
  return urbanczik_params->C_m[ comp ] / urbanczik_params->g_L[ comp ];
}

template < class urbanczik_parameters >
inline double
UrbanczikArchivingNode< urbanczik_parameters >::get_tau_syn_ex( int comp )
{
  return urbanczik_params->tau_syn_ex[ comp ];
}

template < class urbanczik_parameters >
inline double
UrbanczikArchivingNode< urbanczik_parameters >::get_tau_syn_in( int comp )
{
  return urbanczik_params->tau_syn_in[ comp ];
}

} // of namespace
#endif<|MERGE_RESOLUTION|>--- conflicted
+++ resolved
@@ -117,13 +117,8 @@
 
   urbanczik_parameters* urbanczik_params;
 
-<<<<<<< HEAD
-  void get_status( dictionary& d ) const;
-  void set_status( const dictionary& d );
-=======
-  void get_status( DictionaryDatum& d ) const override;
-  void set_status( const DictionaryDatum& d ) override;
->>>>>>> 7bdb9963
+  void get_status( dictionary& d ) const override;
+  void set_status( const dictionary& d ) override;
 
 private:
   std::deque< histentry_extended > urbanczik_history_[ urbanczik_parameters::NCOMP - 1 ];

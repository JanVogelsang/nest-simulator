/*
 *  conn_builder.cpp
 *
 *  This file is part of NEST.
 *
 *  Copyright (C) 2004 The NEST Initiative
 *
 *  NEST is free software: you can redistribute it and/or modify
 *  it under the terms of the GNU General Public License as published by
 *  the Free Software Foundation, either version 2 of the License, or
 *  (at your option) any later version.
 *
 *  NEST is distributed in the hope that it will be useful,
 *  but WITHOUT ANY WARRANTY; without even the implied warranty of
 *  MERCHANTABILITY or FITNESS FOR A PARTICULAR PURPOSE.  See the
 *  GNU General Public License for more details.
 *
 *  You should have received a copy of the GNU General Public License
 *  along with NEST.  If not, see <http://www.gnu.org/licenses/>.
 *
 */

#include "conn_builder.h"

// Includes from libnestutil:
#include "logging.h"

// Includes from nestkernel:
#include "conn_builder_impl.h"
#include "conn_parameter.h"
#include "connection_manager.h"
#include "exceptions.h"
#include "kernel_manager.h"
#include "nest_names.h"
#include "node.h"
#include "vp_manager_impl.h"

// Includes from C++:
#include <algorithm>


nest::ConnBuilder::ConnBuilder( const std::string& primary_rule,
  NodeCollectionPTR sources,
  NodeCollectionPTR targets,
  const Dictionary& conn_spec,
  const std::vector< Dictionary >& syn_specs )
  : third_in_builder_( nullptr )
  , third_out_builder_( nullptr )
  , primary_builder_( kernel().connection_manager.get_conn_builder( primary_rule,
      sources,
      targets,
      third_out_builder_,
      conn_spec,
      syn_specs ) )
{
}

nest::ConnBuilder::ConnBuilder( const std::string& primary_rule,
  const std::string& third_rule,
  NodeCollectionPTR sources,
  NodeCollectionPTR targets,
  NodeCollectionPTR third,
  const Dictionary& conn_spec,
  const Dictionary& third_conn_spec,
  const std::map< std::string, std::vector< Dictionary > >& syn_specs )
  : third_in_builder_( new ThirdInBuilder( sources,
    third,
    third_conn_spec,
    const_cast< std::map< std::string, std::vector< Dictionary > >& >( syn_specs )[ names::third_in ] ) )
  , third_out_builder_( kernel().connection_manager.get_third_conn_builder( third_rule,
      third,
      targets,
      third_in_builder_,
      third_conn_spec,
      // const_cast here seems required, clang complains otherwise; try to clean up when Datums disappear
      const_cast< std::map< std::string, std::vector< Dictionary > >& >( syn_specs )[ names::third_out ] ) )
  , primary_builder_( kernel().connection_manager.get_conn_builder( primary_rule,
      sources,
      targets,
      third_out_builder_,
      conn_spec,
      const_cast< std::map< std::string, std::vector< Dictionary > >& >( syn_specs )[ names::primary ] ) )
{
}

nest::ConnBuilder::~ConnBuilder()
{
  delete primary_builder_;
  delete third_in_builder_;
  delete third_out_builder_;
}

void
nest::ConnBuilder::connect()
{
  primary_builder_->connect(); // triggers third_out_builder_
  if ( third_in_builder_ )
  {
    third_in_builder_->connect();
  }
}

void
nest::ConnBuilder::disconnect()
{
  if ( third_out_builder_ )
  {
    throw KernelException( "Disconnect is not supported for connections with third factor." );
  }
  primary_builder_->disconnect();
}


nest::BipartiteConnBuilder::BipartiteConnBuilder( NodeCollectionPTR sources,
  NodeCollectionPTR targets,
  ThirdOutBuilder* third_out,
  const Dictionary& conn_spec,
  const std::vector< Dictionary >& syn_specs )
  : sources_( sources )
  , targets_( targets )
  , third_out_( third_out )
  , allow_autapses_( true )
  , allow_multapses_( true )
  , make_symmetric_( false )
  , creates_symmetric_connections_( false )
  , exceptions_raised_( kernel().vp_manager.get_num_threads() )
  , use_structural_plasticity_( false )
  , parameters_requiring_skipping_()
  , param_dicts_()
{
  // We only read a subset of rule-related parameters here. The property 'rule'
  // has already been taken care of in ConnectionManager::get_conn_builder() and
  // rule-specific parameters are handled by the subclass constructors.
  conn_spec.update_value< bool >( names::allow_autapses, allow_autapses_ );
  conn_spec.update_value< bool >( names::allow_multapses, allow_multapses_ );
  conn_spec.update_value< bool >( names::make_symmetric, make_symmetric_ );

  if ( make_symmetric_ and third_out_ )
  {
    throw BadProperty( "Third-factor connectivity cannot be used with 'make_symmetric == True'." );
  }

  // Synapse-specific parameters that should be skipped when we set default synapse parameters
  skip_syn_params_ = {
    names::weight, names::delay, names::min_delay, names::max_delay, names::num_connections, names::synapse_model
  };

  default_weight_.resize( syn_specs.size() );
  default_delay_.resize( syn_specs.size() );
  default_weight_and_delay_.resize( syn_specs.size() );
  weights_.resize( syn_specs.size() );
  delays_.resize( syn_specs.size() );
  synapse_params_.resize( syn_specs.size() );
  synapse_model_id_.resize( syn_specs.size() );
  param_dicts_.resize( syn_specs.size() );

  // loop through vector of synapse dictionaries, and set synapse parameters
  for ( size_t synapse_indx = 0; synapse_indx < syn_specs.size(); ++synapse_indx )
  {
    auto& syn_params = syn_specs[ synapse_indx ];

    set_synapse_model_( syn_params, synapse_indx );
    set_default_weight_or_delay_( syn_params, synapse_indx );

    Dictionary syn_defaults = kernel().model_manager.get_connector_defaults( synapse_model_id_[ synapse_indx ] );

#ifdef HAVE_MUSIC
    // We allow music_channel as alias for receptor_type during connection setup
    syn_defaults[ names::music_channel ] = 0;
#endif

    set_synapse_params( syn_defaults, syn_params, synapse_indx );
  }

  set_structural_plasticity_parameters( syn_specs );

  // If make_symmetric_ is requested, call reset on all parameters in order
  // to check if all parameters support symmetric connections
  if ( make_symmetric_ )
  {
    reset_weights_();
    reset_delays_();

    for ( auto params : synapse_params_ )
    {
      for ( auto synapse_parameter : params )
      {
        synapse_parameter.second->reset();
      }
    }
  }

  if ( not( sources_->valid() and targets_->valid() ) )
  {
    throw KernelException( "InvalidNodeCollection: sources and targets must be valid NodeCollections." );
  }
}

nest::BipartiteConnBuilder::~BipartiteConnBuilder()
{
  for ( auto weight : weights_ )
  {
    delete weight;
  }

  for ( auto delay : delays_ )
  {
    delete delay;
  }

  for ( auto params : synapse_params_ )
  {
    for ( auto synapse_parameter : params )
    {
      delete synapse_parameter.second;
    }
  }
}

bool
nest::BipartiteConnBuilder::change_connected_synaptic_elements( size_t snode_id,
  size_t tnode_id,
  const size_t tid,
  int update )
{
  int local = true;

  // check whether the source is on this mpi machine
  if ( kernel().node_manager.is_local_node_id( snode_id ) )
  {
    Node* const source = kernel().node_manager.get_node_or_proxy( snode_id, tid );
    const size_t source_thread = source->get_thread();

    // check whether the source is on our thread
    if ( tid == source_thread )
    {
      // update the number of connected synaptic elements
      source->connect_synaptic_element( pre_synaptic_element_name_, update );
    }
  }

  // check whether the target is on this mpi machine
  if ( not kernel().node_manager.is_local_node_id( tnode_id ) )
  {
    local = false;
  }
  else
  {
    Node* const target = kernel().node_manager.get_node_or_proxy( tnode_id, tid );
    const size_t target_thread = target->get_thread();
    // check whether the target is on our thread
    if ( tid != target_thread )
    {
      local = false;
    }
    else
    {
      // update the number of connected synaptic elements
      target->connect_synaptic_element( post_synaptic_element_name_, update );
    }
  }

  return local;
}

void
nest::BipartiteConnBuilder::connect()
{
  // We test here, and not in the ConnBuilder constructor, so the derived
  // classes are fully constructed when the test is executed
  for ( auto synapse_model_id : synapse_model_id_ )
  {
    const ConnectorModel& synapse_model =
      kernel().model_manager.get_connection_model( synapse_model_id, /* thread */ 0 );
    const bool requires_symmetric = synapse_model.has_property( ConnectionModelProperties::REQUIRES_SYMMETRIC );

    if ( requires_symmetric and not( is_symmetric() or make_symmetric_ ) )
    {
      throw BadProperty(
        "Connections with this synapse model can only be created as "
        "one-to-one connections with \"make_symmetric\" set to true "
        "or as all-to-all connections with equal source and target "
        "populations and default or scalar parameters." );
    }
  }

  if ( make_symmetric_ and not supports_symmetric() )
  {
    throw NotImplemented( "This connection rule does not support symmetric connections." );
  }

  if ( use_structural_plasticity_ )
  {
    if ( make_symmetric_ )
    {
      throw NotImplemented( "Symmetric connections are not supported in combination with structural plasticity." );
    }
    sp_connect_();
  }
  else
  {
    connect_();
    if ( make_symmetric_ and not creates_symmetric_connections_ )
    {
      // call reset on all parameters
      reset_weights_();
      reset_delays_();

      for ( auto params : synapse_params_ )
      {
        for ( auto synapse_parameter : params )
        {
          synapse_parameter.second->reset();
        }
      }

      std::swap( sources_, targets_ );
      connect_();
      std::swap( sources_, targets_ ); // re-establish original state
    }
  }
  // check if any exceptions have been raised
  for ( auto eptr : exceptions_raised_ )
  {
    if ( eptr )
    {
      std::rethrow_exception( eptr );
    }
  }
}

void
nest::BipartiteConnBuilder::disconnect()
{
  if ( use_structural_plasticity_ )
  {
    sp_disconnect_();
  }
  else
  {
    disconnect_();
  }

  // check if any exceptions have been raised
  for ( auto eptr : exceptions_raised_ )
  {
    if ( eptr )
    {
      std::rethrow_exception( eptr );
    }
  }
}

void
nest::BipartiteConnBuilder::update_param_dict_( size_t snode_id,
  Node& target,
  size_t target_thread,
  RngPtr rng,
  size_t synapse_indx )
{
  assert( kernel().vp_manager.get_num_threads() == static_cast< size_t >( param_dicts_[ synapse_indx ].size() ) );

  for ( auto synapse_parameter : synapse_params_[ synapse_indx ] )
  {
    if ( synapse_parameter.second->provides_long() )
    {
      param_dicts_[ synapse_indx ][ target_thread ][ synapse_parameter.first ] =
        synapse_parameter.second->value_int( target_thread, rng, snode_id, &target );
    }
    else
    {
      param_dicts_[ synapse_indx ][ target_thread ][ synapse_parameter.first ] =
        synapse_parameter.second->value_double( target_thread, rng, snode_id, &target );
    }
  }
}

void
nest::BipartiteConnBuilder::single_connect_( size_t snode_id, Node& target, size_t target_thread, RngPtr rng )
{
  if ( this->requires_proxies() and not target.has_proxies() )
  {
    throw IllegalConnection( "Cannot use this rule to connect to nodes without proxies (usually devices)." );
  }

  for ( size_t synapse_indx = 0; synapse_indx < synapse_params_.size(); ++synapse_indx )
  {
    update_param_dict_( snode_id, target, target_thread, rng, synapse_indx );

    if ( default_weight_and_delay_[ synapse_indx ] )
    {
      kernel().connection_manager.connect( snode_id,
        &target,
        target_thread,
        synapse_model_id_[ synapse_indx ],
        param_dicts_[ synapse_indx ][ target_thread ] );
    }
    else if ( default_weight_[ synapse_indx ] )
    {
      kernel().connection_manager.connect( snode_id,
        &target,
        target_thread,
        synapse_model_id_[ synapse_indx ],
        param_dicts_[ synapse_indx ][ target_thread ],
        delays_[ synapse_indx ]->value_double( target_thread, rng, snode_id, &target ) );
    }
    else if ( default_delay_[ synapse_indx ] )
    {
      kernel().connection_manager.connect( snode_id,
        &target,
        target_thread,
        synapse_model_id_[ synapse_indx ],
        param_dicts_[ synapse_indx ][ target_thread ],
        numerics::nan,
        weights_[ synapse_indx ]->value_double( target_thread, rng, snode_id, &target ) );
    }
    else
    {
      const double delay = delays_[ synapse_indx ]->value_double( target_thread, rng, snode_id, &target );
      const double weight = weights_[ synapse_indx ]->value_double( target_thread, rng, snode_id, &target );
      kernel().connection_manager.connect( snode_id,
        &target,
        target_thread,
        synapse_model_id_[ synapse_indx ],
        param_dicts_[ synapse_indx ][ target_thread ],
        delay,
        weight );
    }
  }

  // We connect third-party only once per source-target pair, not per collocated synapse type
  if ( third_out_ )
  {
    third_out_->third_connect( snode_id, target );
  }
}

void
nest::BipartiteConnBuilder::set_synaptic_element_names( const std::string& pre_name, const std::string& post_name )
{
  if ( pre_name.empty() or post_name.empty() )
  {
    throw BadProperty( "synaptic element names cannot be empty." );
  }

  pre_synaptic_element_name_ = pre_name;
  post_synaptic_element_name_ = post_name;

  use_structural_plasticity_ = true;
}

bool
nest::BipartiteConnBuilder::all_parameters_scalar_() const
{
  bool all_scalar = true;

  for ( auto weight : weights_ )
  {
    if ( weight )
    {
      all_scalar = all_scalar and weight->is_scalar();
    }
  }

  for ( auto delay : delays_ )
  {
    if ( delay )
    {
      all_scalar = all_scalar and delay->is_scalar();
    }
  }

  for ( auto params : synapse_params_ )
  {
    for ( auto synapse_parameter : params )
    {
      all_scalar = all_scalar and synapse_parameter.second->is_scalar();
    }
  }

  return all_scalar;
}

bool
nest::BipartiteConnBuilder::loop_over_targets_() const
{
  return targets_->size() < kernel().node_manager.size() or not targets_->is_range()
    or parameters_requiring_skipping_.size() > 0;
}

void
nest::BipartiteConnBuilder::set_synapse_model_( const Dictionary& syn_params, size_t synapse_indx )
{
  const std::string syn_name = syn_params.known( names::synapse_model )
    ? syn_params.get< std::string >( names::synapse_model )
    : std::string( "static_synapse" );

  // The following call will throw "UnknownSynapseType" if syn_name is not naming a known model
  const size_t synapse_model_id = kernel().model_manager.get_synapse_model_id( syn_name );
  synapse_model_id_[ synapse_indx ] = synapse_model_id;

  // We need to make sure that Connect can process all synapse parameters specified.
  const ConnectorModel& synapse_model = kernel().model_manager.get_connection_model( synapse_model_id, /* thread */ 0 );
  synapse_model.check_synapse_params( syn_params );
}

void
nest::BipartiteConnBuilder::set_default_weight_or_delay_( const Dictionary& syn_params, size_t synapse_indx )
{
  Dictionary syn_defaults = kernel().model_manager.get_connector_defaults( synapse_model_id_[ synapse_indx ] );

  // All synapse models have the possibility to set the delay (see SynIdDelay), but some have
  // homogeneous weights, hence it should be possible to set the delay without the weight.
  default_weight_[ synapse_indx ] = not syn_params.known( names::weight );
  default_delay_[ synapse_indx ] = not syn_params.known( names::delay );

  // If neither weight nor delay are given in the dict, we handle this separately. Important for
  // hom_w synapses, on which weight cannot be set. However, we use default weight and delay for
  // _all_ types of synapses.
  default_weight_and_delay_[ synapse_indx ] = ( default_weight_[ synapse_indx ] and default_delay_[ synapse_indx ] );

  if ( not default_weight_and_delay_[ synapse_indx ] )
  {
    weights_[ synapse_indx ] = syn_params.known( names::weight )
      ? ConnParameter::create( syn_params.at( names::weight ), kernel().vp_manager.get_num_threads() )
      : ConnParameter::create( syn_defaults[ names::weight ], kernel().vp_manager.get_num_threads() );
    register_parameters_requiring_skipping_( *weights_[ synapse_indx ] );

    delays_[ synapse_indx ] = syn_params.known( names::delay )
      ? ConnParameter::create( syn_params.at( names::delay ), kernel().vp_manager.get_num_threads() )
      : ConnParameter::create( syn_defaults[ names::delay ], kernel().vp_manager.get_num_threads() );
  }
  else if ( default_weight_[ synapse_indx ] )
  {
    delays_[ synapse_indx ] = syn_params.known( names::delay )
      ? ConnParameter::create( syn_params.at( names::delay ), kernel().vp_manager.get_num_threads() )
      : ConnParameter::create( syn_defaults[ names::delay ], kernel().vp_manager.get_num_threads() );
  }
  register_parameters_requiring_skipping_( *delays_[ synapse_indx ] );
}

void
nest::BipartiteConnBuilder::set_synapse_params( const Dictionary& syn_defaults,
  const Dictionary& syn_params,
  size_t synapse_indx )
{
  for ( [[maybe_unused]] const auto& [ param_name, unused ] : syn_defaults )
  {
    if ( skip_syn_params_.find( param_name ) != skip_syn_params_.end() )
    {
      continue; // weight, delay or other not-settable parameter
    }

    if ( syn_params.known( param_name ) )
    {
      synapse_params_[ synapse_indx ][ param_name ] =
        ConnParameter::create( syn_params.at( param_name ), kernel().vp_manager.get_num_threads() );
      register_parameters_requiring_skipping_( *synapse_params_[ synapse_indx ][ param_name ] );
    }
  }

  // Now create dictionary with dummy values that we will use to pass settings to the synapses created. We
  // create it here once to avoid re-creating the object over and over again.
  for ( size_t tid = 0; tid < kernel().vp_manager.get_num_threads(); ++tid )
  {
    param_dicts_[ synapse_indx ].emplace_back();

    for ( auto param : synapse_params_[ synapse_indx ] )
    {
      if ( param.second->provides_long() )
      {
        param_dicts_[ synapse_indx ][ tid ][ param.first ] = 0;
      }
      else
      {
        param_dicts_[ synapse_indx ][ tid ][ param.first ] = 0.0;
      }
    }
  }
}

void
nest::BipartiteConnBuilder::set_structural_plasticity_parameters( const std::vector< Dictionary >& syn_specs )
{
  // We must check here if any syn_spec provided contains sp-related parameters
  bool have_structural_plasticity_parameters = false;
  for ( auto& syn_spec : syn_specs )
  {
    if ( syn_spec.known( names::pre_synaptic_element ) or syn_spec.known( names::post_synaptic_element ) )
    {
      have_structural_plasticity_parameters = true;
    }
  }
  if ( not have_structural_plasticity_parameters )
  {
    return;
  }

  // We now know that we have SP-parameters and can perform SP-specific checks and operations
  if ( syn_specs.size() > 1 )
  {
    throw KernelException( "Structural plasticity can only be used with a single syn_spec." );
  }

  // We know now that we only have a single syn spec and work with that in what follows.
  // We take a reference to avoid copying. This also ensures that access to the dictionary
  // elements is properly registered in the actual dictionary passed in from the Python level.
  const Dictionary& syn_spec = syn_specs[ 0 ];

  // != is the correct way to express exclusive or in C ++."xor" is bitwise.
  if ( syn_spec.known( names::pre_synaptic_element ) != syn_spec.known( names::post_synaptic_element ) )
  {
    throw BadProperty( "Structural plasticity requires both a pre- and postsynaptic element." );
  }

  pre_synaptic_element_name_ = syn_spec.get< std::string >( names::pre_synaptic_element );
  post_synaptic_element_name_ = syn_spec.get< std::string >( names::post_synaptic_element );

  use_structural_plasticity_ = true;
}

void
nest::BipartiteConnBuilder::reset_weights_()
{
  for ( auto weight : weights_ )
  {
    if ( weight )
    {
      weight->reset();
    }
  }
}

void
nest::BipartiteConnBuilder::reset_delays_()
{
  for ( auto delay : delays_ )
  {
    if ( delay )
    {
      delay->reset();
    }
  }
}

nest::ThirdInBuilder::ThirdInBuilder( NodeCollectionPTR sources,
  NodeCollectionPTR third,
  const Dictionary& third_conn_spec,
  const std::vector< Dictionary >& syn_specs )
  : BipartiteConnBuilder( sources, third, nullptr, third_conn_spec, syn_specs )
  , source_third_gids_( kernel().vp_manager.get_num_threads(), nullptr )
  , source_third_counts_( kernel().vp_manager.get_num_threads(), nullptr )
{
#pragma omp parallel
  {
    const size_t thrd = kernel().vp_manager.get_thread_id();
    source_third_gids_[ thrd ] = new BlockVector< SourceThirdInfo_ >();
    source_third_counts_[ thrd ] = new std::vector< size_t >( kernel().mpi_manager.get_num_processes(), 0 );
  }
}

nest::ThirdInBuilder::~ThirdInBuilder()
{
#pragma omp parallel
  {
    const size_t thrd = kernel().vp_manager.get_thread_id();
    delete source_third_gids_[ thrd ];
    delete source_third_counts_[ thrd ];
  }
}

void
nest::ThirdInBuilder::register_connection( size_t primary_source_id, size_t third_node_id )
{
  const size_t tid = kernel().vp_manager.get_thread_id();
  const auto third_node_rank =
    kernel().mpi_manager.get_process_id_of_vp( kernel().vp_manager.node_id_to_vp( third_node_id ) );
  source_third_gids_[ tid ]->push_back( { primary_source_id, third_node_id, third_node_rank } );
  ++( ( *source_third_counts_[ tid ] )[ third_node_rank ] );
}

void
nest::ThirdInBuilder::connect_()
{
  kernel().vp_manager.assert_single_threaded();

  // count up how many source-third pairs we need to send to each rank
  const size_t num_ranks = kernel().mpi_manager.get_num_processes();
  std::vector< size_t > source_third_per_rank( num_ranks, 0 );
  for ( auto stcp : source_third_counts_ )
  {
    const auto& stc = *stcp;
    for ( size_t rank = 0; rank < stc.size(); ++rank )
    {
      source_third_per_rank[ rank ] += stc[ rank ];
    }
  }

  // now find global maximum; for simplicity, we will use this to configure buffers
  std::vector< long > max_stc( num_ranks ); // MPIManager does not support size_t
  max_stc[ kernel().mpi_manager.get_rank() ] =
    *std::max_element( source_third_per_rank.begin(), source_third_per_rank.end() );
  kernel().mpi_manager.communicate( max_stc );
  const size_t global_max_stc = *std::max_element( max_stc.begin(), max_stc.end() );

  if ( global_max_stc == 0 )
  {
    // no rank has any any connections requiring ThirdIn connections
    return;
  }

  const size_t slots_per_rank = 2 * global_max_stc;

  // send buffer for third rank-third gid pairs
  std::vector< size_t > send_stg( num_ranks * slots_per_rank, 0 ); // send buffer

  // vector mapping destination rank to next entry in send_stg to write to
  // initialization based on example in https://en.cppreference.com/w/cpp/iterator/back_insert_iterator
  std::vector< size_t > rank_idx;
  rank_idx.reserve( num_ranks );
  std::generate_n( std::back_insert_iterator< std::vector< size_t > >( rank_idx ),
    num_ranks,
    [ rk = 0, slots_per_rank ]() mutable { return ( rk++ ) * slots_per_rank; } );

  for ( auto stgp : source_third_gids_ )
  {
    for ( auto& stg : *stgp )
    {
      const auto ix = rank_idx[ stg.third_rank ];
      send_stg[ ix ] = stg.third_gid; // write third gid first because we need to look at it first below
      send_stg[ ix + 1 ] = stg.source_gid;
      rank_idx[ stg.third_rank ] += 2;
    }
  }

  std::vector< size_t > recv_stg( num_ranks * slots_per_rank, 0 );
  const size_t send_recv_count = sizeof( size_t ) / sizeof( unsigned int ) * slots_per_rank;

  // force to master thread for compatibility with MPI standard
#pragma omp master
  {
    kernel().mpi_manager.communicate_Alltoall( send_stg, recv_stg, send_recv_count );
  }

  // Now recv_stg contains all source-third pairs where third is on current rank
  // Create connections in parallel

#pragma omp parallel
  {
    const size_t tid = kernel().vp_manager.get_thread_id();
    RngPtr rng = kernel().random_manager.get_vp_specific_rng( tid );

    for ( size_t idx = 0; idx < recv_stg.size(); idx += 2 )
    {
      const auto third_gid = recv_stg[ idx ];
      if ( third_gid == 0 )
      {
        // No more entries from this rank, jump to beginning of next rank
        // Subtract 2 because 2 is added again by the loop increment expression
        // Since slots_per_rank >= 1 by definition, idx >= 0 is ensured
        idx = ( idx / slots_per_rank + 1 ) * slots_per_rank - 2;
        continue;
      }

      if ( kernel().vp_manager.is_node_id_vp_local( third_gid ) )
      {
        const auto source_gid = recv_stg[ idx + 1 ];
        assert( source_gid > 0 );
        single_connect_( source_gid, *kernel().node_manager.get_node_or_proxy( third_gid, tid ), tid, rng );
      }
    }
  }
}

nest::ThirdOutBuilder::ThirdOutBuilder( const NodeCollectionPTR third,
  const NodeCollectionPTR targets,
  ThirdInBuilder* third_in,
  const Dictionary& third_conn_spec,
  const std::vector< Dictionary >& syn_specs )
  : BipartiteConnBuilder( third, targets, nullptr, third_conn_spec, syn_specs )
  , third_in_( third_in )
{
}

nest::ThirdBernoulliWithPoolBuilder::ThirdBernoulliWithPoolBuilder( const NodeCollectionPTR third,
  const NodeCollectionPTR targets,
  ThirdInBuilder* third_in,
  const Dictionary& conn_spec,
  const std::vector< Dictionary >& syn_specs )
  : ThirdOutBuilder( third, targets, third_in, conn_spec, syn_specs )
  , p_( 1.0 )
  , random_pool_( true )
  , pool_size_( third->size() )
  , targets_per_third_( targets->size() / third->size() )
  , pools_( kernel().vp_manager.get_num_threads(), nullptr )
{
  conn_spec.update_value( names::p, p_ );

  // PYTEST-NG: Consider cleaner scheme for handling size_t vs long
  long pool_size_tmp = static_cast< long >( pool_size_ );
  conn_spec.update_value( names::pool_size, pool_size_tmp );
  if ( pool_size_tmp < 1 or third->size() < pool_size_tmp )
  {
    throw BadProperty( "Pool size 1 ≤ pool_size ≤ size of third-factor population required" );
  }
  pool_size_ = static_cast< size_t >( pool_size_tmp );

  std::string pool_type;
  if ( conn_spec.update_value( names::pool_type, pool_type ) )
  {
    if ( pool_type == "random" )
    {
      random_pool_ = true;
    }
    else if ( pool_type == "block" )
    {
      random_pool_ = false;
    }
    else
    {
      throw BadProperty( "pool_type must be 'random' or 'block'" );
    }
  }

  if ( p_ < 0 or 1 < p_ )
  {
    throw BadProperty( "Conditional probability of third-factor connection 0 ≤ p_third_if_primary ≤ 1 required" );
  }

  if ( not( random_pool_ or ( targets->size() * pool_size_ == third->size() )
         or ( pool_size_ == 1 and targets->size() % third->size() == 0 ) ) )
  {
    throw BadProperty(
      "The sizes of target and third-factor populations and the chosen pool size do not fit."
      " If pool_size == 1, the target population size must be a multiple of the third-factor"
      " population size. For pool_size > 1, size(targets) * pool_size == size(third factor)"
      " is required. For all other cases, use random pools." );
  }

#pragma omp parallel
  {
    const size_t thrd = kernel().vp_manager.get_thread_id();
    pools_[ thrd ] = new TgtPoolMap_();
  }

  if ( not random_pool_ )
  {
    // Tell every target neuron its position in the target node collection.
    // This is necessary to assign the right block pool to it.
    //
    // We cannot do this parallel with targets->local_begin() since we need to
    // count over all elements of the node collection which might be a complex
    // composition of slices with non-trivial mapping between elements and vps.
    size_t idx = 0;
    for ( auto tgt_it = targets_->begin(); tgt_it != targets_->end(); ++tgt_it )
    {
      Node* const tgt = kernel().node_manager.get_node_or_proxy( ( *tgt_it ).node_id );
      if ( not tgt->is_proxy() )
      {
        tgt->set_tmp_nc_index( idx++ ); // must be postfix
      }
    }
  }
}

nest::ThirdBernoulliWithPoolBuilder::~ThirdBernoulliWithPoolBuilder()
{
#pragma omp parallel
  {
    const size_t thrd = kernel().vp_manager.get_thread_id();
    delete pools_[ thrd ];

    if ( not random_pool_ )
    {
      // Reset tmp_nc_index in target nodes in case a node has never been a target.
      // We do not want non-invalid values to persist beyond the lifetime of this builder.
      //
      // Here we can work in parallel since we just reset to invalid_index
      for ( auto tgt_it = targets_->thread_local_begin(); tgt_it != targets_->end(); ++tgt_it )
      {
        Node* const tgt = kernel().node_manager.get_node_or_proxy( ( *tgt_it ).node_id, thrd );
        assert( not tgt->is_proxy() );
        tgt->set_tmp_nc_index( invalid_index );
      }
    }
  }
}

void
nest::ThirdBernoulliWithPoolBuilder::third_connect( size_t primary_source_id, Node& primary_target )
{
  // We assume target is on this thread
  const size_t tid = kernel().vp_manager.get_thread_id();
  RngPtr rng = get_vp_specific_rng( tid );

  // conditionally connect third factor
  if ( not( rng->drand() < p_ ) )
  {
    return;
  }

  // step 2, build pool if new target
  const size_t tgt_gid = primary_target.get_node_id();
  auto pool_it = pools_[ tid ]->find( tgt_gid );
  if ( pool_it == pools_[ tid ]->end() )
  {
    const auto [ new_pool_it, emplace_ok ] = pools_[ tid ]->emplace( tgt_gid, PoolType_() );
    assert( emplace_ok );

    if ( random_pool_ )
    {
      rng->sample( sources_->begin(), sources_->end(), std::back_inserter( new_pool_it->second ), pool_size_ );
    }
    else
    {
      std::copy_n( sources_->begin() + get_first_pool_index_( primary_target.get_tmp_nc_index() ),
        pool_size_,
        std::back_inserter( new_pool_it->second ) );
    }
    pool_it = new_pool_it;
  }

  // select third-factor node randomly from pool for this target
  const auto third_index = pool_size_ == 1 ? 0 : rng->ulrand( pool_size_ );
  const auto third_node_id = ( pool_it->second )[ third_index ].node_id;

  single_connect_( third_node_id, primary_target, tid, rng );

  third_in_->register_connection( primary_source_id, third_node_id );
}


size_t
nest::ThirdBernoulliWithPoolBuilder::get_first_pool_index_( const size_t target_index ) const
{
  if ( pool_size_ > 1 )
  {
    return target_index * pool_size_;
  }

  return target_index / targets_per_third_; // intentional integer division
}


nest::OneToOneBuilder::OneToOneBuilder( const NodeCollectionPTR sources,
  const NodeCollectionPTR targets,
  ThirdOutBuilder* third_out,
  const Dictionary& conn_spec,
  const std::vector< Dictionary >& syn_specs )
  : BipartiteConnBuilder( sources, targets, third_out, conn_spec, syn_specs )
{
  // make sure that target and source population have the same size
  if ( sources_->size() != targets_->size() )
  {
    throw DimensionMismatch( "Source and Target population must be of the same size." );
  }
}

void
nest::OneToOneBuilder::connect_()
{

#pragma omp parallel
  {
    // get thread id
    const size_t tid = kernel().vp_manager.get_thread_id();

    try
    {
      RngPtr rng = get_vp_specific_rng( tid );

      if ( loop_over_targets_() )
      {
        // A more efficient way of doing this might be to use NodeCollection's local_begin(). For this to work we
        // would need to change some of the logic, sources and targets might not be on the same process etc., so
        // therefore we are not doing it at the moment. This also applies to other ConnBuilders below.
        NodeCollection::const_iterator target_it = targets_->begin();
        NodeCollection::const_iterator source_it = sources_->begin();
        for ( ; target_it < targets_->end(); ++target_it, ++source_it )
        {
          assert( source_it < sources_->end() );

          const size_t snode_id = ( *source_it ).node_id;
          const size_t tnode_id = ( *target_it ).node_id;

          if ( snode_id == tnode_id and not allow_autapses_ )
          {
            continue;
          }

          Node* const target = kernel().node_manager.get_node_or_proxy( tnode_id, tid );
          if ( target->is_proxy() )
          {
            // skip array parameters handled in other virtual processes
            skip_conn_parameter_( tid );
            continue;
          }

          single_connect_( snode_id, *target, tid, rng );
        }
      }
      else
      {
        const SparseNodeArray& local_nodes = kernel().node_manager.get_local_nodes( tid );
        SparseNodeArray::const_iterator n;
        for ( n = local_nodes.begin(); n != local_nodes.end(); ++n )
        {
          Node* target = n->get_node();

          const size_t tnode_id = n->get_node_id();
          const long lid = targets_->get_nc_index( tnode_id );
          if ( lid < 0 ) // Is local node in target list?
          {
            continue;
          }

          // one-to-one, thus we can use target idx for source as well
          const size_t snode_id = ( *sources_ )[ lid ];
          if ( not allow_autapses_ and snode_id == tnode_id )
          {
            // no skipping required / possible,
            // as we iterate only over local nodes
            continue;
          }
          single_connect_( snode_id, *target, tid, rng );
        }
      }
    }
    catch ( ... )
    {
      // Capture the current exception object and create an std::exception_ptr
      exceptions_raised_.at( tid ) = std::current_exception();
    }
  }
}

void
nest::OneToOneBuilder::disconnect_()
{

#pragma omp parallel
  {
    // get thread id
    const size_t tid = kernel().vp_manager.get_thread_id();

    try
    {
      NodeCollection::const_iterator target_it = targets_->begin();
      NodeCollection::const_iterator source_it = sources_->begin();
      for ( ; target_it < targets_->end(); ++target_it, ++source_it )
      {
        assert( source_it < sources_->end() );

        const size_t tnode_id = ( *target_it ).node_id;
        const size_t snode_id = ( *source_it ).node_id;

        // check whether the target is on this mpi machine
        if ( not kernel().node_manager.is_local_node_id( tnode_id ) )
        {
          // Disconnecting: no parameter skipping required
          continue;
        }

        Node* const target = kernel().node_manager.get_node_or_proxy( tnode_id, tid );
        const size_t target_thread = target->get_thread();

        // check whether the target is a proxy
        if ( target->is_proxy() )
        {
          // Disconnecting: no parameter skipping required
          continue;
        }
        single_disconnect_( snode_id, *target, target_thread );
      }
    }
    catch ( ... )
    {
      // Capture the current exception object and create an std::exception_ptr
      exceptions_raised_.at( tid ) = std::current_exception();
    }
  }
}

void
nest::OneToOneBuilder::sp_connect_()
{

#pragma omp parallel
  {
    // get thread id
    const size_t tid = kernel().vp_manager.get_thread_id();

    try
    {
      RngPtr rng = get_vp_specific_rng( tid );

      NodeCollection::const_iterator target_it = targets_->begin();
      NodeCollection::const_iterator source_it = sources_->begin();
      for ( ; target_it < targets_->end(); ++target_it, ++source_it )
      {
        assert( source_it < sources_->end() );

        const size_t snode_id = ( *source_it ).node_id;
        const size_t tnode_id = ( *target_it ).node_id;

        if ( snode_id == tnode_id and not allow_autapses_ )
        {
          continue;
        }

        if ( not change_connected_synaptic_elements( snode_id, tnode_id, tid, 1 ) )
        {
          skip_conn_parameter_( tid );
          continue;
        }
        Node* const target = kernel().node_manager.get_node_or_proxy( tnode_id, tid );
        const size_t target_thread = target->get_thread();

        single_connect_( snode_id, *target, target_thread, rng );
      }
    }
    catch ( ... )
    {
      // Capture the current exception object and create an std::exception_ptr
      exceptions_raised_.at( tid ) = std::current_exception();
    }
  }
}

void
nest::OneToOneBuilder::sp_disconnect_()
{

#pragma omp parallel
  {
    // get thread id
    const size_t tid = kernel().vp_manager.get_thread_id();

    try
    {
      NodeCollection::const_iterator target_it = targets_->begin();
      NodeCollection::const_iterator source_it = sources_->begin();
      for ( ; target_it < targets_->end(); ++target_it, ++source_it )
      {
        assert( source_it < sources_->end() );

        const size_t snode_id = ( *source_it ).node_id;
        const size_t tnode_id = ( *target_it ).node_id;

        if ( not change_connected_synaptic_elements( snode_id, tnode_id, tid, -1 ) )
        {
          continue;
        }

        Node* const target = kernel().node_manager.get_node_or_proxy( tnode_id, tid );
        const size_t target_thread = target->get_thread();

        single_disconnect_( snode_id, *target, target_thread );
      }
    }
    catch ( ... )
    {
      // Capture the current exception object and create an std::exception_ptr
      exceptions_raised_.at( tid ) = std::current_exception();
    }
  }
}

void
nest::AllToAllBuilder::connect_()
{

#pragma omp parallel
  {
    // get thread id
    const size_t tid = kernel().vp_manager.get_thread_id();

    try
    {
      RngPtr rng = get_vp_specific_rng( tid );

      if ( loop_over_targets_() )
      {
        NodeCollection::const_iterator target_it = targets_->begin();
        for ( ; target_it < targets_->end(); ++target_it )
        {
          const size_t tnode_id = ( *target_it ).node_id;
          Node* const target = kernel().node_manager.get_node_or_proxy( tnode_id, tid );
          if ( target->is_proxy() )
          {
            skip_conn_parameter_( tid, sources_->size() );
            continue;
          }

          inner_connect_( tid, rng, target, tnode_id, true );
        }
      }
      else
      {
        const SparseNodeArray& local_nodes = kernel().node_manager.get_local_nodes( tid );
        SparseNodeArray::const_iterator n;
        for ( n = local_nodes.begin(); n != local_nodes.end(); ++n )
        {
          const size_t tnode_id = n->get_node_id();

          // Is the local node in the targets list?
          if ( targets_->get_nc_index( tnode_id ) < 0 )
          {
            continue;
          }

          inner_connect_( tid, rng, n->get_node(), tnode_id, false );
        }
      }
    }
    catch ( ... )
    {
      // Capture the current exception object and create an std::exception_ptr
      exceptions_raised_.at( tid ) = std::current_exception();
    }
  }
}

void
nest::AllToAllBuilder::inner_connect_( const int tid, RngPtr rng, Node* target, size_t tnode_id, bool skip )
{
  const size_t target_thread = target->get_thread();

  // check whether the target is on our thread
  if ( static_cast< size_t >( tid ) != target_thread )
  {
    if ( skip )
    {
      skip_conn_parameter_( tid, sources_->size() );
    }
    return;
  }

  NodeCollection::const_iterator source_it = sources_->begin();
  for ( ; source_it < sources_->end(); ++source_it )
  {
    const size_t snode_id = ( *source_it ).node_id;

    if ( not allow_autapses_ and snode_id == tnode_id )
    {
      if ( skip )
      {
        skip_conn_parameter_( target_thread );
      }
      continue;
    }

    single_connect_( snode_id, *target, target_thread, rng );
  }
}

void
nest::AllToAllBuilder::sp_connect_()
{
#pragma omp parallel
  {
    // get thread id
    const size_t tid = kernel().vp_manager.get_thread_id();
    try
    {
      RngPtr rng = get_vp_specific_rng( tid );

      NodeCollection::const_iterator target_it = targets_->begin();
      for ( ; target_it < targets_->end(); ++target_it )
      {
        const size_t tnode_id = ( *target_it ).node_id;

        NodeCollection::const_iterator source_it = sources_->begin();
        for ( ; source_it < sources_->end(); ++source_it )
        {
          const size_t snode_id = ( *source_it ).node_id;

          if ( not allow_autapses_ and snode_id == tnode_id )
          {
            skip_conn_parameter_( tid );
            continue;
          }
          if ( not change_connected_synaptic_elements( snode_id, tnode_id, tid, 1 ) )
          {
            skip_conn_parameter_( tid, sources_->size() );
            continue;
          }
          Node* const target = kernel().node_manager.get_node_or_proxy( tnode_id, tid );
          const size_t target_thread = target->get_thread();
          single_connect_( snode_id, *target, target_thread, rng );
        }
      }
    }
    catch ( ... )
    {
      // Capture the current exception object and create an std::exception_ptr
      exceptions_raised_.at( tid ) = std::current_exception();
    }
  }
}

void
nest::AllToAllBuilder::disconnect_()
{

#pragma omp parallel
  {
    // get thread id
    const size_t tid = kernel().vp_manager.get_thread_id();

    try
    {
      NodeCollection::const_iterator target_it = targets_->begin();
      for ( ; target_it < targets_->end(); ++target_it )
      {
        const size_t tnode_id = ( *target_it ).node_id;

        // check whether the target is on this mpi machine
        if ( not kernel().node_manager.is_local_node_id( tnode_id ) )
        {
          // Disconnecting: no parameter skipping required
          continue;
        }

        Node* const target = kernel().node_manager.get_node_or_proxy( tnode_id, tid );
        const size_t target_thread = target->get_thread();

        // check whether the target is a proxy
        if ( target->is_proxy() )
        {
          // Disconnecting: no parameter skipping required
          continue;
        }

        NodeCollection::const_iterator source_it = sources_->begin();
        for ( ; source_it < sources_->end(); ++source_it )
        {
          const size_t snode_id = ( *source_it ).node_id;
          single_disconnect_( snode_id, *target, target_thread );
        }
      }
    }
    catch ( ... )
    {
      // Capture the current exception object and create an std::exception_ptr
      exceptions_raised_.at( tid ) = std::current_exception();
    }
  }
}

void
nest::AllToAllBuilder::sp_disconnect_()
{
#pragma omp parallel
  {
    // get thread id
    const size_t tid = kernel().vp_manager.get_thread_id();

    try
    {
      NodeCollection::const_iterator target_it = targets_->begin();
      for ( ; target_it < targets_->end(); ++target_it )
      {
        const size_t tnode_id = ( *target_it ).node_id;

        NodeCollection::const_iterator source_it = sources_->begin();
        for ( ; source_it < sources_->end(); ++source_it )
        {
          const size_t snode_id = ( *source_it ).node_id;

          if ( not change_connected_synaptic_elements( snode_id, tnode_id, tid, -1 ) )
          {
            // Disconnecting: no parameter skipping required
            continue;
          }
          Node* const target = kernel().node_manager.get_node_or_proxy( tnode_id, tid );
          const size_t target_thread = target->get_thread();
          single_disconnect_( snode_id, *target, target_thread );
        }
      }
    }
    catch ( ... )
    {
      // Capture the current exception object and create an std::exception_ptr
      exceptions_raised_.at( tid ) = std::current_exception();
    }
  }
}

nest::FixedInDegreeBuilder::FixedInDegreeBuilder( NodeCollectionPTR sources,
  NodeCollectionPTR targets,
  ThirdOutBuilder* third_out,
  const Dictionary& conn_spec,
  const std::vector< Dictionary >& syn_specs )
  : BipartiteConnBuilder( sources, targets, third_out, conn_spec, syn_specs )
{
  // check for potential errors
  const size_t n_sources = sources_->size();
  if ( n_sources == 0 )
  {
    throw BadProperty( "Source array must not be empty." );
  }
  auto indegree = conn_spec.at( names::indegree );
  if ( is_type< std::shared_ptr< nest::Parameter > >( indegree ) )
  {
    indegree_ = std::get< ParameterPTR >( indegree );
    // TODO: Checks of parameter range
  }
  else
  {
    // Assume indegree is a scalar
    const long value = conn_spec.get< long >( names::indegree );
    indegree_ = ParameterPTR( new ConstantParameter( value ) );

    // verify that indegree is not larger than source population if multapses are disabled
    if ( not allow_multapses_ )
    {
      if ( value > n_sources )
      {
        throw BadProperty( "Indegree cannot be larger than population size." );
      }
      else if ( value == n_sources and not allow_autapses_ )
      {
        LOG( VerbosityLevel::WARNING,
          "FixedInDegreeBuilder::connect",
          "Multapses and autapses prohibited. When the sources and the targets "
          "have a non-empty intersection, the connect algorithm will enter an infinite loop." );
        return;
      }

      if ( value > 0.9 * n_sources )
      {
        LOG( VerbosityLevel::WARNING,
          "FixedInDegreeBuilder::connect",
          "Multapses are prohibited and you request more than 90% connectivity. Expect long connecting times!" );
      }
    } // if (not allow_multapses_ )

    if ( value < 0 )
    {
      throw BadProperty( "Indegree cannot be less than zero." );
    }
  }
}

void
nest::FixedInDegreeBuilder::connect_()
{

#pragma omp parallel
  {
    // get thread id
    const size_t tid = kernel().vp_manager.get_thread_id();

    try
    {
      RngPtr rng = get_vp_specific_rng( tid );

      if ( loop_over_targets_() )
      {
        NodeCollection::const_iterator target_it = targets_->begin();
        for ( ; target_it < targets_->end(); ++target_it )
        {
          const size_t tnode_id = ( *target_it ).node_id;
          Node* const target = kernel().node_manager.get_node_or_proxy( tnode_id, tid );

          const long indegree_value = std::round( indegree_->value( rng, target ) );
          if ( target->is_proxy() )
          {
            // skip array parameters handled in other virtual processes
            skip_conn_parameter_( tid, indegree_value );
            continue;
          }

          inner_connect_( tid, rng, target, tnode_id, true, indegree_value );
        }
      }
      else
      {
        const SparseNodeArray& local_nodes = kernel().node_manager.get_local_nodes( tid );
        SparseNodeArray::const_iterator n;
        for ( n = local_nodes.begin(); n != local_nodes.end(); ++n )
        {
          const size_t tnode_id = n->get_node_id();

          // Is the local node in the targets list?
          if ( targets_->get_nc_index( tnode_id ) < 0 )
          {
            continue;
          }
          auto source = n->get_node();
          const long indegree_value = std::round( indegree_->value( rng, source ) );

          inner_connect_( tid, rng, source, tnode_id, false, indegree_value );
        }
      }
    }
    catch ( ... )
    {
      // Capture the current exception object and create an std::exception_ptr
      exceptions_raised_.at( tid ) = std::current_exception();
    }
  }
}

void
nest::FixedInDegreeBuilder::inner_connect_( const int tid,
  RngPtr rng,
  Node* target,
  size_t tnode_id,
  bool skip,
  long indegree_value )
{
  const size_t target_thread = target->get_thread();

  // check whether the target is on our thread
  if ( static_cast< size_t >( tid ) != target_thread )
  {
    // skip array parameters handled in other virtual processes
    if ( skip )
    {
      skip_conn_parameter_( tid, indegree_value );
    }
    return;
  }

  std::set< long > ch_ids;
  long n_rnd = sources_->size();

  for ( long j = 0; j < indegree_value; ++j )
  {
    unsigned long s_id;
    size_t snode_id;
    bool skip_autapse = false;
    bool skip_multapse = false;

    do
    {
      s_id = rng->ulrand( n_rnd );
      snode_id = ( *sources_ )[ s_id ];
      skip_autapse = not allow_autapses_ and snode_id == tnode_id;
      skip_multapse = not allow_multapses_ and ch_ids.find( s_id ) != ch_ids.end();
    } while ( skip_autapse or skip_multapse );

    if ( not allow_multapses_ )
    {
      ch_ids.insert( s_id );
    }

    single_connect_( snode_id, *target, target_thread, rng );
  }
}

nest::FixedOutDegreeBuilder::FixedOutDegreeBuilder( NodeCollectionPTR sources,
  NodeCollectionPTR targets,
  ThirdOutBuilder* third_out,
  const Dictionary& conn_spec,
  const std::vector< Dictionary >& syn_specs )
  : BipartiteConnBuilder( sources, targets, third_out, conn_spec, syn_specs )
{
  // check for potential errors
  long n_targets = static_cast< long >( targets_->size() );
  if ( n_targets == 0 )
  {
    throw BadProperty( "Target array must not be empty." );
  }
  auto outdegree = conn_spec.at( names::outdegree );
  if ( is_type< std::shared_ptr< nest::Parameter > >( outdegree ) )
  {
    outdegree_ = std::get< ParameterPTR >( outdegree );
    // TODO: Checks of parameter range
  }
  else
  {
    // Assume outdegree is a scalar
    const long value = conn_spec.get< long >( names::outdegree );
    outdegree_ = ParameterPTR( new ConstantParameter( value ) );

    // verify that outdegree is not larger than target population if multapses
    // are disabled
    if ( not allow_multapses_ )
    {
      if ( value > n_targets )
      {
        throw BadProperty( "Outdegree cannot be larger than population size." );
      }
      else if ( value == n_targets and not allow_autapses_ )
      {
        LOG( VerbosityLevel::WARNING,
          "FixedOutDegreeBuilder::connect",
          "Multapses and autapses prohibited. When the sources and the targets "
          "have a non-empty intersection, the connect algorithm will enter an infinite loop." );
        return;
      }

      if ( value > 0.9 * n_targets )
      {
        LOG( VerbosityLevel::WARNING,
          "FixedOutDegreeBuilder::connect",
          "Multapses are prohibited and you request more than 90% connectivity. Expect long connecting times!" );
      }
    }

    if ( value < 0 )
    {
      throw BadProperty( "Outdegree cannot be less than zero." );
    }
  }
}

void
nest::FixedOutDegreeBuilder::connect_()
{
  // get global rng that is tested for synchronization for all threads
  RngPtr grng = get_rank_synced_rng();

  NodeCollection::const_iterator source_it = sources_->begin();
  for ( ; source_it < sources_->end(); ++source_it )
  {
    const size_t snode_id = ( *source_it ).node_id;

    std::set< long > ch_ids;
    std::vector< size_t > tgt_ids_;
    const long n_rnd = targets_->size();

    Node* source_node = kernel().node_manager.get_node_or_proxy( snode_id );
    const long outdegree_value = std::round( outdegree_->value( grng, source_node ) );
    for ( long j = 0; j < outdegree_value; ++j )
    {
      unsigned long t_id;
      size_t tnode_id;
      bool skip_autapse = false;
      bool skip_multapse = false;

      do
      {
        t_id = grng->ulrand( n_rnd );
        tnode_id = ( *targets_ )[ t_id ];
        skip_autapse = not allow_autapses_ and tnode_id == snode_id;
        skip_multapse = not allow_multapses_ and ch_ids.find( t_id ) != ch_ids.end();
      } while ( skip_autapse or skip_multapse );

      if ( not allow_multapses_ )
      {
        ch_ids.insert( t_id );
      }

      tgt_ids_.push_back( tnode_id );
    }

#pragma omp parallel
    {
      // get thread id
      const size_t tid = kernel().vp_manager.get_thread_id();

      try
      {
        RngPtr rng = get_vp_specific_rng( tid );

        std::vector< size_t >::const_iterator tnode_id_it = tgt_ids_.begin();
        for ( ; tnode_id_it != tgt_ids_.end(); ++tnode_id_it )
        {
          Node* const target = kernel().node_manager.get_node_or_proxy( *tnode_id_it, tid );
          if ( target->is_proxy() )
          {
            // skip array parameters handled in other virtual processes
            skip_conn_parameter_( tid );
            continue;
          }

          single_connect_( snode_id, *target, tid, rng );
        }
      }
      catch ( ... )
      {
        // Capture the current exception object and create an std::exception_ptr
        exceptions_raised_.at( tid ) = std::current_exception();
      }
    }
  }
}

nest::FixedTotalNumberBuilder::FixedTotalNumberBuilder( NodeCollectionPTR sources,
  NodeCollectionPTR targets,
  ThirdOutBuilder* third_out,
  const Dictionary& conn_spec,
  const std::vector< Dictionary >& syn_specs )
  : BipartiteConnBuilder( sources, targets, third_out, conn_spec, syn_specs )
<<<<<<< HEAD
  , N_( std::get< long >( conn_spec.at( names::N ) ) )
=======
  , N_( conn_spec.get< long >( names::N ) )
>>>>>>> 2127a5c3
{

  // check for potential errors

  // verify that total number of connections is not larger than
  // N_sources*N_targets
  if ( not allow_multapses_ )
  {
    if ( ( N_ > static_cast< long >( sources_->size() * targets_->size() ) ) )
    {
      throw BadProperty( "Total number of connections cannot exceed product of source and target population sizes." );
    }
  }

  if ( N_ < 0 )
  {
    throw BadProperty( "Total number of connections cannot be negative." );
  }

  // for now multapses cannot be forbidden
  // TODO: Implement option for multapses_ = False, where already existing
  // connections are stored in
  // a bitmap
  if ( not allow_multapses_ )
  {
    throw NotImplemented( "Connect doesn't support the suppression of multapses in the FixedTotalNumber connector." );
  }
}

void
nest::FixedTotalNumberBuilder::connect_()
{
  const int M = kernel().vp_manager.get_num_virtual_processes();
  const long size_sources = sources_->size();
  const long size_targets = targets_->size();

  // drawing connection ids

  // Compute the distribution of targets over processes using the modulo
  // function
  std::vector< size_t > number_of_targets_on_vp( M, 0 );
  std::vector< size_t > local_targets;
  local_targets.reserve( size_targets / kernel().mpi_manager.get_num_processes() );
  for ( size_t t = 0; t < targets_->size(); t++ )
  {
    int vp = kernel().vp_manager.node_id_to_vp( ( *targets_ )[ t ] );
    ++number_of_targets_on_vp[ vp ];
    if ( kernel().vp_manager.is_local_vp( vp ) )
    {
      local_targets.push_back( ( *targets_ )[ t ] );
    }
  }

  // We use the multinomial distribution to determine the number of
  // connections that will be made on one virtual process, i.e. we
  // partition the set of edges into n_vps subsets. The number of
  // edges on one virtual process is binomially distributed with
  // the boundary condition that the sum of all edges over virtual
  // processes is the total number of edges.
  // To obtain the num_conns_on_vp we adapt the gsl
  // implementation of the multinomial distribution.

  // K from gsl is equivalent to M = n_vps
  // N is already taken from stack
  // p[] is targets_on_vp
  std::vector< long > num_conns_on_vp( M, 0 ); // corresponds to n[]

  // calculate exact multinomial distribution
  // get global rng that is tested for synchronization for all threads
  RngPtr grng = get_rank_synced_rng();

  // begin code adapted from gsl 1.8 //
  double sum_dist = 0.0; // corresponds to sum_p
  // norm is equivalent to size_targets
  unsigned int sum_partitions = 0; // corresponds to sum_n

  binomial_distribution bino_dist;
  for ( int k = 0; k < M; k++ )
  {
    // If we have distributed all connections on the previous processes we exit the loop. It is important to
    // have this check here, as N - sum_partition is set as n value for GSL, and this must be larger than 0.
    if ( N_ == sum_partitions )
    {
      break;
    }
    if ( number_of_targets_on_vp[ k ] > 0 )
    {
      double num_local_targets = static_cast< double >( number_of_targets_on_vp[ k ] );
      double p_local = num_local_targets / ( size_targets - sum_dist );

      binomial_distribution::param_type param( N_ - sum_partitions, p_local );
      num_conns_on_vp[ k ] = bino_dist( grng, param );
    }

    sum_dist += static_cast< double >( number_of_targets_on_vp[ k ] );
    sum_partitions += static_cast< unsigned int >( num_conns_on_vp[ k ] );
  }

  // end code adapted from gsl 1.8

#pragma omp parallel
  {
    // get thread id
    const size_t tid = kernel().vp_manager.get_thread_id();

    try
    {
      const size_t vp_id = kernel().vp_manager.thread_to_vp( tid );

      if ( kernel().vp_manager.is_local_vp( vp_id ) )
      {
        RngPtr rng = get_vp_specific_rng( tid );

        // gather local target node IDs
        std::vector< size_t > thread_local_targets;
        thread_local_targets.reserve( number_of_targets_on_vp[ vp_id ] );

        std::vector< size_t >::const_iterator tnode_id_it = local_targets.begin();
        for ( ; tnode_id_it != local_targets.end(); ++tnode_id_it )
        {
          if ( kernel().vp_manager.node_id_to_vp( *tnode_id_it ) == vp_id )
          {
            thread_local_targets.push_back( *tnode_id_it );
          }
        }

        assert( thread_local_targets.size() == number_of_targets_on_vp[ vp_id ] );

        while ( num_conns_on_vp[ vp_id ] > 0 )
        {

          // draw random numbers for source node from all source neurons
          const long s_index = rng->ulrand( size_sources );
          // draw random numbers for target node from
          // targets_on_vp on this virtual process
          const long t_index = rng->ulrand( thread_local_targets.size() );
          // map random number of source node to node ID corresponding to
          // the source_adr vector
          const long snode_id = ( *sources_ )[ s_index ];
          // map random number of target node to node ID using the
          // targets_on_vp vector
          const long tnode_id = thread_local_targets[ t_index ];

          Node* const target = kernel().node_manager.get_node_or_proxy( tnode_id, tid );
          const size_t target_thread = target->get_thread();

          if ( allow_autapses_ or snode_id != tnode_id )
          {
            single_connect_( snode_id, *target, target_thread, rng );
            num_conns_on_vp[ vp_id ]--;
          }
        }
      }
    }
    catch ( ... )
    {
      // Capture the current exception object and create an std::exception_ptr
      exceptions_raised_.at( tid ) = std::current_exception();
    }
  }
}


nest::BernoulliBuilder::BernoulliBuilder( NodeCollectionPTR sources,
  NodeCollectionPTR targets,
  ThirdOutBuilder* third_out,
  const Dictionary& conn_spec,
  const std::vector< Dictionary >& syn_specs )
  : BipartiteConnBuilder( sources, targets, third_out, conn_spec, syn_specs )
{
  auto p = conn_spec.at( names::p );
  if ( is_type< std::shared_ptr< nest::Parameter > >( p ) )
  {
    p_ = std::get< ParameterPTR >( p );
    // TODO: Checks of parameter range
  }
  else
  {
    // Assume p is a scalar
    const double value = conn_spec.get< double >( names::p );
    if ( value < 0 or 1 < value )
    {
      throw BadProperty( "Connection probability 0 <= p <= 1 required." );
    }
    p_ = ParameterPTR( new ConstantParameter( value ) );
  }
}


void
nest::BernoulliBuilder::connect_()
{
#pragma omp parallel
  {
    // get thread id
    const size_t tid = kernel().vp_manager.get_thread_id();

    try
    {
      RngPtr rng = get_vp_specific_rng( tid );

      if ( loop_over_targets_() )
      {
        NodeCollection::const_iterator target_it = targets_->begin();
        for ( ; target_it < targets_->end(); ++target_it )
        {
          const size_t tnode_id = ( *target_it ).node_id;
          Node* const target = kernel().node_manager.get_node_or_proxy( tnode_id, tid );
          if ( target->is_proxy() )
          {
            // skip array parameters handled in other virtual processes
            skip_conn_parameter_( tid );
            continue;
          }

          inner_connect_( tid, rng, target, tnode_id );
        }
      }

      else
      {
        const SparseNodeArray& local_nodes = kernel().node_manager.get_local_nodes( tid );
        SparseNodeArray::const_iterator n;
        for ( n = local_nodes.begin(); n != local_nodes.end(); ++n )
        {
          const size_t tnode_id = n->get_node_id();

          // Is the local node in the targets list?
          if ( targets_->get_nc_index( tnode_id ) < 0 )
          {
            continue;
          }

          inner_connect_( tid, rng, n->get_node(), tnode_id );
        }
      }
    }
    catch ( ... )
    {
      // Capture the current exception object and create an std::exception_ptr
      exceptions_raised_.at( tid ) = std::current_exception();
    }
  } // of omp parallel
}

void
nest::BernoulliBuilder::inner_connect_( const int tid, RngPtr rng, Node* target, size_t tnode_id )
{
  const size_t target_thread = target->get_thread();

  // check whether the target is on our thread
  if ( static_cast< size_t >( tid ) != target_thread )
  {
    return;
  }

  // It is not possible to create multapses with this type of BernoulliBuilder,
  // hence leave out corresponding checks.

  NodeCollection::const_iterator source_it = sources_->begin();
  for ( ; source_it < sources_->end(); ++source_it )
  {
    const size_t snode_id = ( *source_it ).node_id;

    if ( not allow_autapses_ and snode_id == tnode_id )
    {
      continue;
    }
    if ( rng->drand() >= p_->value( rng, target ) )
    {
      continue;
    }

    single_connect_( snode_id, *target, target_thread, rng );
  }
}


nest::PoissonBuilder::PoissonBuilder( NodeCollectionPTR sources,
  NodeCollectionPTR targets,
  ThirdOutBuilder* third_out,
  const Dictionary& conn_spec,
  const std::vector< Dictionary >& syn_specs )
  : BipartiteConnBuilder( sources, targets, third_out, conn_spec, syn_specs )
{

  auto p = conn_spec.at( names::pairwise_avg_num_conns );
  if ( is_type< std::shared_ptr< nest::Parameter > >( p ) )
  {
    pairwise_avg_num_conns_ = std::get< ParameterPTR >( p );
  }
  else
  {
    // Assume pairwise_avg_num_conns is a scalar
    const double value = conn_spec.get< double >( names::pairwise_avg_num_conns );
    if ( value < 0 )
    {
      throw BadProperty( "Connection parameter 0 ≤ pairwise_avg_num_conns required." );
    }
    pairwise_avg_num_conns_ = ParameterPTR( new ConstantParameter( value ) );
  }

  if ( not allow_multapses_ )
  {
    throw BadProperty( "Multapses must be allowed for this connection rule." );
  }
}

void
nest::PoissonBuilder::connect_()
{
#pragma omp parallel
  {
    // get thread id
    const size_t tid = kernel().vp_manager.get_thread_id();

    try
    {
      RngPtr rng = get_vp_specific_rng( tid );

      if ( loop_over_targets_() )
      {
        NodeCollection::const_iterator target_it = targets_->begin();
        for ( ; target_it < targets_->end(); ++target_it )
        {
          const size_t tnode_id = ( *target_it ).node_id;
          Node* const target = kernel().node_manager.get_node_or_proxy( tnode_id, tid );
          if ( target->is_proxy() )
          {
            // skip parameters handled in other virtual processes
            skip_conn_parameter_( tid );
            continue;
          }

          inner_connect_( tid, rng, target, tnode_id );
        }
      }
      else
      {
        const SparseNodeArray& local_nodes = kernel().node_manager.get_local_nodes( tid );
        SparseNodeArray::const_iterator n;
        for ( n = local_nodes.begin(); n != local_nodes.end(); ++n )
        {
          const size_t tnode_id = n->get_node_id();

          // Is the local node in the targets list?
          if ( targets_->get_nc_index( tnode_id ) < 0 )
          {
            continue;
          }
          inner_connect_( tid, rng, n->get_node(), tnode_id );
        }
      }
    }
    catch ( ... )
    {
      exceptions_raised_.at( tid ) = std::current_exception();
    }
  } // of omp parallel
}

void
nest::PoissonBuilder::inner_connect_( const int tid, RngPtr rng, Node* target, size_t tnode_id )
{
  const size_t target_thread = target->get_thread();

  // check whether the target is on our thread
  if ( static_cast< size_t >( tid ) != target_thread )
  {
    return;
  }

  poisson_distribution poi_dist;

  // It is not possible to disable multapses with the PoissonBuilder, already checked
  NodeCollection::const_iterator source_it = sources_->begin();
  for ( ; source_it < sources_->end(); ++source_it )
  {
    const size_t snode_id = ( *source_it ).node_id;

    if ( not allow_autapses_ and snode_id == tnode_id )
    {
      continue;
    }

    // Sample to number of connections that are to be established
    poisson_distribution::param_type param( pairwise_avg_num_conns_->value( rng, target ) );
    const size_t num_conns = poi_dist( rng, param );

    for ( size_t n = 0; n < num_conns; ++n )
    {
      single_connect_( snode_id, *target, target_thread, rng );
    }
  }
}

nest::SymmetricBernoulliBuilder::SymmetricBernoulliBuilder( NodeCollectionPTR sources,
  NodeCollectionPTR targets,
  ThirdOutBuilder* third_out,
  const Dictionary& conn_spec,
  const std::vector< Dictionary >& syn_specs )
  : BipartiteConnBuilder( sources, targets, third_out, conn_spec, syn_specs )
  , p_( conn_spec.get< double >( names::p ) )
{
  // This connector takes care of symmetric connections on its own
  creates_symmetric_connections_ = true;

  if ( p_ < 0 or 1 <= p_ )
  {
    throw BadProperty( "Connection probability 0 <= p < 1 required." );
  }

  if ( not allow_multapses_ )
  {
    throw BadProperty( "Multapses must be enabled." );
  }

  if ( allow_autapses_ )
  {
    throw BadProperty( "Autapses must be disabled." );
  }

  if ( not make_symmetric_ )
  {
    throw BadProperty( "Symmetric connections must be enabled." );
  }
}


void
nest::SymmetricBernoulliBuilder::connect_()
{
#pragma omp parallel
  {
    const size_t tid = kernel().vp_manager.get_thread_id();

    // Use RNG generating same number sequence on all threads
    RngPtr synced_rng = get_vp_synced_rng( tid );

    try
    {
      binomial_distribution bino_dist;
      binomial_distribution::param_type param( sources_->size(), p_ );

      unsigned long indegree;
      size_t snode_id;
      std::set< size_t > previous_snode_ids;
      Node* target;
      size_t target_thread;
      Node* source;
      size_t source_thread;

      for ( NodeCollection::const_iterator tnode_id = targets_->begin(); tnode_id != targets_->end(); ++tnode_id )
      {
        // sample indegree according to truncated Binomial distribution
        indegree = sources_->size();
        while ( indegree >= sources_->size() )
        {
          indegree = bino_dist( synced_rng, param );
        }
        assert( indegree < sources_->size() );

        target = kernel().node_manager.get_node_or_proxy( ( *tnode_id ).node_id, tid );
        target_thread = tid;

        // check whether the target is on this thread
        if ( target->is_proxy() )
        {
          target_thread = invalid_thread;
        }

        previous_snode_ids.clear();

        // choose indegree number of sources randomly from all sources
        size_t i = 0;
        while ( i < indegree )
        {
          snode_id = ( *sources_ )[ synced_rng->ulrand( sources_->size() ) ];

          // Avoid autapses and multapses. Due to symmetric connectivity,
          // multapses might exist if the target neuron with node ID snode_id draws the
          // source with node ID tnode_id while choosing sources itself.
          if ( snode_id == ( *tnode_id ).node_id or previous_snode_ids.find( snode_id ) != previous_snode_ids.end() )
          {
            continue;
          }
          previous_snode_ids.insert( snode_id );

          source = kernel().node_manager.get_node_or_proxy( snode_id, tid );
          source_thread = tid;

          if ( source->is_proxy() )
          {
            source_thread = invalid_thread;
          }

          // if target is local: connect
          if ( target_thread == tid )
          {
            assert( target );
            single_connect_( snode_id, *target, target_thread, synced_rng );
          }

          // if source is local: connect
          if ( source_thread == tid )
          {
            assert( source );
            single_connect_( ( *tnode_id ).node_id, *source, source_thread, synced_rng );
          }

          ++i;
        }
      }
    }
    catch ( ... )
    {
      // Capture the current exception object and create an std::exception_ptr
      exceptions_raised_.at( tid ) = std::current_exception();
    }
  }
}


nest::SPBuilder::SPBuilder( NodeCollectionPTR sources,
  NodeCollectionPTR targets,
  ThirdOutBuilder* third_out,
  const Dictionary& conn_spec,
  const std::vector< Dictionary >& syn_specs )
  : BipartiteConnBuilder( sources, targets, third_out, conn_spec, syn_specs )
{
  // Check that both pre and postsynaptic element are provided
  if ( not use_structural_plasticity_ )
  {
    throw BadProperty( "pre_synaptic_element and/or post_synaptic_elements is missing." );
  }
}

void
nest::SPBuilder::update_delay( long& d ) const
{
  if ( get_default_delay() )
  {
    Dictionary syn_defaults = kernel().model_manager.get_connector_defaults( get_synapse_model() );
    const double delay = syn_defaults.get< double >( "delay" );
    d = Time( Time::ms( delay ) ).get_steps();
  }
}

void
nest::SPBuilder::sp_connect( const std::vector< size_t >& sources, const std::vector< size_t >& targets )
{
  connect_( sources, targets );

  // check if any exceptions have been raised
  for ( auto eptr : exceptions_raised_ )
  {
    if ( eptr )
    {
      std::rethrow_exception( eptr );
    }
  }
}

void
nest::SPBuilder::connect_()
{
  throw NotImplemented( "Connection without structural plasticity is not possible for this connection builder." );
}

/**
 * In charge of dynamically creating the new synapses
 */
void
nest::SPBuilder::connect_( NodeCollectionPTR, NodeCollectionPTR )
{
  throw NotImplemented( "Connection without structural plasticity is not possible for this connection builder." );
}

void
nest::SPBuilder::connect_( const std::vector< size_t >& sources, const std::vector< size_t >& targets )
{
  // Code copied and adapted from OneToOneBuilder::connect_()
  // make sure that target and source population have the same size
  if ( sources.size() != targets.size() )
  {
    throw DimensionMismatch( "Source and target population must be of the same size." );
  }

#pragma omp parallel
  {
    // get thread id
    const size_t tid = kernel().vp_manager.get_thread_id();

    try
    {
      RngPtr rng = get_vp_specific_rng( tid );

      std::vector< size_t >::const_iterator tnode_id_it = targets.begin();
      std::vector< size_t >::const_iterator snode_id_it = sources.begin();
      for ( ; tnode_id_it != targets.end(); ++tnode_id_it, ++snode_id_it )
      {
        assert( snode_id_it != sources.end() );

        if ( *snode_id_it == *tnode_id_it and not allow_autapses_ )
        {
          continue;
        }

        if ( not change_connected_synaptic_elements( *snode_id_it, *tnode_id_it, tid, 1 ) )
        {
          skip_conn_parameter_( tid );
          continue;
        }
        Node* const target = kernel().node_manager.get_node_or_proxy( *tnode_id_it, tid );

        single_connect_( *snode_id_it, *target, tid, rng );
      }
    }
    catch ( ... )
    {
      // Capture the current exception object and create an std::exception_ptr
      exceptions_raised_.at( tid ) = std::current_exception();
    }
  }
}<|MERGE_RESOLUTION|>--- conflicted
+++ resolved
@@ -1686,11 +1686,7 @@
   const Dictionary& conn_spec,
   const std::vector< Dictionary >& syn_specs )
   : BipartiteConnBuilder( sources, targets, third_out, conn_spec, syn_specs )
-<<<<<<< HEAD
-  , N_( std::get< long >( conn_spec.at( names::N ) ) )
-=======
   , N_( conn_spec.get< long >( names::N ) )
->>>>>>> 2127a5c3
 {
 
   // check for potential errors

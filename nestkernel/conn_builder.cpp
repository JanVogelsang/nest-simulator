/*
 *  conn_builder.cpp
 *
 *  This file is part of NEST.
 *
 *  Copyright (C) 2004 The NEST Initiative
 *
 *  NEST is free software: you can redistribute it and/or modify
 *  it under the terms of the GNU General Public License as published by
 *  the Free Software Foundation, either version 2 of the License, or
 *  (at your option) any later version.
 *
 *  NEST is distributed in the hope that it will be useful,
 *  but WITHOUT ANY WARRANTY; without even the implied warranty of
 *  MERCHANTABILITY or FITNESS FOR A PARTICULAR PURPOSE.  See the
 *  GNU General Public License for more details.
 *
 *  You should have received a copy of the GNU General Public License
 *  along with NEST.  If not, see <http://www.gnu.org/licenses/>.
 *
 */

#include "conn_builder.h"

// Includes from libnestutil:
#include "logging.h"

// Includes from nestkernel:
#include "conn_builder_impl.h"
#include "conn_parameter.h"
#include "connection_manager.h"
#include "exceptions.h"
#include "kernel_manager.h"
#include "nest_names.h"
#include "node.h"
#include "vp_manager_impl.h"

// Includes from sli:
#include "dict.h"
#include "name.h"

// Includes from C++:
#include <algorithm>


nest::ConnBuilder::ConnBuilder( const std::string& primary_rule,
  NodeCollectionPTR sources,
  NodeCollectionPTR targets,
  const DictionaryDatum& conn_spec,
  const std::vector< DictionaryDatum >& syn_specs )
  : third_in_builder_( nullptr )
  , third_out_builder_( nullptr )
  , primary_builder_( kernel().connection_manager.get_conn_builder( primary_rule,
      sources,
      targets,
      third_out_builder_,
      conn_spec,
      syn_specs ) )
{
}

nest::ConnBuilder::ConnBuilder( const std::string& primary_rule,
  const std::string& third_rule,
  NodeCollectionPTR sources,
  NodeCollectionPTR targets,
  NodeCollectionPTR third,
  const DictionaryDatum& conn_spec,
  const DictionaryDatum& third_conn_spec,
  const std::map< Name, std::vector< DictionaryDatum > >& syn_specs )
  : third_in_builder_( new ThirdInBuilder( sources,
    third,
    third_conn_spec,
    const_cast< std::map< Name, std::vector< DictionaryDatum > >& >( syn_specs )[ names::third_in ] ) )
  , third_out_builder_( kernel().connection_manager.get_third_conn_builder( third_rule,
      third,
      targets,
      third_in_builder_,
      third_conn_spec,
      // const_cast here seems required, clang complains otherwise; try to clean up when Datums disappear
      const_cast< std::map< Name, std::vector< DictionaryDatum > >& >( syn_specs )[ names::third_out ] ) )
  , primary_builder_( kernel().connection_manager.get_conn_builder( primary_rule,
      sources,
      targets,
      third_out_builder_,
      conn_spec,
      const_cast< std::map< Name, std::vector< DictionaryDatum > >& >( syn_specs )[ names::primary ] ) )
{
}

nest::ConnBuilder::~ConnBuilder()
{
  delete primary_builder_;
  delete third_in_builder_;
  delete third_out_builder_;
}

void
nest::ConnBuilder::connect()
{
  primary_builder_->connect(); // triggers third_out_builder_
  if ( third_in_builder_ )
  {
    third_in_builder_->connect();
  }
}

void
nest::ConnBuilder::disconnect()
{
  if ( third_out_builder_ )
  {
    throw KernelException( "Disconnect is not supported for connections with third factor." );
  }
  primary_builder_->disconnect();
}


nest::BipartiteConnBuilder::BipartiteConnBuilder( NodeCollectionPTR sources,
  NodeCollectionPTR targets,
  ThirdOutBuilder* third_out,
  const DictionaryDatum& conn_spec,
  const std::vector< DictionaryDatum >& syn_specs )
  : sources_( sources )
  , targets_( targets )
  , third_out_( third_out )
  , allow_autapses_( true )
  , allow_multapses_( true )
  , make_symmetric_( false )
  , creates_symmetric_connections_( false )
  , exceptions_raised_( kernel().vp_manager.get_num_threads() )
  , use_structural_plasticity_( false )
  , parameters_requiring_skipping_()
  , param_dicts_()
{
  // We only read a subset of rule-related parameters here. The property 'rule'
  // has already been taken care of in ConnectionManager::get_conn_builder() and
  // rule-specific parameters are handled by the subclass constructors.
  updateValue< bool >( conn_spec, names::allow_autapses, allow_autapses_ );
  updateValue< bool >( conn_spec, names::allow_multapses, allow_multapses_ );
  updateValue< bool >( conn_spec, names::make_symmetric, make_symmetric_ );

  if ( make_symmetric_ and third_out_ )
  {
    throw BadProperty( "Third-factor connectivity cannot be used with 'make_symmetric == True'." );
  }

  // Synapse-specific parameters that should be skipped when we set default synapse parameters
  skip_syn_params_ = { names::weight,
    names::delay,
    names::axonal_delay,
    names::min_delay,
    names::max_delay,
    names::num_connections,
    names::synapse_model };

  default_weight_.resize( syn_specs.size() );
  default_delay_.resize( syn_specs.size() );
  default_axonal_delay_.resize( syn_specs.size() );
  // default_weight_and_delay_.resize( syn_specs.size() );
  weights_.resize( syn_specs.size() );
  delays_.resize( syn_specs.size() );
  axonal_delays_.resize( syn_specs.size() );
  synapse_params_.resize( syn_specs.size() );
  synapse_model_id_.resize( syn_specs.size() );
  synapse_model_id_[ 0 ] = kernel().model_manager.get_synapse_model_id( "static_synapse" );
  param_dicts_.resize( syn_specs.size() );

  // loop through vector of synapse dictionaries, and set synapse parameters
  for ( size_t synapse_indx = 0; synapse_indx < syn_specs.size(); ++synapse_indx )
  {
    auto syn_params = syn_specs[ synapse_indx ];

    set_synapse_model_( syn_params, synapse_indx );
    set_default_weight_or_delays_( syn_params, synapse_indx );

    DictionaryDatum syn_defaults = kernel().model_manager.get_connector_defaults( synapse_model_id_[ synapse_indx ] );

#ifdef HAVE_MUSIC
    // We allow music_channel as alias for receptor_type during connection setup
    ( *syn_defaults )[ names::music_channel ] = 0;
#endif

    set_synapse_params( syn_defaults, syn_params, synapse_indx );
  }

  set_structural_plasticity_parameters( syn_specs );

  // If make_symmetric_ is requested, call reset on all parameters in order
  // to check if all parameters support symmetric connections
  if ( make_symmetric_ )
  {
    reset_weights_();
    reset_delays_();
    reset_axonal_delays_();

    for ( auto params : synapse_params_ )
    {
      for ( auto synapse_parameter : params )
      {
        synapse_parameter.second->reset();
      }
    }
  }

  if ( not( sources_->valid() and targets_->valid() ) )
  {
    throw KernelException( "InvalidNodeCollection: sources and targets must be valid NodeCollections." );
  }
}

nest::BipartiteConnBuilder::~BipartiteConnBuilder()
{
  for ( auto weight : weights_ )
  {
    delete weight;
  }

  for ( auto delay : delays_ )
  {
    delete delay;
  }

  for ( auto delay : axonal_delays_ )
  {
    delete delay;
  }

  for ( auto params : synapse_params_ )
  {
    for ( auto synapse_parameter : params )
    {
      delete synapse_parameter.second;
    }
  }
}

bool
nest::BipartiteConnBuilder::change_connected_synaptic_elements( size_t snode_id,
  size_t tnode_id,
  const size_t tid,
  int update )
{
  int local = true;

  // check whether the source is on this mpi machine
  if ( kernel().node_manager.is_local_node_id( snode_id ) )
  {
    Node* const source = kernel().node_manager.get_node_or_proxy( snode_id, tid );
    const size_t source_thread = source->get_thread();

    // check whether the source is on our thread
    if ( tid == source_thread )
    {
      // update the number of connected synaptic elements
      source->connect_synaptic_element( pre_synaptic_element_name_, update );
    }
  }

  // check whether the target is on this mpi machine
  if ( not kernel().node_manager.is_local_node_id( tnode_id ) )
  {
    local = false;
  }
  else
  {
    Node* const target = kernel().node_manager.get_node_or_proxy( tnode_id, tid );
    const size_t target_thread = target->get_thread();
    // check whether the target is on our thread
    if ( tid != target_thread )
    {
      local = false;
    }
    else
    {
      // update the number of connected synaptic elements
      target->connect_synaptic_element( post_synaptic_element_name_, update );
    }
  }

  return local;
}

void
nest::BipartiteConnBuilder::connect()
{
  // We test here, and not in the ConnBuilder constructor, so the derived
  // classes are fully constructed when the test is executed
  for ( auto synapse_model_id : synapse_model_id_ )
  {
    const ConnectorModel& synapse_model =
      kernel().model_manager.get_connection_model( synapse_model_id, /* thread */ 0 );
    const bool requires_symmetric = synapse_model.has_property( ConnectionModelProperties::REQUIRES_SYMMETRIC );

    if ( requires_symmetric and not( is_symmetric() or make_symmetric_ ) )
    {
      throw BadProperty(
        "Connections with this synapse model can only be created as "
        "one-to-one connections with \"make_symmetric\" set to true "
        "or as all-to-all connections with equal source and target "
        "populations and default or scalar parameters." );
    }
  }

  if ( make_symmetric_ and not supports_symmetric() )
  {
    throw NotImplemented( "This connection rule does not support symmetric connections." );
  }

  if ( use_structural_plasticity_ )
  {
    if ( make_symmetric_ )
    {
      throw NotImplemented( "Symmetric connections are not supported in combination with structural plasticity." );
    }
    sp_connect_();
  }
  else
  {
    connect_();
    if ( make_symmetric_ and not creates_symmetric_connections_ )
    {
      // call reset on all parameters
      reset_weights_();
      reset_delays_();
      reset_axonal_delays_();

      for ( auto params : synapse_params_ )
      {
        for ( auto synapse_parameter : params )
        {
          synapse_parameter.second->reset();
        }
      }

      std::swap( sources_, targets_ );
      connect_();
      std::swap( sources_, targets_ ); // re-establish original state
    }
  }
  // check if any exceptions have been raised
  for ( size_t tid = 0; tid < kernel().vp_manager.get_num_threads(); ++tid )
  {
    if ( exceptions_raised_.at( tid ).get() )
    {
      throw WrappedThreadException( *( exceptions_raised_.at( tid ) ) );
    }
  }
}

void
nest::BipartiteConnBuilder::disconnect()
{
  if ( use_structural_plasticity_ )
  {
    sp_disconnect_();
  }
  else
  {
    disconnect_();
  }

  // check if any exceptions have been raised
  for ( size_t tid = 0; tid < kernel().vp_manager.get_num_threads(); ++tid )
  {
    if ( exceptions_raised_.at( tid ).get() )
    {
      throw WrappedThreadException( *( exceptions_raised_.at( tid ) ) );
    }
  }
}

void
nest::BipartiteConnBuilder::update_param_dict_( size_t snode_id,
  Node& target,
  size_t target_thread,
  RngPtr rng,
  size_t synapse_indx )
{
  assert( kernel().vp_manager.get_num_threads() == static_cast< size_t >( param_dicts_[ synapse_indx ].size() ) );

  for ( auto synapse_parameter : synapse_params_[ synapse_indx ] )
  {
    if ( synapse_parameter.second->provides_long() )
    {
      // change value of dictionary entry without allocating new datum
      IntegerDatum* id = static_cast< IntegerDatum* >(
        ( ( *param_dicts_[ synapse_indx ][ target_thread ] )[ synapse_parameter.first ] ).datum() );
      ( *id ) = synapse_parameter.second->value_int( target_thread, rng, snode_id, &target );
    }
    else
    {
      // change value of dictionary entry without allocating new datum
      DoubleDatum* dd = static_cast< DoubleDatum* >(
        ( ( *param_dicts_[ synapse_indx ][ target_thread ] )[ synapse_parameter.first ] ).datum() );
      ( *dd ) = synapse_parameter.second->value_double( target_thread, rng, snode_id, &target );
    }
  }
}

void
nest::BipartiteConnBuilder::single_connect_( size_t snode_id, Node& target, size_t target_thread, RngPtr rng )
{
  if ( this->requires_proxies() and not target.has_proxies() )
  {
    throw IllegalConnection( "Cannot use this rule to connect to nodes without proxies (usually devices)." );
  }

  for ( size_t synapse_indx = 0; synapse_indx < synapse_params_.size(); ++synapse_indx )
  {
    update_param_dict_( snode_id, target, target_thread, rng, synapse_indx );

    double delay = numerics::nan;
    double axonal_delay = numerics::nan;
    double weight = numerics::nan;

    if ( not default_delay_[ synapse_indx ] )
    {
      delay = delays_[ synapse_indx ]->value_double( target_thread, rng, snode_id, &target );
    }
    if ( not default_axonal_delay_[ synapse_indx ] )
    {
      axonal_delay = axonal_delays_[ synapse_indx ]->value_double( target_thread, rng, snode_id, &target );
    }
    if ( not default_weight_[ synapse_indx ] )
    {
      weight = weights_[ synapse_indx ]->value_double( target_thread, rng, snode_id, &target );
    }

    kernel().connection_manager.connect( snode_id,
      &target,
      target_thread,
      synapse_model_id_[ synapse_indx ],
      param_dicts_[ synapse_indx ][ target_thread ],
      delay,
      axonal_delay,
      weight );
  }

  // We connect third-party only once per source-target pair, not per collocated synapse type
  if ( third_out_ )
  {
    third_out_->third_connect( snode_id, target );
  }
}

void
nest::BipartiteConnBuilder::set_synaptic_element_names( const std::string& pre_name, const std::string& post_name )
{
  if ( pre_name.empty() or post_name.empty() )
  {
    throw BadProperty( "synaptic element names cannot be empty." );
  }

  pre_synaptic_element_name_ = pre_name;
  post_synaptic_element_name_ = post_name;

  use_structural_plasticity_ = true;
}

bool
nest::BipartiteConnBuilder::all_parameters_scalar_() const
{
  bool all_scalar = true;

  for ( auto weight : weights_ )
  {
    if ( weight )
    {
      all_scalar = all_scalar and weight->is_scalar();
    }
  }

  for ( auto delay : delays_ )
  {
    if ( delay )
    {
      all_scalar = all_scalar and delay->is_scalar();
    }
  }

  for ( auto delay : axonal_delays_ )
  {
    if ( delay )
    {
      all_scalar = all_scalar and delay->is_scalar();
    }
  }

  for ( auto params : synapse_params_ )
  {
    for ( auto synapse_parameter : params )
    {
      all_scalar = all_scalar and synapse_parameter.second->is_scalar();
    }
  }

  return all_scalar;
}

bool
nest::BipartiteConnBuilder::loop_over_targets_() const
{
  return targets_->size() < kernel().node_manager.size() or not targets_->is_range()
    or parameters_requiring_skipping_.size() > 0;
}

void
nest::BipartiteConnBuilder::set_synapse_model_( DictionaryDatum syn_params, size_t synapse_indx )
{
  if ( not syn_params->known( names::synapse_model ) )
  {
    throw BadProperty( "Synapse spec must contain synapse model." );
  }
  const std::string syn_name = ( *syn_params )[ names::synapse_model ];

  // The following call will throw "UnknownSynapseType" if syn_name is not naming a known model
  const size_t synapse_model_id = kernel().model_manager.get_synapse_model_id( syn_name );
  synapse_model_id_[ synapse_indx ] = synapse_model_id;

  // We need to make sure that Connect can process all synapse parameters specified.
  const ConnectorModel& synapse_model = kernel().model_manager.get_connection_model( synapse_model_id, /* thread */ 0 );
  synapse_model.check_synapse_params( syn_params );
}

void
<<<<<<< HEAD
nest::ConnBuilder::set_default_weight_or_delays_( DictionaryDatum syn_params, size_t synapse_indx )
=======
nest::BipartiteConnBuilder::set_default_weight_or_delay_( DictionaryDatum syn_params, size_t synapse_indx )
>>>>>>> 36d182e8
{
  DictionaryDatum syn_defaults = kernel().model_manager.get_connector_defaults( synapse_model_id_[ synapse_indx ] );

  // All synapse models have the possibility to set the delay, but some have
  // homogeneous weights, hence it should be possible to set the delay without the weight.
  default_weight_[ synapse_indx ] = not syn_params->known( names::weight );

  default_delay_[ synapse_indx ] = not syn_params->known( names::delay );
  default_axonal_delay_[ synapse_indx ] = not syn_params->known( names::axonal_delay );

  // If neither weight nor delay are given in the dict, we handle this separately. Important for
  // hom_w synapses, on which weight cannot be set. However, we use default weight and delay for
  // _all_ types of synapses.
  // default_weight_and_delay_[ synapse_indx ] = ( default_weight_[ synapse_indx ] and default_delay_[ synapse_indx ] );

  if ( not( default_weight_[ synapse_indx ] and default_delay_[ synapse_indx ] ) )
  {
    weights_[ synapse_indx ] = syn_params->known( names::weight )
      ? ConnParameter::create( ( *syn_params )[ names::weight ], kernel().vp_manager.get_num_threads() )
      : ConnParameter::create( ( *syn_defaults )[ names::weight ], kernel().vp_manager.get_num_threads() );
    register_parameters_requiring_skipping_( *weights_[ synapse_indx ] );

    delays_[ synapse_indx ] = syn_params->known( names::delay )
      ? ConnParameter::create( ( *syn_params )[ names::delay ], kernel().vp_manager.get_num_threads() )
      : ConnParameter::create( ( *syn_defaults )[ names::delay ], kernel().vp_manager.get_num_threads() );
  }
  else if ( default_weight_[ synapse_indx ] )
  {
    delays_[ synapse_indx ] = syn_params->known( names::delay )
      ? ConnParameter::create( ( *syn_params )[ names::delay ], kernel().vp_manager.get_num_threads() )
      : ConnParameter::create( ( *syn_defaults )[ names::delay ], kernel().vp_manager.get_num_threads() );
  }
  register_parameters_requiring_skipping_( *delays_[ synapse_indx ] );

  if ( not default_axonal_delay_[ synapse_indx ] )
  {
    axonal_delays_[ synapse_indx ] = syn_params->known( names::axonal_delay )
      ? ConnParameter::create( ( *syn_params )[ names::axonal_delay ], kernel().vp_manager.get_num_threads() )
      : ConnParameter::create( ( *syn_defaults )[ names::axonal_delay ], kernel().vp_manager.get_num_threads() );
    register_parameters_requiring_skipping_( *axonal_delays_[ synapse_indx ] );
  }
}

void
nest::BipartiteConnBuilder::set_synapse_params( DictionaryDatum syn_defaults,
  DictionaryDatum syn_params,
  size_t synapse_indx )
{
  for ( Dictionary::const_iterator default_it = syn_defaults->begin(); default_it != syn_defaults->end(); ++default_it )
  {
    const Name param_name = default_it->first;
    if ( skip_syn_params_.find( param_name ) != skip_syn_params_.end() )
    {
      continue; // weight, delay or other not-settable parameter
    }

    if ( syn_params->known( param_name ) )
    {
      synapse_params_[ synapse_indx ][ param_name ] =
        ConnParameter::create( ( *syn_params )[ param_name ], kernel().vp_manager.get_num_threads() );
      register_parameters_requiring_skipping_( *synapse_params_[ synapse_indx ][ param_name ] );
    }
  }

  // Now create dictionary with dummy values that we will use to pass settings to the synapses created. We
  // create it here once to avoid re-creating the object over and over again.
  for ( size_t tid = 0; tid < kernel().vp_manager.get_num_threads(); ++tid )
  {
    param_dicts_[ synapse_indx ].push_back( new Dictionary() );

    for ( auto param : synapse_params_[ synapse_indx ] )
    {
      if ( param.second->provides_long() )
      {
        ( *param_dicts_[ synapse_indx ][ tid ] )[ param.first ] = Token( new IntegerDatum( 0 ) );
      }
      else
      {
        ( *param_dicts_[ synapse_indx ][ tid ] )[ param.first ] = Token( new DoubleDatum( 0.0 ) );
      }
    }
  }
}

void
nest::BipartiteConnBuilder::set_structural_plasticity_parameters( std::vector< DictionaryDatum > syn_specs )
{
  bool have_structural_plasticity_parameters = false;
  for ( auto& syn_spec : syn_specs )
  {
    if ( syn_spec->known( names::pre_synaptic_element ) or syn_spec->known( names::post_synaptic_element ) )
    {
      have_structural_plasticity_parameters = true;
    }
  }

  if ( not have_structural_plasticity_parameters )
  {
    return;
  }

  if ( syn_specs.size() > 1 )
  {
    throw KernelException( "Structural plasticity can only be used with a single syn_spec." );
  }

  const DictionaryDatum syn_spec = syn_specs[ 0 ];
  if ( syn_spec->known( names::pre_synaptic_element ) xor syn_spec->known( names::post_synaptic_element ) )
  {
    throw BadProperty( "Structural plasticity requires both a pre- and postsynaptic element." );
  }

  pre_synaptic_element_name_ = getValue< std::string >( syn_spec, names::pre_synaptic_element );
  post_synaptic_element_name_ = getValue< std::string >( syn_spec, names::post_synaptic_element );
  use_structural_plasticity_ = true;
}

void
nest::BipartiteConnBuilder::reset_weights_()
{
  for ( auto weight : weights_ )
  {
    if ( weight )
    {
      weight->reset();
    }
  }
}

void
nest::BipartiteConnBuilder::reset_delays_()
{
  for ( auto delay : delays_ )
  {
    if ( delay )
    {
      delay->reset();
    }
  }
}

<<<<<<< HEAD
void
nest::ConnBuilder::reset_axonal_delays_()
{
  for ( auto delay : axonal_delays_ )
  {
    if ( delay )
    {
      delay->reset();
    }
  }
}

=======
nest::ThirdInBuilder::ThirdInBuilder( NodeCollectionPTR sources,
  NodeCollectionPTR third,
  const DictionaryDatum& third_conn_spec,
  const std::vector< DictionaryDatum >& syn_specs )
  : BipartiteConnBuilder( sources, third, nullptr, third_conn_spec, syn_specs )
  , source_third_gids_( kernel().vp_manager.get_num_threads(), nullptr )
  , source_third_counts_( kernel().vp_manager.get_num_threads(), nullptr )
{
#pragma omp parallel
  {
    const size_t thrd = kernel().vp_manager.get_thread_id();
    source_third_gids_[ thrd ] = new BlockVector< SourceThirdInfo_ >();
    source_third_counts_[ thrd ] = new std::vector< size_t >( kernel().mpi_manager.get_num_processes(), 0 );
  }
}

nest::ThirdInBuilder::~ThirdInBuilder()
{
#pragma omp parallel
  {
    const size_t thrd = kernel().vp_manager.get_thread_id();
    delete source_third_gids_[ thrd ];
    delete source_third_counts_[ thrd ];
  }
}

void
nest::ThirdInBuilder::register_connection( size_t primary_source_id, size_t third_node_id )
{
  const size_t tid = kernel().vp_manager.get_thread_id();
  const auto third_node_rank =
    kernel().mpi_manager.get_process_id_of_vp( kernel().vp_manager.node_id_to_vp( third_node_id ) );
  source_third_gids_[ tid ]->push_back( { primary_source_id, third_node_id, third_node_rank } );
  ++( ( *source_third_counts_[ tid ] )[ third_node_rank ] );
}

void
nest::ThirdInBuilder::connect_()
{
  kernel().vp_manager.assert_single_threaded();

  // count up how many source-third pairs we need to send to each rank
  const size_t num_ranks = kernel().mpi_manager.get_num_processes();
  std::vector< size_t > source_third_per_rank( num_ranks, 0 );
  for ( auto stcp : source_third_counts_ )
  {
    const auto& stc = *stcp;
    for ( size_t rank = 0; rank < stc.size(); ++rank )
    {
      source_third_per_rank[ rank ] += stc[ rank ];
    }
  }

  // now find global maximum; for simplicity, we will use this to configure buffers
  std::vector< long > max_stc( num_ranks ); // MPIManager does not support size_t
  max_stc[ kernel().mpi_manager.get_rank() ] =
    *std::max_element( source_third_per_rank.begin(), source_third_per_rank.end() );
  kernel().mpi_manager.communicate( max_stc );
  const size_t global_max_stc = *std::max_element( max_stc.begin(), max_stc.end() );

  if ( global_max_stc == 0 )
  {
    // no rank has any any connections requiring ThirdIn connections
    return;
  }

  const size_t slots_per_rank = 2 * global_max_stc;

  // send buffer for third rank-third gid pairs
  std::vector< size_t > send_stg( num_ranks * slots_per_rank, 0 ); // send buffer

  // vector mapping destination rank to next entry in send_stg to write to
  // initialization based on example in https://en.cppreference.com/w/cpp/iterator/back_insert_iterator
  std::vector< size_t > rank_idx;
  rank_idx.reserve( num_ranks );
  std::generate_n( std::back_insert_iterator< std::vector< size_t > >( rank_idx ),
    num_ranks,
    [ rk = 0, slots_per_rank ]() mutable { return ( rk++ ) * slots_per_rank; } );

  for ( auto stgp : source_third_gids_ )
  {
    for ( auto& stg : *stgp )
    {
      const auto ix = rank_idx[ stg.third_rank ];
      send_stg[ ix ] = stg.third_gid; // write third gid first because we need to look at it first below
      send_stg[ ix + 1 ] = stg.source_gid;
      rank_idx[ stg.third_rank ] += 2;
    }
  }

  std::vector< size_t > recv_stg( num_ranks * slots_per_rank, 0 );
  const size_t send_recv_count = sizeof( size_t ) / sizeof( unsigned int ) * slots_per_rank;

  // force to master thread for compatibility with MPI standard
#pragma omp master
  {
    kernel().mpi_manager.communicate_Alltoall( send_stg, recv_stg, send_recv_count );
  }

  // Now recv_stg contains all source-third pairs where third is on current rank
  // Create connections in parallel

#pragma omp parallel
  {
    const size_t tid = kernel().vp_manager.get_thread_id();
    RngPtr rng = kernel().random_manager.get_vp_specific_rng( tid );

    for ( size_t idx = 0; idx < recv_stg.size(); idx += 2 )
    {
      const auto third_gid = recv_stg[ idx ];
      if ( third_gid == 0 )
      {
        // No more entries from this rank, jump to beginning of next rank
        // Subtract 2 because 2 is added again by the loop increment expression
        // Since slots_per_rank >= 1 by definition, idx >= 0 is ensured
        idx = ( idx / slots_per_rank + 1 ) * slots_per_rank - 2;
        continue;
      }

      if ( kernel().vp_manager.is_node_id_vp_local( third_gid ) )
      {
        const auto source_gid = recv_stg[ idx + 1 ];
        assert( source_gid > 0 );
        single_connect_( source_gid, *kernel().node_manager.get_node_or_proxy( third_gid, tid ), tid, rng );
      }
    }
  }
}

nest::ThirdOutBuilder::ThirdOutBuilder( const NodeCollectionPTR third,
  const NodeCollectionPTR targets,
  ThirdInBuilder* third_in,
  const DictionaryDatum& third_conn_spec,
  const std::vector< DictionaryDatum >& syn_specs )
  : BipartiteConnBuilder( third, targets, nullptr, third_conn_spec, syn_specs )
  , third_in_( third_in )
{
}

nest::ThirdBernoulliWithPoolBuilder::ThirdBernoulliWithPoolBuilder( const NodeCollectionPTR third,
  const NodeCollectionPTR targets,
  ThirdInBuilder* third_in,
  const DictionaryDatum& conn_spec,
  const std::vector< DictionaryDatum >& syn_specs )
  : ThirdOutBuilder( third, targets, third_in, conn_spec, syn_specs )
  , p_( 1.0 )
  , random_pool_( true )
  , pool_size_( third->size() )
  , targets_per_third_( targets->size() / third->size() )
  , pools_( kernel().vp_manager.get_num_threads(), nullptr )
{
  updateValue< double >( conn_spec, names::p, p_ );
  updateValue< long >( conn_spec, names::pool_size, pool_size_ );
  std::string pool_type;
  if ( updateValue< std::string >( conn_spec, names::pool_type, pool_type ) )
  {
    if ( pool_type == "random" )
    {
      random_pool_ = true;
    }
    else if ( pool_type == "block" )
    {
      random_pool_ = false;
    }
    else
    {
      throw BadProperty( "pool_type must be 'random' or 'block'" );
    }
  }

  if ( p_ < 0 or 1 < p_ )
  {
    throw BadProperty( "Conditional probability of third-factor connection 0 ≤ p_third_if_primary ≤ 1 required" );
  }

  if ( pool_size_ < 1 or third->size() < pool_size_ )
  {
    throw BadProperty( "Pool size 1 ≤ pool_size ≤ size of third-factor population required" );
  }

  if ( not( random_pool_ or ( targets->size() * pool_size_ == third->size() )
         or ( pool_size_ == 1 and targets->size() % third->size() == 0 ) ) )
  {
    throw BadProperty(
      "The sizes of target and third-factor populations and the chosen pool size do not fit."
      " If pool_size == 1, the target population size must be a multiple of the third-factor"
      " population size. For pool_size > 1, size(targets) * pool_size == size(third factor)"
      " is required. For all other cases, use random pools." );
  }

#pragma omp parallel
  {
    const size_t thrd = kernel().vp_manager.get_thread_id();
    pools_[ thrd ] = new TgtPoolMap_();
  }

  if ( not random_pool_ )
  {
    // Tell every target neuron its position in the target node collection.
    // This is necessary to assign the right block pool to it.
    //
    // We cannot do this parallel with targets->local_begin() since we need to
    // count over all elements of the node collection which might be a complex
    // composition of slices with non-trivial mapping between elements and vps.
    size_t idx = 0;
    for ( auto tgt_it = targets_->begin(); tgt_it != targets_->end(); ++tgt_it )
    {
      Node* const tgt = kernel().node_manager.get_node_or_proxy( ( *tgt_it ).node_id );
      if ( not tgt->is_proxy() )
      {
        tgt->set_tmp_nc_index( idx++ ); // must be postfix
      }
    }
  }
}

nest::ThirdBernoulliWithPoolBuilder::~ThirdBernoulliWithPoolBuilder()
{
#pragma omp parallel
  {
    const size_t thrd = kernel().vp_manager.get_thread_id();
    delete pools_[ thrd ];

    if ( not random_pool_ )
    {
      // Reset tmp_nc_index in target nodes in case a node has never been a target.
      // We do not want non-invalid values to persist beyond the lifetime of this builder.
      //
      // Here we can work in parallel since we just reset to invalid_index
      for ( auto tgt_it = targets_->thread_local_begin(); tgt_it != targets_->end(); ++tgt_it )
      {
        Node* const tgt = kernel().node_manager.get_node_or_proxy( ( *tgt_it ).node_id, thrd );
        assert( not tgt->is_proxy() );
        tgt->set_tmp_nc_index( invalid_index );
      }
    }
  }
}

void
nest::ThirdBernoulliWithPoolBuilder::third_connect( size_t primary_source_id, Node& primary_target )
{
  // We assume target is on this thread
  const size_t tid = kernel().vp_manager.get_thread_id();
  RngPtr rng = get_vp_specific_rng( tid );

  // conditionally connect third factor
  if ( not( rng->drand() < p_ ) )
  {
    return;
  }

  // step 2, build pool if new target
  const size_t tgt_gid = primary_target.get_node_id();
  auto pool_it = pools_[ tid ]->find( tgt_gid );
  if ( pool_it == pools_[ tid ]->end() )
  {
    const auto [ new_pool_it, emplace_ok ] = pools_[ tid ]->emplace( tgt_gid, PoolType_() );
    assert( emplace_ok );

    if ( random_pool_ )
    {
      rng->sample( sources_->begin(), sources_->end(), std::back_inserter( new_pool_it->second ), pool_size_ );
    }
    else
    {
      std::copy_n( sources_->begin() + get_first_pool_index_( primary_target.get_tmp_nc_index() ),
        pool_size_,
        std::back_inserter( new_pool_it->second ) );
    }
    pool_it = new_pool_it;
  }

  // select third-factor node randomly from pool for this target
  const auto third_index = pool_size_ == 1 ? 0 : rng->ulrand( pool_size_ );
  const auto third_node_id = ( pool_it->second )[ third_index ].node_id;

  single_connect_( third_node_id, primary_target, tid, rng );

  third_in_->register_connection( primary_source_id, third_node_id );
}


size_t
nest::ThirdBernoulliWithPoolBuilder::get_first_pool_index_( const size_t target_index ) const
{
  if ( pool_size_ > 1 )
  {
    return target_index * pool_size_;
  }

  return target_index / targets_per_third_; // intentional integer division
}


>>>>>>> 36d182e8
nest::OneToOneBuilder::OneToOneBuilder( const NodeCollectionPTR sources,
  const NodeCollectionPTR targets,
  ThirdOutBuilder* third_out,
  const DictionaryDatum& conn_spec,
  const std::vector< DictionaryDatum >& syn_specs )
  : BipartiteConnBuilder( sources, targets, third_out, conn_spec, syn_specs )
{
  // make sure that target and source population have the same size
  if ( sources_->size() != targets_->size() )
  {
    throw DimensionMismatch( "Source and Target population must be of the same size." );
  }
}

void
nest::OneToOneBuilder::connect_()
{

#pragma omp parallel
  {
    // get thread id
    const size_t tid = kernel().vp_manager.get_thread_id();

    try
    {
      RngPtr rng = get_vp_specific_rng( tid );

      if ( loop_over_targets_() )
      {
        // A more efficient way of doing this might be to use NodeCollection's local_begin(). For this to work we
        // would need to change some of the logic, sources and targets might not be on the same process etc., so
        // therefore we are not doing it at the moment. This also applies to other ConnBuilders below.
        NodeCollection::const_iterator target_it = targets_->begin();
        NodeCollection::const_iterator source_it = sources_->begin();
        for ( ; target_it < targets_->end(); ++target_it, ++source_it )
        {
          assert( source_it < sources_->end() );

          const size_t snode_id = ( *source_it ).node_id;
          const size_t tnode_id = ( *target_it ).node_id;

          if ( snode_id == tnode_id and not allow_autapses_ )
          {
            continue;
          }

          Node* const target = kernel().node_manager.get_node_or_proxy( tnode_id, tid );
          if ( target->is_proxy() )
          {
            // skip array parameters handled in other virtual processes
            skip_conn_parameter_( tid );
            continue;
          }

          single_connect_( snode_id, *target, tid, rng );
        }
      }
      else
      {
        const SparseNodeArray& local_nodes = kernel().node_manager.get_local_nodes( tid );
        SparseNodeArray::const_iterator n;
        for ( n = local_nodes.begin(); n != local_nodes.end(); ++n )
        {
          Node* target = n->get_node();

          const size_t tnode_id = n->get_node_id();
          const long lid = targets_->get_nc_index( tnode_id );
          if ( lid < 0 ) // Is local node in target list?
          {
            continue;
          }

          // one-to-one, thus we can use target idx for source as well
          const size_t snode_id = ( *sources_ )[ lid ];
          if ( not allow_autapses_ and snode_id == tnode_id )
          {
            // no skipping required / possible,
            // as we iterate only over local nodes
            continue;
          }
          single_connect_( snode_id, *target, tid, rng );
        }
      }
    }
    catch ( std::exception& err )
    {
      // We must create a new exception here, err's lifetime ends at the end of the catch block.
      exceptions_raised_.at( tid ) = std::shared_ptr< WrappedThreadException >( new WrappedThreadException( err ) );
    }
  }
}

void
nest::OneToOneBuilder::disconnect_()
{

#pragma omp parallel
  {
    // get thread id
    const size_t tid = kernel().vp_manager.get_thread_id();

    try
    {
      NodeCollection::const_iterator target_it = targets_->begin();
      NodeCollection::const_iterator source_it = sources_->begin();
      for ( ; target_it < targets_->end(); ++target_it, ++source_it )
      {
        assert( source_it < sources_->end() );

        const size_t tnode_id = ( *target_it ).node_id;
        const size_t snode_id = ( *source_it ).node_id;

        // check whether the target is on this mpi machine
        if ( not kernel().node_manager.is_local_node_id( tnode_id ) )
        {
          // Disconnecting: no parameter skipping required
          continue;
        }

        Node* const target = kernel().node_manager.get_node_or_proxy( tnode_id, tid );
        const size_t target_thread = target->get_thread();

        // check whether the target is a proxy
        if ( target->is_proxy() )
        {
          // Disconnecting: no parameter skipping required
          continue;
        }
        single_disconnect_( snode_id, *target, target_thread );
      }
    }
    catch ( std::exception& err )
    {
      // We must create a new exception here, err's lifetime ends at
      // the end of the catch block.
      exceptions_raised_.at( tid ) = std::shared_ptr< WrappedThreadException >( new WrappedThreadException( err ) );
    }
  }
}

void
nest::OneToOneBuilder::sp_connect_()
{

#pragma omp parallel
  {
    // get thread id
    const size_t tid = kernel().vp_manager.get_thread_id();

    try
    {
      RngPtr rng = get_vp_specific_rng( tid );

      NodeCollection::const_iterator target_it = targets_->begin();
      NodeCollection::const_iterator source_it = sources_->begin();
      for ( ; target_it < targets_->end(); ++target_it, ++source_it )
      {
        assert( source_it < sources_->end() );

        const size_t snode_id = ( *source_it ).node_id;
        const size_t tnode_id = ( *target_it ).node_id;

        if ( snode_id == tnode_id and not allow_autapses_ )
        {
          continue;
        }

        if ( not change_connected_synaptic_elements( snode_id, tnode_id, tid, 1 ) )
        {
          skip_conn_parameter_( tid );
          continue;
        }
        Node* const target = kernel().node_manager.get_node_or_proxy( tnode_id, tid );
        const size_t target_thread = target->get_thread();

        single_connect_( snode_id, *target, target_thread, rng );
      }
    }
    catch ( std::exception& err )
    {
      // We must create a new exception here, err's lifetime ends at
      // the end of the catch block.
      exceptions_raised_.at( tid ) = std::shared_ptr< WrappedThreadException >( new WrappedThreadException( err ) );
    }
  }
}

void
nest::OneToOneBuilder::sp_disconnect_()
{

#pragma omp parallel
  {
    // get thread id
    const size_t tid = kernel().vp_manager.get_thread_id();

    try
    {
      NodeCollection::const_iterator target_it = targets_->begin();
      NodeCollection::const_iterator source_it = sources_->begin();
      for ( ; target_it < targets_->end(); ++target_it, ++source_it )
      {
        assert( source_it < sources_->end() );

        const size_t snode_id = ( *source_it ).node_id;
        const size_t tnode_id = ( *target_it ).node_id;

        if ( not change_connected_synaptic_elements( snode_id, tnode_id, tid, -1 ) )
        {
          continue;
        }

        Node* const target = kernel().node_manager.get_node_or_proxy( tnode_id, tid );
        const size_t target_thread = target->get_thread();

        single_disconnect_( snode_id, *target, target_thread );
      }
    }
    catch ( std::exception& err )
    {
      // We must create a new exception here, err's lifetime ends at
      // the end of the catch block.
      exceptions_raised_.at( tid ) = std::shared_ptr< WrappedThreadException >( new WrappedThreadException( err ) );
    }
  }
}

void
nest::AllToAllBuilder::connect_()
{

#pragma omp parallel
  {
    // get thread id
    const size_t tid = kernel().vp_manager.get_thread_id();

    try
    {
      RngPtr rng = get_vp_specific_rng( tid );

      if ( loop_over_targets_() )
      {
        NodeCollection::const_iterator target_it = targets_->begin();
        for ( ; target_it < targets_->end(); ++target_it )
        {
          const size_t tnode_id = ( *target_it ).node_id;
          Node* const target = kernel().node_manager.get_node_or_proxy( tnode_id, tid );
          if ( target->is_proxy() )
          {
            skip_conn_parameter_( tid, sources_->size() );
            continue;
          }

          inner_connect_( tid, rng, target, tnode_id, true );
        }
      }
      else
      {
        const SparseNodeArray& local_nodes = kernel().node_manager.get_local_nodes( tid );
        SparseNodeArray::const_iterator n;
        for ( n = local_nodes.begin(); n != local_nodes.end(); ++n )
        {
          const size_t tnode_id = n->get_node_id();

          // Is the local node in the targets list?
          if ( targets_->get_nc_index( tnode_id ) < 0 )
          {
            continue;
          }

          inner_connect_( tid, rng, n->get_node(), tnode_id, false );
        }
      }
    }
    catch ( std::exception& err )
    {
      // We must create a new exception here, err's lifetime ends at
      // the end of the catch block.
      exceptions_raised_.at( tid ) = std::shared_ptr< WrappedThreadException >( new WrappedThreadException( err ) );
    }
  }
}

void
nest::AllToAllBuilder::inner_connect_( const int tid, RngPtr rng, Node* target, size_t tnode_id, bool skip )
{
  const size_t target_thread = target->get_thread();

  // check whether the target is on our thread
  if ( static_cast< size_t >( tid ) != target_thread )
  {
    if ( skip )
    {
      skip_conn_parameter_( tid, sources_->size() );
    }
    return;
  }

  NodeCollection::const_iterator source_it = sources_->begin();
  for ( ; source_it < sources_->end(); ++source_it )
  {
    const size_t snode_id = ( *source_it ).node_id;

    if ( not allow_autapses_ and snode_id == tnode_id )
    {
      if ( skip )
      {
        skip_conn_parameter_( target_thread );
      }
      continue;
    }

    single_connect_( snode_id, *target, target_thread, rng );
  }
}

void
nest::AllToAllBuilder::sp_connect_()
{
#pragma omp parallel
  {
    // get thread id
    const size_t tid = kernel().vp_manager.get_thread_id();
    try
    {
      RngPtr rng = get_vp_specific_rng( tid );

      NodeCollection::const_iterator target_it = targets_->begin();
      for ( ; target_it < targets_->end(); ++target_it )
      {
        const size_t tnode_id = ( *target_it ).node_id;

        NodeCollection::const_iterator source_it = sources_->begin();
        for ( ; source_it < sources_->end(); ++source_it )
        {
          const size_t snode_id = ( *source_it ).node_id;

          if ( not allow_autapses_ and snode_id == tnode_id )
          {
            skip_conn_parameter_( tid );
            continue;
          }
          if ( not change_connected_synaptic_elements( snode_id, tnode_id, tid, 1 ) )
          {
            skip_conn_parameter_( tid, sources_->size() );
            continue;
          }
          Node* const target = kernel().node_manager.get_node_or_proxy( tnode_id, tid );
          const size_t target_thread = target->get_thread();
          single_connect_( snode_id, *target, target_thread, rng );
        }
      }
    }
    catch ( std::exception& err )
    {
      // We must create a new exception here, err's lifetime ends at
      // the end of the catch block.
      exceptions_raised_.at( tid ) = std::shared_ptr< WrappedThreadException >( new WrappedThreadException( err ) );
    }
  }
}

void
nest::AllToAllBuilder::disconnect_()
{

#pragma omp parallel
  {
    // get thread id
    const size_t tid = kernel().vp_manager.get_thread_id();

    try
    {
      NodeCollection::const_iterator target_it = targets_->begin();
      for ( ; target_it < targets_->end(); ++target_it )
      {
        const size_t tnode_id = ( *target_it ).node_id;

        // check whether the target is on this mpi machine
        if ( not kernel().node_manager.is_local_node_id( tnode_id ) )
        {
          // Disconnecting: no parameter skipping required
          continue;
        }

        Node* const target = kernel().node_manager.get_node_or_proxy( tnode_id, tid );
        const size_t target_thread = target->get_thread();

        // check whether the target is a proxy
        if ( target->is_proxy() )
        {
          // Disconnecting: no parameter skipping required
          continue;
        }

        NodeCollection::const_iterator source_it = sources_->begin();
        for ( ; source_it < sources_->end(); ++source_it )
        {
          const size_t snode_id = ( *source_it ).node_id;
          single_disconnect_( snode_id, *target, target_thread );
        }
      }
    }
    catch ( std::exception& err )
    {
      // We must create a new exception here, err's lifetime ends at
      // the end of the catch block.
      exceptions_raised_.at( tid ) = std::shared_ptr< WrappedThreadException >( new WrappedThreadException( err ) );
    }
  }
}

void
nest::AllToAllBuilder::sp_disconnect_()
{
#pragma omp parallel
  {
    // get thread id
    const size_t tid = kernel().vp_manager.get_thread_id();

    try
    {
      NodeCollection::const_iterator target_it = targets_->begin();
      for ( ; target_it < targets_->end(); ++target_it )
      {
        const size_t tnode_id = ( *target_it ).node_id;

        NodeCollection::const_iterator source_it = sources_->begin();
        for ( ; source_it < sources_->end(); ++source_it )
        {
          const size_t snode_id = ( *source_it ).node_id;

          if ( not change_connected_synaptic_elements( snode_id, tnode_id, tid, -1 ) )
          {
            // Disconnecting: no parameter skipping required
            continue;
          }
          Node* const target = kernel().node_manager.get_node_or_proxy( tnode_id, tid );
          const size_t target_thread = target->get_thread();
          single_disconnect_( snode_id, *target, target_thread );
        }
      }
    }
    catch ( std::exception& err )
    {
      // We must create a new exception here, err's lifetime ends at
      // the end of the catch block.
      exceptions_raised_.at( tid ) = std::shared_ptr< WrappedThreadException >( new WrappedThreadException( err ) );
    }
  }
}

nest::FixedInDegreeBuilder::FixedInDegreeBuilder( NodeCollectionPTR sources,
  NodeCollectionPTR targets,
  ThirdOutBuilder* third_out,
  const DictionaryDatum& conn_spec,
  const std::vector< DictionaryDatum >& syn_specs )
  : BipartiteConnBuilder( sources, targets, third_out, conn_spec, syn_specs )
{
  // check for potential errors
  long n_sources = static_cast< long >( sources_->size() );
  if ( n_sources == 0 )
  {
    throw BadProperty( "Source array must not be empty." );
  }
  ParameterDatum* pd = dynamic_cast< ParameterDatum* >( ( *conn_spec )[ names::indegree ].datum() );
  if ( pd )
  {
    indegree_ = *pd;
    // TODO: Checks of parameter range
  }
  else
  {
    // Assume indegree is a scalar
    const long value = ( *conn_spec )[ names::indegree ];
    indegree_ = std::shared_ptr< Parameter >( new ConstantParameter( value ) );

    // verify that indegree is not larger than source population if multapses are disabled
    if ( not allow_multapses_ )
    {
      if ( value > n_sources )
      {
        throw BadProperty( "Indegree cannot be larger than population size." );
      }
      else if ( value == n_sources and not allow_autapses_ )
      {
        LOG( M_WARNING,
          "FixedInDegreeBuilder::connect",
          "Multapses and autapses prohibited. When the sources and the targets "
          "have a non-empty intersection, the connect algorithm will enter an infinite loop." );
        return;
      }

      if ( value > 0.9 * n_sources )
      {
        LOG( M_WARNING,
          "FixedInDegreeBuilder::connect",
          "Multapses are prohibited and you request more than 90% connectivity. Expect long connecting times!" );
      }
    } // if (not allow_multapses_ )

    if ( value < 0 )
    {
      throw BadProperty( "Indegree cannot be less than zero." );
    }
  }
}

void
nest::FixedInDegreeBuilder::connect_()
{

#pragma omp parallel
  {
    // get thread id
    const size_t tid = kernel().vp_manager.get_thread_id();

    try
    {
      RngPtr rng = get_vp_specific_rng( tid );

      if ( loop_over_targets_() )
      {
        NodeCollection::const_iterator target_it = targets_->begin();
        for ( ; target_it < targets_->end(); ++target_it )
        {
          const size_t tnode_id = ( *target_it ).node_id;
          Node* const target = kernel().node_manager.get_node_or_proxy( tnode_id, tid );

          const long indegree_value = std::round( indegree_->value( rng, target ) );
          if ( target->is_proxy() )
          {
            // skip array parameters handled in other virtual processes
            skip_conn_parameter_( tid, indegree_value );
            continue;
          }

          inner_connect_( tid, rng, target, tnode_id, true, indegree_value );
        }
      }
      else
      {
        const SparseNodeArray& local_nodes = kernel().node_manager.get_local_nodes( tid );
        SparseNodeArray::const_iterator n;
        for ( n = local_nodes.begin(); n != local_nodes.end(); ++n )
        {
          const size_t tnode_id = n->get_node_id();

          // Is the local node in the targets list?
          if ( targets_->get_nc_index( tnode_id ) < 0 )
          {
            continue;
          }
          auto source = n->get_node();
          const long indegree_value = std::round( indegree_->value( rng, source ) );

          inner_connect_( tid, rng, source, tnode_id, false, indegree_value );
        }
      }
    }
    catch ( std::exception& err )
    {
      // We must create a new exception here, err's lifetime ends at
      // the end of the catch block.
      exceptions_raised_.at( tid ) = std::shared_ptr< WrappedThreadException >( new WrappedThreadException( err ) );
    }
  }
}

void
nest::FixedInDegreeBuilder::inner_connect_( const int tid,
  RngPtr rng,
  Node* target,
  size_t tnode_id,
  bool skip,
  long indegree_value )
{
  const size_t target_thread = target->get_thread();

  // check whether the target is on our thread
  if ( static_cast< size_t >( tid ) != target_thread )
  {
    // skip array parameters handled in other virtual processes
    if ( skip )
    {
      skip_conn_parameter_( tid, indegree_value );
    }
    return;
  }

  std::set< long > ch_ids;
  long n_rnd = sources_->size();

  for ( long j = 0; j < indegree_value; ++j )
  {
    unsigned long s_id;
    size_t snode_id;
    bool skip_autapse = false;
    bool skip_multapse = false;

    do
    {
      s_id = rng->ulrand( n_rnd );
      snode_id = ( *sources_ )[ s_id ];
      skip_autapse = not allow_autapses_ and snode_id == tnode_id;
      skip_multapse = not allow_multapses_ and ch_ids.find( s_id ) != ch_ids.end();
    } while ( skip_autapse or skip_multapse );

    if ( not allow_multapses_ )
    {
      ch_ids.insert( s_id );
    }

    single_connect_( snode_id, *target, target_thread, rng );
  }
}

nest::FixedOutDegreeBuilder::FixedOutDegreeBuilder( NodeCollectionPTR sources,
  NodeCollectionPTR targets,
  ThirdOutBuilder* third_out,
  const DictionaryDatum& conn_spec,
  const std::vector< DictionaryDatum >& syn_specs )
  : BipartiteConnBuilder( sources, targets, third_out, conn_spec, syn_specs )
{
  // check for potential errors
  long n_targets = static_cast< long >( targets_->size() );
  if ( n_targets == 0 )
  {
    throw BadProperty( "Target array must not be empty." );
  }
  ParameterDatum* pd = dynamic_cast< ParameterDatum* >( ( *conn_spec )[ names::outdegree ].datum() );
  if ( pd )
  {
    outdegree_ = *pd;
    // TODO: Checks of parameter range
  }
  else
  {
    // Assume outdegree is a scalar
    const long value = ( *conn_spec )[ names::outdegree ];

    outdegree_ = std::shared_ptr< Parameter >( new ConstantParameter( value ) );

    // verify that outdegree is not larger than target population if multapses
    // are disabled
    if ( not allow_multapses_ )
    {
      if ( value > n_targets )
      {
        throw BadProperty( "Outdegree cannot be larger than population size." );
      }
      else if ( value == n_targets and not allow_autapses_ )
      {
        LOG( M_WARNING,
          "FixedOutDegreeBuilder::connect",
          "Multapses and autapses prohibited. When the sources and the targets "
          "have a non-empty intersection, the connect algorithm will enter an infinite loop." );
        return;
      }

      if ( value > 0.9 * n_targets )
      {
        LOG( M_WARNING,
          "FixedOutDegreeBuilder::connect",
          "Multapses are prohibited and you request more than 90% connectivity. Expect long connecting times!" );
      }
    }

    if ( value < 0 )
    {
      throw BadProperty( "Outdegree cannot be less than zero." );
    }
  }
}

void
nest::FixedOutDegreeBuilder::connect_()
{
  // get global rng that is tested for synchronization for all threads
  RngPtr grng = get_rank_synced_rng();

  NodeCollection::const_iterator source_it = sources_->begin();
  for ( ; source_it < sources_->end(); ++source_it )
  {
    const size_t snode_id = ( *source_it ).node_id;

    std::set< long > ch_ids;
    std::vector< size_t > tgt_ids_;
    const long n_rnd = targets_->size();

    Node* source_node = kernel().node_manager.get_node_or_proxy( snode_id );
    const long outdegree_value = std::round( outdegree_->value( grng, source_node ) );
    for ( long j = 0; j < outdegree_value; ++j )
    {
      unsigned long t_id;
      size_t tnode_id;
      bool skip_autapse = false;
      bool skip_multapse = false;

      do
      {
        t_id = grng->ulrand( n_rnd );
        tnode_id = ( *targets_ )[ t_id ];
        skip_autapse = not allow_autapses_ and tnode_id == snode_id;
        skip_multapse = not allow_multapses_ and ch_ids.find( t_id ) != ch_ids.end();
      } while ( skip_autapse or skip_multapse );

      if ( not allow_multapses_ )
      {
        ch_ids.insert( t_id );
      }

      tgt_ids_.push_back( tnode_id );
    }

#pragma omp parallel
    {
      // get thread id
      const size_t tid = kernel().vp_manager.get_thread_id();

      try
      {
        RngPtr rng = get_vp_specific_rng( tid );

        std::vector< size_t >::const_iterator tnode_id_it = tgt_ids_.begin();
        for ( ; tnode_id_it != tgt_ids_.end(); ++tnode_id_it )
        {
          Node* const target = kernel().node_manager.get_node_or_proxy( *tnode_id_it, tid );
          if ( target->is_proxy() )
          {
            // skip array parameters handled in other virtual processes
            skip_conn_parameter_( tid );
            continue;
          }

          single_connect_( snode_id, *target, tid, rng );
        }
      }
      catch ( std::exception& err )
      {
        // We must create a new exception here, err's lifetime ends at
        // the end of the catch block.
        exceptions_raised_.at( tid ) = std::shared_ptr< WrappedThreadException >( new WrappedThreadException( err ) );
      }
    }
  }
}

nest::FixedTotalNumberBuilder::FixedTotalNumberBuilder( NodeCollectionPTR sources,
  NodeCollectionPTR targets,
  ThirdOutBuilder* third_out,
  const DictionaryDatum& conn_spec,
  const std::vector< DictionaryDatum >& syn_specs )
  : BipartiteConnBuilder( sources, targets, third_out, conn_spec, syn_specs )
  , N_( ( *conn_spec )[ names::N ] )
{

  // check for potential errors

  // verify that total number of connections is not larger than
  // N_sources*N_targets
  if ( not allow_multapses_ )
  {
    if ( ( N_ > static_cast< long >( sources_->size() * targets_->size() ) ) )
    {
      throw BadProperty( "Total number of connections cannot exceed product of source and target population sizes." );
    }
  }

  if ( N_ < 0 )
  {
    throw BadProperty( "Total number of connections cannot be negative." );
  }

  // for now multapses cannot be forbidden
  // TODO: Implement option for multapses_ = False, where already existing
  // connections are stored in
  // a bitmap
  if ( not allow_multapses_ )
  {
    throw NotImplemented( "Connect doesn't support the suppression of multapses in the FixedTotalNumber connector." );
  }
}

void
nest::FixedTotalNumberBuilder::connect_()
{
  const int M = kernel().vp_manager.get_num_virtual_processes();
  const long size_sources = sources_->size();
  const long size_targets = targets_->size();

  // drawing connection ids

  // Compute the distribution of targets over processes using the modulo
  // function
  std::vector< size_t > number_of_targets_on_vp( M, 0 );
  std::vector< size_t > local_targets;
  local_targets.reserve( size_targets / kernel().mpi_manager.get_num_processes() );
  for ( size_t t = 0; t < targets_->size(); t++ )
  {
    int vp = kernel().vp_manager.node_id_to_vp( ( *targets_ )[ t ] );
    ++number_of_targets_on_vp[ vp ];
    if ( kernel().vp_manager.is_local_vp( vp ) )
    {
      local_targets.push_back( ( *targets_ )[ t ] );
    }
  }

  // We use the multinomial distribution to determine the number of
  // connections that will be made on one virtual process, i.e. we
  // partition the set of edges into n_vps subsets. The number of
  // edges on one virtual process is binomially distributed with
  // the boundary condition that the sum of all edges over virtual
  // processes is the total number of edges.
  // To obtain the num_conns_on_vp we adapt the gsl
  // implementation of the multinomial distribution.

  // K from gsl is equivalent to M = n_vps
  // N is already taken from stack
  // p[] is targets_on_vp
  std::vector< long > num_conns_on_vp( M, 0 ); // corresponds to n[]

  // calculate exact multinomial distribution
  // get global rng that is tested for synchronization for all threads
  RngPtr grng = get_rank_synced_rng();

  // begin code adapted from gsl 1.8 //
  double sum_dist = 0.0; // corresponds to sum_p
  // norm is equivalent to size_targets
  unsigned int sum_partitions = 0; // corresponds to sum_n

  binomial_distribution bino_dist;
  for ( int k = 0; k < M; k++ )
  {
    // If we have distributed all connections on the previous processes we exit the loop. It is important to
    // have this check here, as N - sum_partition is set as n value for GSL, and this must be larger than 0.
    if ( N_ == sum_partitions )
    {
      break;
    }
    if ( number_of_targets_on_vp[ k ] > 0 )
    {
      double num_local_targets = static_cast< double >( number_of_targets_on_vp[ k ] );
      double p_local = num_local_targets / ( size_targets - sum_dist );

      binomial_distribution::param_type param( N_ - sum_partitions, p_local );
      num_conns_on_vp[ k ] = bino_dist( grng, param );
    }

    sum_dist += static_cast< double >( number_of_targets_on_vp[ k ] );
    sum_partitions += static_cast< unsigned int >( num_conns_on_vp[ k ] );
  }

  // end code adapted from gsl 1.8

#pragma omp parallel
  {
    // get thread id
    const size_t tid = kernel().vp_manager.get_thread_id();

    try
    {
      const size_t vp_id = kernel().vp_manager.thread_to_vp( tid );

      if ( kernel().vp_manager.is_local_vp( vp_id ) )
      {
        RngPtr rng = get_vp_specific_rng( tid );

        // gather local target node IDs
        std::vector< size_t > thread_local_targets;
        thread_local_targets.reserve( number_of_targets_on_vp[ vp_id ] );

        std::vector< size_t >::const_iterator tnode_id_it = local_targets.begin();
        for ( ; tnode_id_it != local_targets.end(); ++tnode_id_it )
        {
          if ( kernel().vp_manager.node_id_to_vp( *tnode_id_it ) == vp_id )
          {
            thread_local_targets.push_back( *tnode_id_it );
          }
        }

        assert( thread_local_targets.size() == number_of_targets_on_vp[ vp_id ] );

        while ( num_conns_on_vp[ vp_id ] > 0 )
        {

          // draw random numbers for source node from all source neurons
          const long s_index = rng->ulrand( size_sources );
          // draw random numbers for target node from
          // targets_on_vp on this virtual process
          const long t_index = rng->ulrand( thread_local_targets.size() );
          // map random number of source node to node ID corresponding to
          // the source_adr vector
          const long snode_id = ( *sources_ )[ s_index ];
          // map random number of target node to node ID using the
          // targets_on_vp vector
          const long tnode_id = thread_local_targets[ t_index ];

          Node* const target = kernel().node_manager.get_node_or_proxy( tnode_id, tid );
          const size_t target_thread = target->get_thread();

          if ( allow_autapses_ or snode_id != tnode_id )
          {
            single_connect_( snode_id, *target, target_thread, rng );
            num_conns_on_vp[ vp_id ]--;
          }
        }
      }
    }
    catch ( std::exception& err )
    {
      // We must create a new exception here, err's lifetime ends at
      // the end of the catch block.
      exceptions_raised_.at( tid ) = std::shared_ptr< WrappedThreadException >( new WrappedThreadException( err ) );
    }
  }
}


nest::BernoulliBuilder::BernoulliBuilder( NodeCollectionPTR sources,
  NodeCollectionPTR targets,
  ThirdOutBuilder* third_out,
  const DictionaryDatum& conn_spec,
  const std::vector< DictionaryDatum >& syn_specs )
  : BipartiteConnBuilder( sources, targets, third_out, conn_spec, syn_specs )
{
  ParameterDatum* pd = dynamic_cast< ParameterDatum* >( ( *conn_spec )[ names::p ].datum() );
  if ( pd )
  {
    p_ = *pd;
    // TODO: Checks of parameter range
  }
  else
  {
    // Assume p is a scalar
    const double value = ( *conn_spec )[ names::p ];
    if ( value < 0 or 1 < value )
    {
      throw BadProperty( "Connection probability 0 <= p <= 1 required." );
    }
    p_ = std::shared_ptr< Parameter >( new ConstantParameter( value ) );
  }
}


void
nest::BernoulliBuilder::connect_()
{
#pragma omp parallel
  {
    // get thread id
    const size_t tid = kernel().vp_manager.get_thread_id();

    try
    {
      RngPtr rng = get_vp_specific_rng( tid );

      if ( loop_over_targets_() )
      {
        NodeCollection::const_iterator target_it = targets_->begin();
        for ( ; target_it < targets_->end(); ++target_it )
        {
          const size_t tnode_id = ( *target_it ).node_id;
          Node* const target = kernel().node_manager.get_node_or_proxy( tnode_id, tid );
          if ( target->is_proxy() )
          {
            // skip array parameters handled in other virtual processes
            skip_conn_parameter_( tid );
            continue;
          }

          inner_connect_( tid, rng, target, tnode_id );
        }
      }

      else
      {
        const SparseNodeArray& local_nodes = kernel().node_manager.get_local_nodes( tid );
        SparseNodeArray::const_iterator n;
        for ( n = local_nodes.begin(); n != local_nodes.end(); ++n )
        {
          const size_t tnode_id = n->get_node_id();

          // Is the local node in the targets list?
          if ( targets_->get_nc_index( tnode_id ) < 0 )
          {
            continue;
          }

          inner_connect_( tid, rng, n->get_node(), tnode_id );
        }
      }
    }
    catch ( std::exception& err )
    {
      // We must create a new exception here, err's lifetime ends at
      // the end of the catch block.
      exceptions_raised_.at( tid ) = std::shared_ptr< WrappedThreadException >( new WrappedThreadException( err ) );
    }
  } // of omp parallel
}

void
nest::BernoulliBuilder::inner_connect_( const int tid, RngPtr rng, Node* target, size_t tnode_id )
{
  const size_t target_thread = target->get_thread();

  // check whether the target is on our thread
  if ( static_cast< size_t >( tid ) != target_thread )
  {
    return;
  }

  // It is not possible to create multapses with this type of BernoulliBuilder,
  // hence leave out corresponding checks.

  NodeCollection::const_iterator source_it = sources_->begin();
  for ( ; source_it < sources_->end(); ++source_it )
  {
    const size_t snode_id = ( *source_it ).node_id;

    if ( not allow_autapses_ and snode_id == tnode_id )
    {
      continue;
    }
    if ( rng->drand() >= p_->value( rng, target ) )
    {
      continue;
    }

    single_connect_( snode_id, *target, target_thread, rng );
  }
}


nest::PoissonBuilder::PoissonBuilder( NodeCollectionPTR sources,
  NodeCollectionPTR targets,
  ThirdOutBuilder* third_out,
  const DictionaryDatum& conn_spec,
  const std::vector< DictionaryDatum >& syn_specs )
  : BipartiteConnBuilder( sources, targets, third_out, conn_spec, syn_specs )
{
  ParameterDatum* pd = dynamic_cast< ParameterDatum* >( ( *conn_spec )[ names::pairwise_avg_num_conns ].datum() );
  if ( pd )
  {
    pairwise_avg_num_conns_ = *pd;
  }
  else
  {
    // Assume pairwise_avg_num_conns is a scalar
    const double value = ( *conn_spec )[ names::pairwise_avg_num_conns ];
    if ( value < 0 )
    {
      throw BadProperty( "Connection parameter 0 ≤ pairwise_avg_num_conns required." );
    }
    if ( not allow_multapses_ )
    {
      throw BadProperty( "Multapses must be allowed for this connection rule." );
    }
    pairwise_avg_num_conns_ = std::shared_ptr< Parameter >( new ConstantParameter( value ) );
  }
}

void
nest::PoissonBuilder::connect_()
{
#pragma omp parallel
  {
    // get thread id
    const size_t tid = kernel().vp_manager.get_thread_id();

    try
    {
      RngPtr rng = get_vp_specific_rng( tid );

      if ( loop_over_targets_() )
      {
        NodeCollection::const_iterator target_it = targets_->begin();
        for ( ; target_it < targets_->end(); ++target_it )
        {
          const size_t tnode_id = ( *target_it ).node_id;
          Node* const target = kernel().node_manager.get_node_or_proxy( tnode_id, tid );
          if ( target->is_proxy() )
          {
            // skip parameters handled in other virtual processes
            skip_conn_parameter_( tid );
            continue;
          }

          inner_connect_( tid, rng, target, tnode_id );
        }
      }
      else
      {
        const SparseNodeArray& local_nodes = kernel().node_manager.get_local_nodes( tid );
        SparseNodeArray::const_iterator n;
        for ( n = local_nodes.begin(); n != local_nodes.end(); ++n )
        {
          const size_t tnode_id = n->get_node_id();

          // Is the local node in the targets list?
          if ( targets_->get_nc_index( tnode_id ) < 0 )
          {
            continue;
          }
          inner_connect_( tid, rng, n->get_node(), tnode_id );
        }
      }
    }
    catch ( std::exception& err )
    {
      // We must create a new exception here, err's lifetime ends at
      // the end of the catch block.
      exceptions_raised_.at( tid ) = std::shared_ptr< WrappedThreadException >( new WrappedThreadException( err ) );
    }
  } // of omp parallel
}

void
nest::PoissonBuilder::inner_connect_( const int tid, RngPtr rng, Node* target, size_t tnode_id )
{
  const size_t target_thread = target->get_thread();

  // check whether the target is on our thread
  if ( static_cast< size_t >( tid ) != target_thread )
  {
    return;
  }

  poisson_distribution poi_dist;

  // It is not possible to disable multapses with the PoissonBuilder, already checked
  NodeCollection::const_iterator source_it = sources_->begin();
  for ( ; source_it < sources_->end(); ++source_it )
  {
    const size_t snode_id = ( *source_it ).node_id;

    if ( not allow_autapses_ and snode_id == tnode_id )
    {
      continue;
    }

    // Sample to number of connections that are to be established
    poisson_distribution::param_type param( pairwise_avg_num_conns_->value( rng, target ) );
    const size_t num_conns = poi_dist( rng, param );

    for ( size_t n = 0; n < num_conns; ++n )
    {
      single_connect_( snode_id, *target, target_thread, rng );
    }
  }
}

nest::SymmetricBernoulliBuilder::SymmetricBernoulliBuilder( NodeCollectionPTR sources,
  NodeCollectionPTR targets,
  ThirdOutBuilder* third_out,
  const DictionaryDatum& conn_spec,
  const std::vector< DictionaryDatum >& syn_specs )
  : BipartiteConnBuilder( sources, targets, third_out, conn_spec, syn_specs )
  , p_( ( *conn_spec )[ names::p ] )
{
  // This connector takes care of symmetric connections on its own
  creates_symmetric_connections_ = true;

  if ( p_ < 0 or 1 <= p_ )
  {
    throw BadProperty( "Connection probability 0 <= p < 1 required." );
  }

  if ( not allow_multapses_ )
  {
    throw BadProperty( "Multapses must be enabled." );
  }

  if ( allow_autapses_ )
  {
    throw BadProperty( "Autapses must be disabled." );
  }

  if ( not make_symmetric_ )
  {
    throw BadProperty( "Symmetric connections must be enabled." );
  }
}


void
nest::SymmetricBernoulliBuilder::connect_()
{
#pragma omp parallel
  {
    const size_t tid = kernel().vp_manager.get_thread_id();

    // Use RNG generating same number sequence on all threads
    RngPtr synced_rng = get_vp_synced_rng( tid );

    try
    {
      binomial_distribution bino_dist;
      binomial_distribution::param_type param( sources_->size(), p_ );

      unsigned long indegree;
      size_t snode_id;
      std::set< size_t > previous_snode_ids;
      Node* target;
      size_t target_thread;
      Node* source;
      size_t source_thread;

      for ( NodeCollection::const_iterator tnode_id = targets_->begin(); tnode_id != targets_->end(); ++tnode_id )
      {
        // sample indegree according to truncated Binomial distribution
        indegree = sources_->size();
        while ( indegree >= sources_->size() )
        {
          indegree = bino_dist( synced_rng, param );
        }
        assert( indegree < sources_->size() );

        target = kernel().node_manager.get_node_or_proxy( ( *tnode_id ).node_id, tid );
        target_thread = tid;

        // check whether the target is on this thread
        if ( target->is_proxy() )
        {
          target_thread = invalid_thread;
        }

        previous_snode_ids.clear();

        // choose indegree number of sources randomly from all sources
        size_t i = 0;
        while ( i < indegree )
        {
          snode_id = ( *sources_ )[ synced_rng->ulrand( sources_->size() ) ];

          // Avoid autapses and multapses. Due to symmetric connectivity,
          // multapses might exist if the target neuron with node ID snode_id draws the
          // source with node ID tnode_id while choosing sources itself.
          if ( snode_id == ( *tnode_id ).node_id or previous_snode_ids.find( snode_id ) != previous_snode_ids.end() )
          {
            continue;
          }
          previous_snode_ids.insert( snode_id );

          source = kernel().node_manager.get_node_or_proxy( snode_id, tid );
          source_thread = tid;

          if ( source->is_proxy() )
          {
            source_thread = invalid_thread;
          }

          // if target is local: connect
          if ( target_thread == tid )
          {
            assert( target );
            single_connect_( snode_id, *target, target_thread, synced_rng );
          }

          // if source is local: connect
          if ( source_thread == tid )
          {
            assert( source );
            single_connect_( ( *tnode_id ).node_id, *source, source_thread, synced_rng );
          }

          ++i;
        }
      }
    }
    catch ( std::exception& err )
    {
      // We must create a new exception here, err's lifetime ends at
      // the end of the catch block.
      exceptions_raised_.at( tid ) = std::shared_ptr< WrappedThreadException >( new WrappedThreadException( err ) );
    }
  }
}


nest::SPBuilder::SPBuilder( NodeCollectionPTR sources,
  NodeCollectionPTR targets,
  ThirdOutBuilder* third_out,
  const DictionaryDatum& conn_spec,
  const std::vector< DictionaryDatum >& syn_specs )
  : BipartiteConnBuilder( sources, targets, third_out, conn_spec, syn_specs )
{
  // Check that both pre and postsynaptic element are provided
  if ( not use_structural_plasticity_ )
  {
    throw BadProperty( "pre_synaptic_element and/or post_synaptic_elements is missing." );
  }
}

void
nest::SPBuilder::update_delay( long& d ) const
{
  if ( get_default_delay() )
  {
    DictionaryDatum syn_defaults = kernel().model_manager.get_connector_defaults( get_synapse_model() );
    const double delay = getValue< double >( syn_defaults, "delay" );
    d = Time( Time::ms( delay ) ).get_steps();
  }
}

void
nest::SPBuilder::sp_connect( const std::vector< size_t >& sources, const std::vector< size_t >& targets )
{
  connect_( sources, targets );

  // check if any exceptions have been raised
  for ( size_t tid = 0; tid < kernel().vp_manager.get_num_threads(); ++tid )
  {
    if ( exceptions_raised_.at( tid ).get() )
    {
      throw WrappedThreadException( *( exceptions_raised_.at( tid ) ) );
    }
  }
}

void
nest::SPBuilder::connect_()
{
  throw NotImplemented( "Connection without structural plasticity is not possible for this connection builder." );
}

/**
 * In charge of dynamically creating the new synapses
 */
void
nest::SPBuilder::connect_( NodeCollectionPTR, NodeCollectionPTR )
{
  throw NotImplemented( "Connection without structural plasticity is not possible for this connection builder." );
}

void
nest::SPBuilder::connect_( const std::vector< size_t >& sources, const std::vector< size_t >& targets )
{
  // Code copied and adapted from OneToOneBuilder::connect_()
  // make sure that target and source population have the same size
  if ( sources.size() != targets.size() )
  {
    throw DimensionMismatch( "Source and target population must be of the same size." );
  }

#pragma omp parallel
  {
    // get thread id
    const size_t tid = kernel().vp_manager.get_thread_id();

    try
    {
      RngPtr rng = get_vp_specific_rng( tid );

      std::vector< size_t >::const_iterator tnode_id_it = targets.begin();
      std::vector< size_t >::const_iterator snode_id_it = sources.begin();
      for ( ; tnode_id_it != targets.end(); ++tnode_id_it, ++snode_id_it )
      {
        assert( snode_id_it != sources.end() );

        if ( *snode_id_it == *tnode_id_it and not allow_autapses_ )
        {
          continue;
        }

        if ( not change_connected_synaptic_elements( *snode_id_it, *tnode_id_it, tid, 1 ) )
        {
          skip_conn_parameter_( tid );
          continue;
        }
        Node* const target = kernel().node_manager.get_node_or_proxy( *tnode_id_it, tid );

        single_connect_( *snode_id_it, *target, tid, rng );
      }
    }
    catch ( std::exception& err )
    {
      // We must create a new exception here, err's lifetime ends at
      // the end of the catch block.
      exceptions_raised_.at( tid ) = std::shared_ptr< WrappedThreadException >( new WrappedThreadException( err ) );
    }
  }
}<|MERGE_RESOLUTION|>--- conflicted
+++ resolved
@@ -523,11 +523,7 @@
 }
 
 void
-<<<<<<< HEAD
-nest::ConnBuilder::set_default_weight_or_delays_( DictionaryDatum syn_params, size_t synapse_indx )
-=======
-nest::BipartiteConnBuilder::set_default_weight_or_delay_( DictionaryDatum syn_params, size_t synapse_indx )
->>>>>>> 36d182e8
+nest::BipartiteConnBuilder::set_default_weight_or_delays_( DictionaryDatum syn_params, size_t synapse_indx )
 {
   DictionaryDatum syn_defaults = kernel().model_manager.get_connector_defaults( synapse_model_id_[ synapse_indx ] );
 
@@ -669,9 +665,8 @@
   }
 }
 
-<<<<<<< HEAD
-void
-nest::ConnBuilder::reset_axonal_delays_()
+void
+nest::BipartiteConnBuilder::reset_axonal_delays_()
 {
   for ( auto delay : axonal_delays_ )
   {
@@ -682,7 +677,6 @@
   }
 }
 
-=======
 nest::ThirdInBuilder::ThirdInBuilder( NodeCollectionPTR sources,
   NodeCollectionPTR third,
   const DictionaryDatum& third_conn_spec,
@@ -978,7 +972,6 @@
 }
 
 
->>>>>>> 36d182e8
 nest::OneToOneBuilder::OneToOneBuilder( const NodeCollectionPTR sources,
   const NodeCollectionPTR targets,
   ThirdOutBuilder* third_out,

/*
 *  proxynode.h
 *
 *  This file is part of NEST.
 *
 *  Copyright (C) 2004 The NEST Initiative
 *
 *  NEST is free software: you can redistribute it and/or modify
 *  it under the terms of the GNU General Public License as published by
 *  the Free Software Foundation, either version 2 of the License, or
 *  (at your option) any later version.
 *
 *  NEST is distributed in the hope that it will be useful,
 *  but WITHOUT ANY WARRANTY; without even the implied warranty of
 *  MERCHANTABILITY or FITNESS FOR A PARTICULAR PURPOSE.  See the
 *  GNU General Public License for more details.
 *
 *  You should have received a copy of the GNU General Public License
 *  along with NEST.  If not, see <http://www.gnu.org/licenses/>.
 *
 */

#ifndef PROXYNODE_H
#define PROXYNODE_H

// Includes from nestkernel:
#include "node.h"

namespace nest
{
class SpikeEvent;
class CurrentEvent;

/** @BeginDocumentation
Name: proxynode - Proxy to provide Nodes on remote machines

Description:

Remarks:

Parameters:

References:

Author: June 2005, Jochen Martin Eppler
*/

/**
 * Proxy Node to provide Nodes, where there aren't real Nodes to be
 */
class proxynode : public Node
{

public:
  proxynode()
    : Node()
  {
    set_frozen_( true );
  }

  /**
   * Construct proxy node for internal use from
   * @param node_id of represented node
   * @param model id of represented node
   * @param vp of represented node
   */
  proxynode( index, index, index );

  /**
   * Import sets of overloaded virtual functions.
   * We need to explicitly include sets of overloaded
   * virtual functions into the current scope.
   * According to the SUN C++ FAQ, this is the correct
   * way of doing things, although all other compilers
   * happily live without.
   */
  using Node::handle;
  using Node::sends_signal;

  port send_test_event( Node&, rport, synindex, bool ) override;

  void sends_secondary_event( GapJunctionEvent& ) override;

  SignalType sends_signal() const override;

  void sends_secondary_event( InstantaneousRateConnectionEvent& ) override;

  void sends_secondary_event( DiffusionConnectionEvent& ) override;

  void sends_secondary_event( DelayedRateConnectionEvent& ) override;

  void
  handle( SpikeEvent& ) override
  {
  }

<<<<<<< HEAD
  void get_status( dictionary& ) const;
=======
  void get_status( DictionaryDatum& ) const override;
>>>>>>> 7bdb9963

  /**
   * Proxy nodes have no properties.
   * If set_status() gets called for a proxy node, this is
   * and error; we must prevent this from happening, since the
   * user might otherwise thaw a proxy node. It also causes
   * problems with dictionary entry checking
   */
  void
<<<<<<< HEAD
  set_status( const dictionary& )
=======
  set_status( const DictionaryDatum& ) override
>>>>>>> 7bdb9963
  {
    assert( false );
  }

  bool is_proxy() const override;

  thread
  get_thread() const
  {
    assert( false );
  }

private:
  void
  init_state_() override
  {
  }
  void
  init_buffers_() override
  {
  }
  void
  pre_run_hook() override
  {
  }
  void
  update( Time const&, const long, const long ) override
  {
  }
};

inline bool
proxynode::is_proxy() const
{
  return true;
}

} // namespace

#endif // PROXYNODE_H<|MERGE_RESOLUTION|>--- conflicted
+++ resolved
@@ -90,15 +90,11 @@
   void sends_secondary_event( DelayedRateConnectionEvent& ) override;
 
   void
-  handle( SpikeEvent& ) override
+  handle( SpikeEvent& )
   {
   }
 
-<<<<<<< HEAD
-  void get_status( dictionary& ) const;
-=======
-  void get_status( DictionaryDatum& ) const override;
->>>>>>> 7bdb9963
+  void get_status( dictionary& ) const override;
 
   /**
    * Proxy nodes have no properties.
@@ -108,11 +104,7 @@
    * problems with dictionary entry checking
    */
   void
-<<<<<<< HEAD
-  set_status( const dictionary& )
-=======
-  set_status( const DictionaryDatum& ) override
->>>>>>> 7bdb9963
+  set_status( const dictionary& ) override
   {
     assert( false );
   }

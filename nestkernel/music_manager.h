/*
 *  music_manager.h
 *
 *  This file is part of NEST.
 *
 *  Copyright (C) 2004 The NEST Initiative
 *
 *  NEST is free software: you can redistribute it and/or modify
 *  it under the terms of the GNU General Public License as published by
 *  the Free Software Foundation, either version 2 of the License, or
 *  (at your option) any later version.
 *
 *  NEST is distributed in the hope that it will be useful,
 *  but WITHOUT ANY WARRANTY; without even the implied warranty of
 *  MERCHANTABILITY or FITNESS FOR A PARTICULAR PURPOSE.  See the
 *  GNU General Public License for more details.
 *
 *  You should have received a copy of the GNU General Public License
 *  along with NEST.  If not, see <http://www.gnu.org/licenses/>.
 *
 */

#ifndef MUSIC_MANAGER_H
#define MUSIC_MANAGER_H

#include "config.h"

#ifdef HAVE_MUSIC
#include <music.hh>
#endif
#include <string>

// Includes from nestkernel:
#include "manager_interface.h"
#include "nest_types.h"

#ifdef HAVE_MUSIC
#include "music_event_handler.h"
#include "music_rate_in_handler.h"
#endif

<<<<<<< HEAD
/*
Encapsulates all calls to MUSIC. We need to strip out all #ifdef
HAVE_MUSIC from other places and put them here. Look into those
functions:

void nest::Communicator::finalize()

Linked Functions:

void set_status( index, const dictionary& );
dictionary get_status( index );
void register_music_in_port( std::string portname );
void unregister_music_in_port( std::string portname );
void register_music_event_in_proxy( std::string portname, int channel,
nest::Node* mp );
void set_music_in_port_acceptable_latency( std::string portname, double
latency );
void set_music_in_port_max_buffered( std::string portname, int maxbuffered );
void publish_music_in_ports_();
void update_music_event_handlers_( Time const&, const long, const long );

Linked Data Structures:

struct MusicPortData
std::map< std::string, MusicPortData > music_in_portlist_;
std::map< std::string, MusicEventHandler > music_event_in_portmap_;
 */
=======
>>>>>>> 7bdb9963

namespace nest
{

/**
 * Encapsulate all calls to MUSIC.
 */
class MUSICManager : public ManagerInterface
{
public:
<<<<<<< HEAD
  virtual void initialize(); // called from meta-manager to construct
  virtual void finalize();   // called from meta-manger to reinit

  virtual void set_status( const dictionary& );
  virtual void get_status( dictionary& );
=======
  void initialize() override;
  void finalize() override;
  void set_status( const DictionaryDatum& ) override;
  void get_status( DictionaryDatum& ) override;
>>>>>>> 7bdb9963

  MUSICManager();

  void init_music( int* argc, char** argv[] );

  /**
   * Enter the runtime mode. This must be done before simulating. After having
   * entered runtime mode ports cannot be published anymore.
   * \param h_min_delay is the length of a time slice, after which
   * communication should take place.
   */
  void enter_runtime( double h_min_delay );

  /**
   * Advance the time of music by 1 simulation step.
   */
  void advance_music_time();

  void music_finalize(); // called from MPIManager::mpi_finalize

#ifdef HAVE_MUSIC
  MPI::Intracomm communicator();

  MUSIC::Setup* get_music_setup();
  MUSIC::Runtime* get_music_runtime();

  /**
   * Register a MUSIC input port (portname) with the port list.
   * This will increment the counter of the respective entry in the
   * music_in_portlist.
   *
   * The argument pristine should be set to true when a model
   * registers the initial port name. This typically happens when the
   * copy constructor of the model registers a port, as in
   * models/music_event_in_proxy.cpp. Setting pristine = true causes
   * the port to be also added to pristine_music_in_portlist. See
   * also pristine_music_in_portlist_.
   */
  void register_music_in_port( std::string portname, bool pristine = false );

  /**
   * Unregister a MUSIC input port (portname) from the port list.
   * This will decrement the counter of the respective entry in the
   * music_in_portlist and remove the entry if the counter is 0
   * after decrementing it.
   */
  void unregister_music_in_port( std::string portname );

  /**
   * Register a node (of type music_input_proxy) with a given MUSIC
   * port (portname) and a specific channel. The proxy will be
   * notified, if a MUSIC event is being received on the respective
   * channel and port.
   */
  void register_music_event_in_proxy( std::string portname, int channel, nest::Node* mp );

  /**
   * Register a node (of type music_input_proxy) with a given MUSIC
   * port (portname) and a specific channel. The proxy will be
   * notified, if a MUSIC event is being received on the respective
   * channel and port.
   */
  void register_music_rate_in_proxy( std::string portname, int channel, nest::Node* mp );

  /**
   * Set the acceptable latency (latency) for a music input port (portname).
   */
  void set_music_in_port_acceptable_latency( std::string portname, double latency );
  void set_music_in_port_max_buffered( std::string portname, int maxbuffered );
  /**
   * Data structure to hold variables and parameters associated with a port.
   */
  struct MusicPortData
  {
    MusicPortData( size_t n, double latency, int m )
      : n_input_proxies( n )
      , acceptable_latency( latency )
      , max_buffered( m )
    {
    }
    MusicPortData()
    {
    }
    size_t n_input_proxies; // Counter for number of music_input proxies
                            // connected to this port
    double acceptable_latency;
    int max_buffered;
  };

  /**
   * The mapping between MUSIC input ports identified by portname
   * and the corresponding port variables and parameters.
   * @see register_music_in_port()
   * @see unregister_music_in_port()
   */
  std::map< std::string, MusicPortData > music_in_portlist_;

  /**
   * A copy of music_in_portlist_ at the pristine state.
   *
   * This is used to reset music_in_portlist_ to its pristine state in
   * initialize (a default state). Pristine here refers to the
   * initial state of music_in_portlist_ after the loading of the
   * pristine_models_.
   */
  std::map< std::string, MusicPortData > pristine_music_in_portlist_;

  /**
   * The mapping between MUSIC input ports identified by portname
   * and the corresponding MUSIC event handler.
   */
  std::map< std::string, MusicEventHandler > music_event_in_portmap_;
  std::map< std::string, MusicRateInHandler > music_rate_in_portmap_;

  /**
   * Publish all MUSIC input ports that were registered using
   * register_music_event_in_proxy().
   */
  void publish_music_in_ports_();

  /**
   * Call update() for each of the registered MUSIC event handlers
   * to deliver all queued events to the target music_in_proxies.
   */
  void update_music_event_handlers( Time const&, const long, const long );
#endif

private:
#ifdef HAVE_MUSIC
  MUSIC::Setup* music_setup;     //!< pointer to a MUSIC setup object
  MUSIC::Runtime* music_runtime; //!< pointer to a MUSIC runtime object
#endif
};
}


#endif /* MUSIC_MANAGER_H */<|MERGE_RESOLUTION|>--- conflicted
+++ resolved
@@ -39,36 +39,6 @@
 #include "music_rate_in_handler.h"
 #endif
 
-<<<<<<< HEAD
-/*
-Encapsulates all calls to MUSIC. We need to strip out all #ifdef
-HAVE_MUSIC from other places and put them here. Look into those
-functions:
-
-void nest::Communicator::finalize()
-
-Linked Functions:
-
-void set_status( index, const dictionary& );
-dictionary get_status( index );
-void register_music_in_port( std::string portname );
-void unregister_music_in_port( std::string portname );
-void register_music_event_in_proxy( std::string portname, int channel,
-nest::Node* mp );
-void set_music_in_port_acceptable_latency( std::string portname, double
-latency );
-void set_music_in_port_max_buffered( std::string portname, int maxbuffered );
-void publish_music_in_ports_();
-void update_music_event_handlers_( Time const&, const long, const long );
-
-Linked Data Structures:
-
-struct MusicPortData
-std::map< std::string, MusicPortData > music_in_portlist_;
-std::map< std::string, MusicEventHandler > music_event_in_portmap_;
- */
-=======
->>>>>>> 7bdb9963
 
 namespace nest
 {
@@ -79,18 +49,11 @@
 class MUSICManager : public ManagerInterface
 {
 public:
-<<<<<<< HEAD
-  virtual void initialize(); // called from meta-manager to construct
-  virtual void finalize();   // called from meta-manger to reinit
-
-  virtual void set_status( const dictionary& );
-  virtual void get_status( dictionary& );
-=======
   void initialize() override;
   void finalize() override;
-  void set_status( const DictionaryDatum& ) override;
-  void get_status( DictionaryDatum& ) override;
->>>>>>> 7bdb9963
+
+  virtual void set_status( const dictionary& ) override;
+  virtual void get_status( dictionary& ) override;
 
   MUSICManager();
 

/*
 *  target_table_devices_impl.h
 *
 *  This file is part of NEST.
 *
 *  Copyright (C) 2004 The NEST Initiative
 *
 *  NEST is free software: you can redistribute it and/or modify
 *  it under the terms of the GNU General Public License as published by
 *  the Free Software Foundation, either version 2 of the License, or
 *  (at your option) any later version.
 *
 *  NEST is distributed in the hope that it will be useful,
 *  but WITHOUT ANY WARRANTY; without even the implied warranty of
 *  MERCHANTABILITY or FITNESS FOR A PARTICULAR PURPOSE.  See the
 *  GNU General Public License for more details.
 *
 *  You should have received a copy of the GNU General Public License
 *  along with NEST.  If not, see <http://www.gnu.org/licenses/>.
 *
 */

#ifndef TARGET_TABLE_DEVICES_IMPL_H
#define TARGET_TABLE_DEVICES_IMPL_H

// Includes from nestkernel:
#include "connector_base.h"
#include "kernel_manager.h"
#include "model_manager.h"
#include "node.h"
#include "target_table_devices.h"
#include "vp_manager_impl.h"

inline void
nest::TargetTableDevices::add_connection_to_device( Node& source,
  Node& target,
  const size_t source_node_id,
  const size_t tid,
  const synindex syn_id,
  const Dictionary& p,
  const double d,
  const double w )
{
  const size_t lid = kernel().vp_manager.node_id_to_lid( source_node_id );
  assert( lid < target_to_devices_[ tid ].size() );
  assert( syn_id < target_to_devices_[ tid ][ lid ].size() );

  kernel()
    .model_manager.get_connection_model( syn_id, tid )
    .add_connection( source, target, target_to_devices_[ tid ][ lid ], syn_id, p, d, w );
}

inline void
nest::TargetTableDevices::add_connection_from_device( Node& source,
  Node& target,
  const size_t tid,
  const synindex syn_id,
  const Dictionary& p,
  const double d,
  const double w )
{
  const size_t ldid = source.get_local_device_id();
  assert( ldid != invalid_index );
  assert( ldid < target_from_devices_[ tid ].size() );
  assert( syn_id < target_from_devices_[ tid ][ ldid ].size() );

  kernel()
    .model_manager.get_connection_model( syn_id, tid )
    .add_connection( source, target, target_from_devices_[ tid ][ ldid ], syn_id, p, d, w );

  // store node ID of sending device
  sending_devices_node_ids_[ tid ][ ldid ] = source.get_node_id();
}

inline void
nest::TargetTableDevices::send_to_device( const size_t tid,
  const size_t source_node_id,
  Event& e,
  const std::vector< ConnectorModel* >& cm )
{
  const size_t lid = kernel().vp_manager.node_id_to_lid( source_node_id );
  for ( std::vector< ConnectorBase* >::iterator it = target_to_devices_[ tid ][ lid ].begin();
        it != target_to_devices_[ tid ][ lid ].end();
        ++it )
  {
    if ( *it )
    {
      ( *it )->send_to_all( tid, cm, e );
    }
  }
}

inline void
nest::TargetTableDevices::send_to_device( const size_t tid,
  const size_t source_node_id,
  SecondaryEvent& e,
  const std::vector< ConnectorModel* >& cm )
{
  const size_t lid = kernel().vp_manager.node_id_to_lid( source_node_id );
  for ( auto& synid : e.get_supported_syn_ids() )
  {
    if ( target_to_devices_[ tid ][ lid ][ synid ] )
    {
      target_to_devices_[ tid ][ lid ][ synid ]->send_to_all( tid, cm, e );
    }
  }
}

inline void
nest::TargetTableDevices::get_synapse_status_to_device( const size_t tid,
  const size_t source_node_id,
  const synindex syn_id,
<<<<<<< HEAD
  dictionary dict,
=======
  Dictionary& dict,
>>>>>>> 1c071a9b
  const size_t lcid ) const
{
  const size_t lid = kernel().vp_manager.node_id_to_lid( source_node_id );
  if ( target_to_devices_[ tid ][ lid ][ syn_id ] )
  {
    target_to_devices_[ tid ][ lid ][ syn_id ]->get_synapse_status( tid, lcid, dict );
  }
}

inline void
nest::TargetTableDevices::set_synapse_status_to_device( const size_t tid,
  const size_t source_node_id,
  const synindex syn_id,
  ConnectorModel& cm,
  const Dictionary& dict,
  const size_t lcid )
{
  const size_t lid = kernel().vp_manager.node_id_to_lid( source_node_id );
  if ( target_to_devices_[ tid ][ lid ][ syn_id ] )
  {
    target_to_devices_[ tid ][ lid ][ syn_id ]->set_synapse_status( lcid, dict, cm );
  }
}

#endif /* TARGET_TABLE_DEVICES_IMPL_H */<|MERGE_RESOLUTION|>--- conflicted
+++ resolved
@@ -110,11 +110,7 @@
 nest::TargetTableDevices::get_synapse_status_to_device( const size_t tid,
   const size_t source_node_id,
   const synindex syn_id,
-<<<<<<< HEAD
-  dictionary dict,
-=======
   Dictionary& dict,
->>>>>>> 1c071a9b
   const size_t lcid ) const
 {
   const size_t lid = kernel().vp_manager.node_id_to_lid( source_node_id );

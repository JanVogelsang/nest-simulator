--- conflicted
+++ resolved
@@ -110,13 +110,8 @@
 nest::TargetTableDevices::get_synapse_status_to_device( const size_t tid,
   const size_t source_node_id,
   const synindex syn_id,
-<<<<<<< HEAD
   dictionary& dict,
-  const index lcid ) const
-=======
-  DictionaryDatum& dict,
   const size_t lcid ) const
->>>>>>> 4cf76ceb
 {
   const size_t lid = kernel().vp_manager.node_id_to_lid( source_node_id );
   if ( target_to_devices_[ tid ][ lid ][ syn_id ] )
@@ -130,13 +125,8 @@
   const size_t source_node_id,
   const synindex syn_id,
   ConnectorModel& cm,
-<<<<<<< HEAD
   const dictionary& dict,
-  const index lcid )
-=======
-  const DictionaryDatum& dict,
   const size_t lcid )
->>>>>>> 4cf76ceb
 {
   const size_t lid = kernel().vp_manager.node_id_to_lid( source_node_id );
   if ( target_to_devices_[ tid ][ lid ][ syn_id ] )

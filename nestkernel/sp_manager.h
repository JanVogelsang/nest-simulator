--- conflicted
+++ resolved
@@ -65,15 +65,8 @@
   void initialize() override;
   void finalize() override;
 
-<<<<<<< HEAD
-  virtual void get_status( dictionary& );
-  virtual void set_status( const dictionary& );
-
-  dictionary& get_growthcurvedict();
-=======
-  void get_status( DictionaryDatum& ) override;
-  void set_status( const DictionaryDatum& ) override;
->>>>>>> 7bdb9963
+  void get_status( dictionary& ) override;
+  void set_status( const dictionary& ) override;
 
   /**
    * Create a new Growth Curve object using the GrowthCurve Factory
@@ -192,33 +185,13 @@
   bool structural_plasticity_enabled_;
   std::vector< SPBuilder* > sp_conn_builders_;
 
-<<<<<<< HEAD
-  /** @BeginDocumentation
-
-   Name: growthcurvedict - growth curves for Model of Structural Plasticity
-
-   Description:
-   This dictionary provides indexes for the growth curve factory
-   */
+  /**
+   * GrowthCurve factories, indexed by growthcurvedict_ elements.
+   */
+  std::vector< GenericGrowthCurveFactory* > growthcurve_factories_;
+
   dictionary growthcurvedict_; //!< Dictionary for growth rules.
-
-=======
->>>>>>> 7bdb9963
-  /**
-   * GrowthCurve factories, indexed by growthcurvedict_ elements.
-   */
-  std::vector< GenericGrowthCurveFactory* > growthcurve_factories_;
-
-<<<<<<< HEAD
-inline dictionary&
-SPManager::get_growthcurvedict()
-{
-  return growthcurvedict_;
-}
-=======
-  DictionaryDatum growthcurvedict_; //!< Dictionary for growth rules.
 };
->>>>>>> 7bdb9963
 
 inline GrowthCurve*
 SPManager::new_growth_curve( std::string name )

--- conflicted
+++ resolved
@@ -196,11 +196,7 @@
 inline GrowthCurve*
 SPManager::new_growth_curve( std::string name )
 {
-<<<<<<< HEAD
-  const long nc_id = growthcurvedict_.get< long >( name );
-=======
   const int nc_id = growthcurvedict_.get< int >( name );
->>>>>>> 07a8ba9c
   return growthcurve_factories_.at( nc_id )->create();
 }
 

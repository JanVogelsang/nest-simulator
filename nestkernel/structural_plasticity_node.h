--- conflicted
+++ resolved
@@ -71,43 +71,27 @@
    * actual vacant and connected elements is an integer truncated from this
    * value
    */
-<<<<<<< HEAD
-  double get_synaptic_elements( std::string n ) const;
-=======
-  double get_synaptic_elements( Name n ) const override;
->>>>>>> 7bdb9963
+  double get_synaptic_elements( std::string n ) const override;
 
   /**
    * \fn int get_synaptic_elements_vacant(std::string n)
    * Get the number of synaptic elements of type n which are available
    * for new synapse creation
    */
-<<<<<<< HEAD
-  int get_synaptic_elements_vacant( std::string n ) const;
-=======
-  int get_synaptic_elements_vacant( Name n ) const override;
->>>>>>> 7bdb9963
+  int get_synaptic_elements_vacant( std::string n ) const override;
 
   /**
    * \fn int get_synaptic_elements_connected(std::string n)
    * get the number of synaptic element of type n which are currently
    * connected
    */
-<<<<<<< HEAD
-  int get_synaptic_elements_connected( std::string n ) const;
-=======
-  int get_synaptic_elements_connected( Name n ) const override;
->>>>>>> 7bdb9963
+  int get_synaptic_elements_connected( std::string n ) const override;
 
   /**
    * \fn std::map<std::string, double> get_synaptic_elements()
    * get the number of all synaptic elements for the current Node
    */
-<<<<<<< HEAD
-  std::map< std::string, double > get_synaptic_elements() const;
-=======
-  std::map< Name, double > get_synaptic_elements() const override;
->>>>>>> 7bdb9963
+  std::map< std::string, double > get_synaptic_elements() const override;
 
   /**
    * \fn void update_synaptic_elements()
@@ -127,17 +111,10 @@
    * \fn void connect_synaptic_element()
    * Change the number of connected synaptic elements by n
    */
-<<<<<<< HEAD
-  void connect_synaptic_element( std::string name, int n );
+  void connect_synaptic_element( std::string name, int n ) override;
 
-  void get_status( dictionary& d ) const;
-  void set_status( const dictionary& d );
-=======
-  void connect_synaptic_element( Name name, int n ) override;
-
-  void get_status( DictionaryDatum& d ) const override;
-  void set_status( const DictionaryDatum& d ) override;
->>>>>>> 7bdb9963
+  void get_status( dictionary& d ) const override;
+  void set_status( const dictionary& d ) override;
 
   /**
    * retrieve the current value of tau_Ca which defines the exponential decay

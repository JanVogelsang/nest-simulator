--- conflicted
+++ resolved
@@ -85,11 +85,7 @@
    * is allowed to modify the Model object for
    * 'administrative' purposes.
    */
-<<<<<<< HEAD
-  Node* allocate( thread t );
-=======
   Node* create( thread t );
->>>>>>> 7bdb9963
 
   /**
    * Deletes all nodes which belong to this model.
@@ -145,11 +141,7 @@
    * @param d Dictionary.
    * @ingroup status_interface
    */
-<<<<<<< HEAD
-  dictionary get_status( void );
-=======
-  DictionaryDatum get_status();
->>>>>>> 7bdb9963
+  dictionary get_status();
 
   virtual port send_test_event( Node&, rport, synindex, bool ) = 0;
 
@@ -221,16 +213,7 @@
   void set_threads_( thread t );
 
   /**
-<<<<<<< HEAD
-   * Initialize the pool allocator with the Node specific values.
-   */
-  virtual void init_memory_( pool& ) = 0;
-
-  /**
-   * Allocate a new object at the specified memory position.
-=======
    * Create a new object.
->>>>>>> 7bdb9963
    */
   virtual Node* create_() = 0;
 
@@ -252,28 +235,17 @@
   /**
    * Memory for all nodes sorted by threads.
    */
-<<<<<<< HEAD
-  std::vector< pool > memory_;
-=======
   std::vector< std::vector< Node* > > memory_;
->>>>>>> 7bdb9963
 };
 
 
 inline Node*
-<<<<<<< HEAD
-Model::allocate( thread t )
-{
-  assert( ( size_t ) t < memory_.size() );
-  return allocate_( memory_[ t ].alloc() );
-=======
 Model::create( thread t )
 {
   assert( ( size_t ) t < memory_.size() );
   Node* n = create_();
   memory_[ t ].push_back( n );
   return n;
->>>>>>> 7bdb9963
 }
 
 inline std::string

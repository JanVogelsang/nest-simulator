--- conflicted
+++ resolved
@@ -156,21 +156,11 @@
 }
 
 void
-<<<<<<< HEAD
-ConnectionCreator::extract_params_( dictionary& dict, std::vector< dictionary >& params )
+ConnectionCreator::extract_params_( const dictionary& dict, std::vector< dictionary >& params )
 {
-  if ( not dict.known( names::synapse_model ) )
-  {
-    dict[ names::synapse_model ] = std::string("static_synapse");
-  }
-  const std::string syn_name = dict.get< std::string >( names::synapse_model );
-=======
-ConnectionCreator::extract_params_( const dictionary& dict_datum, std::vector< dictionary >& params )
-{
-  const std::string syn_name = dict_datum.known( names::synapse_model )
-    ? dict_datum.get< std::string >( names::synapse_model )
+  const std::string syn_name = dict.known( names::synapse_model )
+    ? dict.get< std::string >( names::synapse_model )
     : std::string( "static_synapse" );
->>>>>>> d12c228a
 
   // The following call will throw "UnknownSynapseType" if syn_name is not naming a known model
   const index synapse_model_id = kernel().model_manager.get_synapse_model_id( syn_name );
@@ -179,11 +169,7 @@
   dictionary syn_defaults = kernel().model_manager.get_connector_defaults( synapse_model_id );
   if ( dict.known( names::weight ) )
   {
-<<<<<<< HEAD
-    weight_.push_back( create_parameter( dict[ names::weight ] ) );
-=======
-    weight_.push_back( create_parameter( dict_datum.at( names::weight ) ) );
->>>>>>> d12c228a
+    weight_.push_back( create_parameter( dict.at( names::weight ) ) );
   }
   else
   {
@@ -192,11 +178,7 @@
 
   if ( dict.known( names::delay ) )
   {
-<<<<<<< HEAD
-    delay_.push_back( create_parameter( dict[ names::delay ] ) );
-=======
-    delay_.push_back( create_parameter( dict_datum.at( names::delay ) ) );
->>>>>>> d12c228a
+    delay_.push_back( create_parameter( dict.at( names::delay ) ) );
   }
   else
   {
@@ -213,14 +195,9 @@
   dictionary syn_dict;
   // Using a lambda function here instead of updateValue because updateValue causes
   // problems when setting a value to a dictionary-entry in syn_dict.
-<<<<<<< HEAD
-  auto copy_long_if_known = [&syn_dict, &dict]( const std::string& name ) -> void {
+  auto copy_long_if_known = [ &syn_dict, &dict ]( const std::string& name ) -> void
+  {
     if ( dict.known( name ) )
-=======
-  auto copy_long_if_known = [ &syn_dict, &dict_datum ]( const std::string& name ) -> void
-  {
-    if ( dict_datum.known( name ) )
->>>>>>> d12c228a
     {
       syn_dict[ name ] = dict.get< long >( name );
     }

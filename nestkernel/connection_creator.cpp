/*
 *  connection_creator.cpp
 *
 *  This file is part of NEST.
 *
 *  Copyright (C) 2004 The NEST Initiative
 *
 *  NEST is free software: you can redistribute it and/or modify
 *  it under the terms of the GNU General Public License as published by
 *  the Free Software Foundation, either version 2 of the License, or
 *  (at your option) any later version.
 *
 *  NEST is distributed in the hope that it will be useful,
 *  but WITHOUT ANY WARRANTY; without even the implied warranty of
 *  MERCHANTABILITY or FITNESS FOR A PARTICULAR PURPOSE.  See the
 *  GNU General Public License for more details.
 *
 *  You should have received a copy of the GNU General Public License
 *  along with NEST.  If not, see <http://www.gnu.org/licenses/>.
 *
 */

#include "connection_creator.h"

#include "nest.h"

namespace nest
{

ConnectionCreator::ConnectionCreator( dictionary dict )
  : allow_autapses_( true )
  , allow_multapses_( true )
  , allow_oversized_( false )
  , number_of_connections_()
  , mask_()
  , kernel_()
  , synapse_model_()
  , weight_()
  , delay_()
{
<<<<<<< HEAD
  std::string connection_type;
  long number_of_connections( -1 ); // overwritten by dict entry
=======
  Name connection_type;
>>>>>>> cca4bd75

  dict.update_value( names::connection_type, connection_type );
  dict.update_value( names::allow_autapses, allow_autapses_ );
  dict.update_value( names::allow_multapses, allow_multapses_ );
  dict.update_value( names::allow_oversized_mask, allow_oversized_ );

  // Need to store number of connections in a temporary variable to be able to detect negative values.
<<<<<<< HEAD
  if ( dict.update_value( names::number_of_connections, number_of_connections ) )
=======

  if ( dict->known( names::number_of_connections ) )
>>>>>>> cca4bd75
  {
    ParameterDatum* pd = dynamic_cast< ParameterDatum* >( ( *dict )[ names::number_of_connections ].datum() );
    if ( pd )
    {
      number_of_connections_ = *pd;
    }
    else
    {
      // Assume indegree is a scalar.
      const long value = ( *dict )[ names::number_of_connections ];
      if ( value < 0 )
      {
        throw BadProperty( "Number of connections cannot be less than zero." );
      }
      number_of_connections_ = std::shared_ptr< Parameter >( new ConstantParameter( value ) );
    }
  }
<<<<<<< HEAD
  // TODO-PYNEST-NG: implement mask with dictionary
  // if ( dict.known( names::mask ) )
  // {
  //   mask_ = NestModule::create_mask( ( *dict )[ names::mask ] );
  // }
  if ( dict.known( names::kernel ) )
  {
    kernel_ = create_parameter( dict[ names::kernel ] );
  }
  // TODO-PYNEST-NG: collocated synapses
  // if ( dict.known( names::synapse_parameters ) )
  // {
  //   // If synapse_parameters exists, we have collocated synapses.
  //   ArrayDatum* syn_params_dvd =
  //     dynamic_cast< ArrayDatum* >( ( *dict )[ names::synapse_parameters ].datum() );
  //   if ( not syn_params_dvd )
  //   {
  //     throw BadProperty( "synapse_parameters must be list of dictionaries" );
  //   }

  //   param_dicts_.resize( syn_params_dvd->size() );
  //   auto param_dict = param_dicts_.begin();
  //   for ( auto synapse_datum = syn_params_dvd->begin(); synapse_datum < syn_params_dvd->end();
  //         ++synapse_datum, ++param_dict )
  //   {
  //     auto syn_param = dynamic_cast< dictionary* >( synapse_datum->datum() );
  //     extract_params_( *syn_param, *param_dict );
  //   }
  // }
  // else
  // {
  // If not, we have single synapses.
  param_dicts_.resize( 1 );
  param_dicts_[ 0 ].resize( kernel().vp_manager.get_num_threads() );
  extract_params_( dict, param_dicts_[ 0 ] );
  // }

  dict.all_entries_accessed("ConnectionCreator", "dict" );
=======

  if ( dict->known( names::mask ) )
  {
    mask_ = NestModule::create_mask( ( *dict )[ names::mask ] );
  }
  if ( dict->known( names::kernel ) )
  {
    kernel_ = NestModule::create_parameter( ( *dict )[ names::kernel ] );
  }
  if ( dict->known( names::synapse_parameters ) )
  {
    // If synapse_parameters exists, we have collocated synapses.
    ArrayDatum* syn_params_dvd = dynamic_cast< ArrayDatum* >( ( *dict )[ names::synapse_parameters ].datum() );
    if ( not syn_params_dvd )
    {
      throw BadProperty( "synapse_parameters must be list of dictionaries" );
    }

    param_dicts_.resize( syn_params_dvd->size() );
    auto param_dict = param_dicts_.begin();
    for ( auto synapse_datum = syn_params_dvd->begin(); synapse_datum < syn_params_dvd->end();
          ++synapse_datum, ++param_dict )
    {
      auto syn_param = dynamic_cast< DictionaryDatum* >( synapse_datum->datum() );
      extract_params_( *syn_param, *param_dict );
    }
  }
  else
  {
    // If not, we have single synapses.
    param_dicts_.resize( 1 );
    param_dicts_[ 0 ].resize( kernel().vp_manager.get_num_threads() );
    extract_params_( dict, param_dicts_[ 0 ] );
  }

  ALL_ENTRIES_ACCESSED( *dict, "ConnectionCreator", "Unread dictionary entries: " );
>>>>>>> cca4bd75

  // Set default synapse_model, weight and delay if not given explicitly
  if ( synapse_model_.empty() )
  {
    synapse_model_ = { kernel().model_manager.get_synapse_model_id( "static_synapse" ) };
  }
  dictionary syn_defaults = kernel().model_manager.get_connector_defaults( synapse_model_[ 0 ] );
  if ( weight_.empty() )
  {
    weight_ = { create_parameter( syn_defaults[ names::weight ] ) };
  }
  if ( delay_.empty() )
  {
    if ( not syn_defaults.get< bool >( names::has_delay ) )
    {
      delay_ = { create_parameter( numerics::nan ) };
    }
    else
    {
      delay_ = { create_parameter( syn_defaults[ names::delay ] ) };
    }
  }

  if ( connection_type == names::pairwise_bernoulli_on_source )
  {

    if ( dict->known( names::number_of_connections ) )
    {
      type_ = Fixed_indegree;
    }
    else
    {
      type_ = Pairwise_bernoulli_on_source;
    }
  }
  else if ( connection_type == names::pairwise_bernoulli_on_target )
  {

    if ( dict->known( names::number_of_connections ) )
    {
      type_ = Fixed_outdegree;
    }
    else
    {
      type_ = Pairwise_bernoulli_on_target;
    }
  }
  else
  {
    throw BadProperty( "Unknown connection type." );
  }
}

void
ConnectionCreator::extract_params_( dictionary& dict_datum, std::vector< dictionary >& params )
{
  if ( not dict_datum.known( names::synapse_model ) )
  {
    dict_datum[ names::synapse_model ] = std::string("static_synapse");
  }
  const std::string syn_name = dict_datum.get< std::string >( names::synapse_model );

  // The following call will throw "UnknownSynapseType" if syn_name is not naming a known model
  const index synapse_model_id = kernel().model_manager.get_synapse_model_id( syn_name );
  synapse_model_.push_back( synapse_model_id );

  dictionary syn_defaults = kernel().model_manager.get_connector_defaults( synapse_model_id );
  if ( dict_datum.known( names::weight ) )
  {
    weight_.push_back( create_parameter( dict_datum[ names::weight ] ) );
  }
  else
  {
    weight_.push_back( create_parameter( syn_defaults[ names::weight ] ) );
  }

  if ( dict_datum.known( names::delay ) )
  {
    delay_.push_back( create_parameter( dict_datum[ names::delay ] ) );
  }
  else
  {
    if ( not syn_defaults.get< bool >( names::has_delay ) )
    {
      delay_.push_back( create_parameter( numerics::nan ) );
    }
    else
    {
      delay_.push_back( create_parameter( syn_defaults[ names::delay ] ) );
    }
  }

  dictionary syn_dict;
  // Using a lambda function here instead of updateValue because updateValue causes
  // problems when setting a value to a dictionary-entry in syn_dict.
  auto copy_long_if_known = [&syn_dict, &dict_datum]( const std::string& name ) -> void {
    if ( dict_datum.known( name ) )
    {
      syn_dict[ name ] = dict_datum.get< long >( name );
    }
  };
  copy_long_if_known( names::synapse_label );
  copy_long_if_known( names::receptor_type );

  params.resize( kernel().vp_manager.get_num_threads() );
#pragma omp parallel
  {
    params.at( kernel().vp_manager.get_thread_id() ) = syn_dict;
  }
}

} // namespace nest<|MERGE_RESOLUTION|>--- conflicted
+++ resolved
@@ -38,12 +38,7 @@
   , weight_()
   , delay_()
 {
-<<<<<<< HEAD
   std::string connection_type;
-  long number_of_connections( -1 ); // overwritten by dict entry
-=======
-  Name connection_type;
->>>>>>> cca4bd75
 
   dict.update_value( names::connection_type, connection_type );
   dict.update_value( names::allow_autapses, allow_autapses_ );
@@ -51,30 +46,24 @@
   dict.update_value( names::allow_oversized_mask, allow_oversized_ );
 
   // Need to store number of connections in a temporary variable to be able to detect negative values.
-<<<<<<< HEAD
-  if ( dict.update_value( names::number_of_connections, number_of_connections ) )
-=======
-
-  if ( dict->known( names::number_of_connections ) )
->>>>>>> cca4bd75
-  {
-    ParameterDatum* pd = dynamic_cast< ParameterDatum* >( ( *dict )[ names::number_of_connections ].datum() );
-    if ( pd )
-    {
-      number_of_connections_ = *pd;
+  if ( dict.known( names::number_of_connections ) )
+  {
+    auto num_conn = dict.get< ParameterPTR >( names::number_of_connections );
+    if ( num_conn )
+    {
+      number_of_connections_ = num_conn;
     }
     else
     {
       // Assume indegree is a scalar.
-      const long value = ( *dict )[ names::number_of_connections ];
+      const long value = dict.get< long >( names::number_of_connections );
       if ( value < 0 )
       {
         throw BadProperty( "Number of connections cannot be less than zero." );
       }
-      number_of_connections_ = std::shared_ptr< Parameter >( new ConstantParameter( value ) );
-    }
-  }
-<<<<<<< HEAD
+      number_of_connections_ = ParameterPTR( new ConstantParameter( value ) );
+    }
+  }
   // TODO-PYNEST-NG: implement mask with dictionary
   // if ( dict.known( names::mask ) )
   // {
@@ -113,44 +102,6 @@
   // }
 
   dict.all_entries_accessed("ConnectionCreator", "dict" );
-=======
-
-  if ( dict->known( names::mask ) )
-  {
-    mask_ = NestModule::create_mask( ( *dict )[ names::mask ] );
-  }
-  if ( dict->known( names::kernel ) )
-  {
-    kernel_ = NestModule::create_parameter( ( *dict )[ names::kernel ] );
-  }
-  if ( dict->known( names::synapse_parameters ) )
-  {
-    // If synapse_parameters exists, we have collocated synapses.
-    ArrayDatum* syn_params_dvd = dynamic_cast< ArrayDatum* >( ( *dict )[ names::synapse_parameters ].datum() );
-    if ( not syn_params_dvd )
-    {
-      throw BadProperty( "synapse_parameters must be list of dictionaries" );
-    }
-
-    param_dicts_.resize( syn_params_dvd->size() );
-    auto param_dict = param_dicts_.begin();
-    for ( auto synapse_datum = syn_params_dvd->begin(); synapse_datum < syn_params_dvd->end();
-          ++synapse_datum, ++param_dict )
-    {
-      auto syn_param = dynamic_cast< DictionaryDatum* >( synapse_datum->datum() );
-      extract_params_( *syn_param, *param_dict );
-    }
-  }
-  else
-  {
-    // If not, we have single synapses.
-    param_dicts_.resize( 1 );
-    param_dicts_[ 0 ].resize( kernel().vp_manager.get_num_threads() );
-    extract_params_( dict, param_dicts_[ 0 ] );
-  }
-
-  ALL_ENTRIES_ACCESSED( *dict, "ConnectionCreator", "Unread dictionary entries: " );
->>>>>>> cca4bd75
 
   // Set default synapse_model, weight and delay if not given explicitly
   if ( synapse_model_.empty() )
@@ -176,8 +127,7 @@
 
   if ( connection_type == names::pairwise_bernoulli_on_source )
   {
-
-    if ( dict->known( names::number_of_connections ) )
+    if ( dict.known( names::number_of_connections ) )
     {
       type_ = Fixed_indegree;
     }
@@ -188,8 +138,7 @@
   }
   else if ( connection_type == names::pairwise_bernoulli_on_target )
   {
-
-    if ( dict->known( names::number_of_connections ) )
+    if ( dict.known( names::number_of_connections ) )
     {
       type_ = Fixed_outdegree;
     }
@@ -205,31 +154,31 @@
 }
 
 void
-ConnectionCreator::extract_params_( dictionary& dict_datum, std::vector< dictionary >& params )
+ConnectionCreator::extract_params_( dictionary& dict, std::vector< dictionary >& params )
 {
-  if ( not dict_datum.known( names::synapse_model ) )
-  {
-    dict_datum[ names::synapse_model ] = std::string("static_synapse");
-  }
-  const std::string syn_name = dict_datum.get< std::string >( names::synapse_model );
+  if ( not dict.known( names::synapse_model ) )
+  {
+    dict[ names::synapse_model ] = std::string("static_synapse");
+  }
+  const std::string syn_name = dict.get< std::string >( names::synapse_model );
 
   // The following call will throw "UnknownSynapseType" if syn_name is not naming a known model
   const index synapse_model_id = kernel().model_manager.get_synapse_model_id( syn_name );
   synapse_model_.push_back( synapse_model_id );
 
   dictionary syn_defaults = kernel().model_manager.get_connector_defaults( synapse_model_id );
-  if ( dict_datum.known( names::weight ) )
-  {
-    weight_.push_back( create_parameter( dict_datum[ names::weight ] ) );
+  if ( dict.known( names::weight ) )
+  {
+    weight_.push_back( create_parameter( dict[ names::weight ] ) );
   }
   else
   {
     weight_.push_back( create_parameter( syn_defaults[ names::weight ] ) );
   }
 
-  if ( dict_datum.known( names::delay ) )
-  {
-    delay_.push_back( create_parameter( dict_datum[ names::delay ] ) );
+  if ( dict.known( names::delay ) )
+  {
+    delay_.push_back( create_parameter( dict[ names::delay ] ) );
   }
   else
   {
@@ -246,10 +195,10 @@
   dictionary syn_dict;
   // Using a lambda function here instead of updateValue because updateValue causes
   // problems when setting a value to a dictionary-entry in syn_dict.
-  auto copy_long_if_known = [&syn_dict, &dict_datum]( const std::string& name ) -> void {
-    if ( dict_datum.known( name ) )
-    {
-      syn_dict[ name ] = dict_datum.get< long >( name );
+  auto copy_long_if_known = [&syn_dict, &dict]( const std::string& name ) -> void {
+    if ( dict.known( name ) )
+    {
+      syn_dict[ name ] = dict.get< long >( name );
     }
   };
   copy_long_if_known( names::synapse_label );

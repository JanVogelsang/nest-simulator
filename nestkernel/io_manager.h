/*
 *  io_manager.h
 *
 *  This file is part of NEST.
 *
 *  Copyright (C) 2004 The NEST Initiative
 *
 *  NEST is free software: you can redistribute it and/or modify
 *  it under the terms of the GNU General Public License as published by
 *  the Free Software Foundation, either version 2 of the License, or
 *  (at your option) any later version.
 *
 *  NEST is distributed in the hope that it will be useful,
 *  but WITHOUT ANY WARRANTY; without even the implied warranty of
 *  MERCHANTABILITY or FITNESS FOR A PARTICULAR PURPOSE.  See the
 *  GNU General Public License for more details.
 *
 *  You should have received a copy of the GNU General Public License
 *  along with NEST.  If not, see <http://www.gnu.org/licenses/>.
 *
 */

#ifndef IO_MANAGER_H
#define IO_MANAGER_H

// C++ includes:
#include <string>

// Includes from libnestutil:
#include "manager_interface.h"

#include "recording_backend.h"
#include "stimulation_backend.h"

namespace nest
{

/*
  IOManager: Handles data storage files from spike recorders and
  multimeters to file system(s)/memory/output. Distinct from logging
  for error streams.
*/
class IOManager : public ManagerInterface
{
public:
  IOManager();
  ~IOManager() override;

  void initialize() override;
  void finalize() override;

  void change_number_of_threads() override;

  void set_status( const dictionary& ) override;
  void get_status( dictionary& ) override;

  void set_recording_backend_status( std::string, const dictionary& );
  dictionary get_recording_backend_status( std::string );

  /**
   * The prefix for files written by devices.
   * The prefix must not contain any part of a path.
   * @see get_data_dir(), overwrite_files()
   */
  const std::string& get_data_prefix() const;

  /**
   * The path for files written by devices.
   * It may be the empty string (use current directory).
   * @see get_data_prefix(), overwrite_files()
   */
  const std::string& get_data_path() const;

  /**
   * Indicate if existing data files should be overwritten.
   * @return true if existing data files should be overwritten by devices.
   * Default: false.
   */
  bool overwrite_files() const;

  /**
   * Clean up in all registered recording backends after a single call to run by
   * calling the backends' post_run_hook() functions
   */
  void post_run_hook();
  void pre_run_hook();

  /**
   * Clean up in all registered recording backends after a single simulation
   * step by calling the backends' post_step_hook() functions
   */
  void post_step_hook();

  /**
   * Finalize all registered recording backends after a call to
   * SimulationManager::simulate() or SimulationManager::cleanup() by
   * calling the backends' finalize() functions
   */
  void cleanup() override;
  void prepare() override;

<<<<<<< HEAD
  template < class RBT >
  void register_recording_backend( std::string );
  template < class RBT >
  void register_stimulation_backend( std::string );

  bool is_valid_recording_backend( const std::string& ) const;
  bool is_valid_stimulation_backend( const std::string& ) const;

  void write( const std::string&,
    const RecordingDevice&,
    const Event&,
    const std::vector< double >&,
    const std::vector< long >& );

  void enroll_recorder( const std::string&, const RecordingDevice&, const dictionary& );
  void enroll_stimulator( const std::string&, StimulationDevice&, const dictionary& );

  void set_recording_value_names( const std::string& backend_name,
=======
  template < class RecordingBackendT >
  void register_recording_backend( Name );

  template < class StimulationBackendT >
  void register_stimulation_backend( const Name );

  bool is_valid_recording_backend( const Name ) const;
  bool is_valid_stimulation_backend( const Name ) const;

  /**
   * Send device data to a given recording backend.
   *
   * This function is called from a RecordingDevice `device` when it
   * wants to write data to a given recording backend, identified by
   * its `backend_name`. The function takes an Event `event` from
   * which some fundamental data is taken and additionally vectors of
   * `double_values` and `long_values` that have to be written. The
   * data vectors may be empty, if no additional data has to be
   * written.
   *
   * \param backend_name the name of the RecordingBackend to write to
   * \param device a reference to the RecordingDevice that wants to write
   * \param event the Event to be written
   * \param double_values a vector of doubles to be written
   * \param long_values a vector of longs to be written
   */
  void write( const Name backend_name,
    const RecordingDevice& device,
    const Event& event,
    const std::vector< double >& double_values,
    const std::vector< long >& long_values );

  void enroll_recorder( const Name, const RecordingDevice&, const DictionaryDatum& );
  void enroll_stimulator( const Name, StimulationDevice&, const DictionaryDatum& );

  void set_recording_value_names( const Name backend_name,
>>>>>>> b905eb91
    const RecordingDevice& device,
    const std::vector< std::string >& double_value_names,
    const std::vector< std::string >& long_value_names );

<<<<<<< HEAD
  void check_recording_backend_device_status( const std::string&, const dictionary& );
  void get_recording_backend_device_defaults( const std::string&, dictionary& );
  void get_recording_backend_device_status( const std::string&, const RecordingDevice&, dictionary& );

private:
  void set_data_path_prefix_( const dictionary& );
  void register_recording_backends_();
  void register_stimulation_backends_();
=======
  void check_recording_backend_device_status( const Name, const DictionaryDatum& );
  void get_recording_backend_device_defaults( const Name, DictionaryDatum& );
  void get_recording_backend_device_status( const Name, const RecordingDevice&, DictionaryDatum& );

private:
  void set_data_path_prefix_( const DictionaryDatum& );
>>>>>>> b905eb91

  std::string data_path_;   //!< Path for all files written by devices
  std::string data_prefix_; //!< Prefix for all files written by devices
  bool overwrite_files_;    //!< If true, overwrite existing data files.

  /**
   * A mapping from names to registered recording backends.
   */
<<<<<<< HEAD
  std::map< std::string, RecordingBackend* > recording_backends_;
=======
  std::map< Name, RecordingBackend* > recording_backends_;
>>>>>>> b905eb91

  /**
   * A mapping from names to registered stimulation backends
   */
  std::map< std::string, StimulationBackend* > stimulation_backends_;
};

} // namespace nest

inline const std::string&
nest::IOManager::get_data_path() const
{
  return data_path_;
}

inline const std::string&
nest::IOManager::get_data_prefix() const
{
  return data_prefix_;
}

inline bool
nest::IOManager::overwrite_files() const
{
  return overwrite_files_;
}

#endif /* #ifndef IO_MANAGER_H */<|MERGE_RESOLUTION|>--- conflicted
+++ resolved
@@ -99,34 +99,13 @@
   void cleanup() override;
   void prepare() override;
 
-<<<<<<< HEAD
-  template < class RBT >
-  void register_recording_backend( std::string );
-  template < class RBT >
-  void register_stimulation_backend( std::string );
+  template < class RecordingBackendT >
+  void register_recording_backend( const std::string& );
+  template < class StimulationBackendT >
+  void register_stimulation_backend( const std::string& );
 
   bool is_valid_recording_backend( const std::string& ) const;
   bool is_valid_stimulation_backend( const std::string& ) const;
-
-  void write( const std::string&,
-    const RecordingDevice&,
-    const Event&,
-    const std::vector< double >&,
-    const std::vector< long >& );
-
-  void enroll_recorder( const std::string&, const RecordingDevice&, const dictionary& );
-  void enroll_stimulator( const std::string&, StimulationDevice&, const dictionary& );
-
-  void set_recording_value_names( const std::string& backend_name,
-=======
-  template < class RecordingBackendT >
-  void register_recording_backend( Name );
-
-  template < class StimulationBackendT >
-  void register_stimulation_backend( const Name );
-
-  bool is_valid_recording_backend( const Name ) const;
-  bool is_valid_stimulation_backend( const Name ) const;
 
   /**
    * Send device data to a given recording backend.
@@ -145,38 +124,26 @@
    * \param double_values a vector of doubles to be written
    * \param long_values a vector of longs to be written
    */
-  void write( const Name backend_name,
-    const RecordingDevice& device,
-    const Event& event,
-    const std::vector< double >& double_values,
-    const std::vector< long >& long_values );
+  void write( const std::string&,
+    const RecordingDevice&,
+    const Event&,
+    const std::vector< double >&,
+    const std::vector< long >& );
 
-  void enroll_recorder( const Name, const RecordingDevice&, const DictionaryDatum& );
-  void enroll_stimulator( const Name, StimulationDevice&, const DictionaryDatum& );
+  void enroll_recorder( const std::string&, const RecordingDevice&, const dictionary& );
+  void enroll_stimulator( const std::string&, StimulationDevice&, const dictionary& );
 
-  void set_recording_value_names( const Name backend_name,
->>>>>>> b905eb91
+  void set_recording_value_names( const std::string& backend_name,
     const RecordingDevice& device,
     const std::vector< std::string >& double_value_names,
     const std::vector< std::string >& long_value_names );
 
-<<<<<<< HEAD
   void check_recording_backend_device_status( const std::string&, const dictionary& );
   void get_recording_backend_device_defaults( const std::string&, dictionary& );
   void get_recording_backend_device_status( const std::string&, const RecordingDevice&, dictionary& );
 
 private:
   void set_data_path_prefix_( const dictionary& );
-  void register_recording_backends_();
-  void register_stimulation_backends_();
-=======
-  void check_recording_backend_device_status( const Name, const DictionaryDatum& );
-  void get_recording_backend_device_defaults( const Name, DictionaryDatum& );
-  void get_recording_backend_device_status( const Name, const RecordingDevice&, DictionaryDatum& );
-
-private:
-  void set_data_path_prefix_( const DictionaryDatum& );
->>>>>>> b905eb91
 
   std::string data_path_;   //!< Path for all files written by devices
   std::string data_prefix_; //!< Prefix for all files written by devices
@@ -185,11 +152,7 @@
   /**
    * A mapping from names to registered recording backends.
    */
-<<<<<<< HEAD
   std::map< std::string, RecordingBackend* > recording_backends_;
-=======
-  std::map< Name, RecordingBackend* > recording_backends_;
->>>>>>> b905eb91
 
   /**
    * A mapping from names to registered stimulation backends

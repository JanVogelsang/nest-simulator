--- conflicted
+++ resolved
@@ -779,9 +779,6 @@
 }
 
 void
-<<<<<<< HEAD
-ConnectionManager::connect_( Node& source,
-=======
 nest::ConnectionManager::connect_tripartite( NodeCollectionPTR sources,
   NodeCollectionPTR targets,
   NodeCollectionPTR third,
@@ -843,7 +840,6 @@
 
 void
 nest::ConnectionManager::connect_( Node& source,
->>>>>>> c61ac02f
   Node& target,
   const size_t s_node_id,
   const size_t tid,

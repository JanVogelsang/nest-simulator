/*
 *  connection_manager.cpp
 *
 *  This file is part of NEST.
 *
 *  Copyright (C) 2004 The NEST Initiative
 *
 *  NEST is free software: you can redistribute it and/or modify
 *  it under the terms of the GNU General Public License as published by
 *  the Free Software Foundation, either version 2 of the License, or
 *  (at your option) any later version.
 *
 *  NEST is distributed in the hope that it will be useful,
 *  but WITHOUT ANY WARRANTY; without even the implied warranty of
 *  MERCHANTABILITY or FITNESS FOR A PARTICULAR PURPOSE.  See the
 *  GNU General Public License for more details.
 *
 *  You should have received a copy of the GNU General Public License
 *  along with NEST.  If not, see <http://www.gnu.org/licenses/>.
 *
 */

#include "connection_manager.h"

// Generated includes:
#include "config.h"

// C++ includes:
#include <algorithm>
#include <cassert>
#include <cmath>
#include <iomanip>
#include <limits>
#include <set>
#include <vector>

// Includes from libnestutil:
#include "compose.hpp"
#include "logging.h"

// Includes from nestkernel:
#include "clopath_archiving_node.h"
#include "conn_builder.h"
#include "conn_builder_factory.h"
#include "connection_id.h"
#include "connection_label.h"
#include "connector_base.h"
#include "connector_model.h"
#include "delay_checker.h"
#include "exceptions.h"
#include "kernel_manager.h"
#include "mpi_manager_impl.h"
#include "nest_names.h"
#include "node.h"
#include "sonata_connector.h"
#include "target_table_devices_impl.h"
#include "vp_manager_impl.h"


nest::ConnectionManager::ConnectionManager()
  : connruledict_()
  , connbuilder_factories_()
  , min_delay_( 1 )
  , max_delay_( 1 )
  , keep_source_table_( true )
  , connections_have_changed_( false )
  , get_connections_has_been_called_( false )
  , use_compressed_spikes_( true )
  , has_primary_connections_( false )
  , check_primary_connections_()
  , secondary_connections_exist_( false )
  , check_secondary_connections_()
  , stdp_eps_( 1.0e-6 )
{
}

nest::ConnectionManager::~ConnectionManager()
{
  // Memory leak on purpose!
  // The ConnectionManager is deleted, when the network is deleted, and
  // this happens only, when main() is finished and we give the allocated memory
  // back to the system anyway. Hence, why bother cleaning up our highly
  // scattered connection infrastructure? They do not have any open files, which
  // need to be closed or similar.
}

void
nest::ConnectionManager::initialize()
{
  const size_t num_threads = kernel().vp_manager.get_num_threads();
  connections_.resize( num_threads );
  secondary_recv_buffer_pos_.resize( num_threads );
  keep_source_table_ = true;
  connections_have_changed_ = false;
  get_connections_has_been_called_ = false;
  use_compressed_spikes_ = true;
  compressed_spike_data_.resize( 0 );
  has_primary_connections_ = false;
  check_primary_connections_.initialize( num_threads, false );
  secondary_connections_exist_ = false;
  check_secondary_connections_.initialize( num_threads, false );
  stdp_eps_ = 1.0e-6;

#pragma omp parallel
  {
    const size_t tid = kernel().vp_manager.get_thread_id();
    connections_[ tid ] = std::vector< ConnectorBase* >( kernel().model_manager.get_num_connection_models() );
    secondary_recv_buffer_pos_[ tid ] = std::vector< std::vector< size_t > >();
  } // of omp parallel

  source_table_.initialize();
  target_table_.initialize();
  target_table_devices_.initialize();

  std::vector< DelayChecker > tmp( kernel().vp_manager.get_num_threads() );
  delay_checkers_.swap( tmp );

  std::vector< std::vector< size_t > > tmp2( kernel().vp_manager.get_num_threads(), std::vector< size_t >() );
  num_connections_.swap( tmp2 );

  // The following line is executed by all processes, no need to communicate
  // this change in delays.
  min_delay_ = max_delay_ = 1;

  sw_construction_connect.reset();
}

void
nest::ConnectionManager::finalize()
{
  source_table_.finalize();
  target_table_.finalize();
  target_table_devices_.finalize();
  delete_connections_();
  std::vector< std::vector< ConnectorBase* > >().swap( connections_ );
  std::vector< std::vector< std::vector< size_t > > >().swap( secondary_recv_buffer_pos_ );
  compressed_spike_data_.clear();
}

void
nest::ConnectionManager::change_number_of_threads()
{
  finalize();
  initialize();
}

void
nest::ConnectionManager::set_status( const dictionary& d )
{
  for ( size_t i = 0; i < delay_checkers_.size(); ++i )
  {
    delay_checkers_[ i ].set_status( d );
  }

  d.update_value( names::keep_source_table, keep_source_table_ );
  if ( not keep_source_table_ and kernel().sp_manager.is_structural_plasticity_enabled() )
  {
    throw KernelException(
      "If structural plasticity is enabled, keep_source_table can not be set "
      "to false." );
  }

<<<<<<< HEAD
  d.update_value( names::sort_connections_by_source, sort_connections_by_source_ );
  if ( not sort_connections_by_source_ and kernel().sp_manager.is_structural_plasticity_enabled() )
  {
    throw KernelException(
      "If structural plasticity is enabled, sort_connections_by_source can not "
      "be set to false." );
  }

  d.update_value( names::use_compressed_spikes, use_compressed_spikes_ );
  if ( use_compressed_spikes_ and not sort_connections_by_source_ )
  {
    throw KernelException( "Spike compression requires sort_connections_by_source to be true." );
  }
=======
  updateValue< bool >( d, names::use_compressed_spikes, use_compressed_spikes_ );
>>>>>>> 85fc8c1c

  //  Need to update the saved values if we have changed the delay bounds.
  if ( d.known( names::min_delay ) or d.known( names::max_delay ) )
  {
    update_delay_extrema_();
  }
}

nest::DelayChecker&
nest::ConnectionManager::get_delay_checker()
{
  return delay_checkers_[ kernel().vp_manager.get_thread_id() ];
}

void
nest::ConnectionManager::get_status( dictionary& dict )
{
  update_delay_extrema_();
  dict[ names::min_delay ] = Time( Time::step( min_delay_ ) ).get_ms();
  dict[ names::max_delay ] = Time( Time::step( max_delay_ ) ).get_ms();

  const size_t n = get_num_connections();
<<<<<<< HEAD
  dict[ names::num_connections ] = n;
  dict[ names::keep_source_table ] = keep_source_table_;
  dict[ names::sort_connections_by_source ] = sort_connections_by_source_;
  dict[ names::use_compressed_spikes ] = use_compressed_spikes_;
=======
  def< long >( dict, names::num_connections, n );
  def< bool >( dict, names::keep_source_table, keep_source_table_ );
  def< bool >( dict, names::use_compressed_spikes, use_compressed_spikes_ );
>>>>>>> 85fc8c1c

  dict[ names::time_construction_connect ] = sw_construction_connect.elapsed();

  std::vector< std::string > connection_rules;
  for ( auto const& element : connruledict_ )
  {
    connection_rules.push_back( element.first );
  }
  dict[ names::connection_rules ] = connection_rules;
}

dictionary
nest::ConnectionManager::get_synapse_status( const size_t source_node_id,
  const size_t target_node_id,
  const size_t tid,
  const synindex syn_id,
  const size_t lcid ) const
{
  kernel().model_manager.assert_valid_syn_id( syn_id );

  dictionary dict;
  dict[ names::source ] = source_node_id;
  dict[ names::synapse_model ] = kernel().model_manager.get_connection_model( syn_id ).get_name();
  dict[ names::target_thread ] = tid;
  dict[ names::synapse_id ] = syn_id;
  dict[ names::port ] = lcid;

  const Node* source = kernel().node_manager.get_node_or_proxy( source_node_id, tid );
  const Node* target = kernel().node_manager.get_node_or_proxy( target_node_id, tid );

  // synapses from neurons to neurons and from neurons to globally
  // receiving devices
  if ( ( source->has_proxies() and target->has_proxies() and connections_[ tid ][ syn_id ] )
    or ( ( source->has_proxies() and not target->has_proxies() and not target->local_receiver()
      and connections_[ tid ][ syn_id ] ) ) )
  {
    connections_[ tid ][ syn_id ]->get_synapse_status( tid, lcid, dict );
  }
  else if ( source->has_proxies() and not target->has_proxies() and target->local_receiver() )
  {
    target_table_devices_.get_synapse_status_to_device( tid, source_node_id, syn_id, dict, lcid );
  }
  else if ( not source->has_proxies() )
  {
    const size_t ldid = source->get_local_device_id();
    target_table_devices_.get_synapse_status_from_device( tid, ldid, syn_id, dict, lcid );
  }
  else
  {
    assert( false );
  }

  return dict;
}

void
nest::ConnectionManager::set_synapse_status( const size_t source_node_id,
  const size_t target_node_id,
  const size_t tid,
  const synindex syn_id,
  const size_t lcid,
  const dictionary& dict )
{
  kernel().model_manager.assert_valid_syn_id( syn_id );

  const Node* source = kernel().node_manager.get_node_or_proxy( source_node_id, tid );
  const Node* target = kernel().node_manager.get_node_or_proxy( target_node_id, tid );

  try
  {
    ConnectorModel& cm = kernel().model_manager.get_connection_model( syn_id, tid );
    // synapses from neurons to neurons and from neurons to globally
    // receiving devices
    if ( ( source->has_proxies() and target->has_proxies() and connections_[ tid ][ syn_id ] )
      or ( ( source->has_proxies() and not target->has_proxies() and not target->local_receiver()
        and connections_[ tid ][ syn_id ] ) ) )
    {
      connections_[ tid ][ syn_id ]->set_synapse_status( lcid, dict, cm );
    }
    else if ( source->has_proxies() and not target->has_proxies() and target->local_receiver() )
    {
      target_table_devices_.set_synapse_status_to_device( tid, source_node_id, syn_id, cm, dict, lcid );
    }
    else if ( not source->has_proxies() )
    {
      const size_t ldid = source->get_local_device_id();
      target_table_devices_.set_synapse_status_from_device( tid, ldid, syn_id, cm, dict, lcid );
    }
    else
    {
      assert( false );
    }
  }
  catch ( BadProperty& e )
  {
    throw BadProperty(
      String::compose( "Setting status of '%1' connecting from node ID %2 to node ID %3 via port %4: %5",
        kernel().model_manager.get_connection_model( syn_id, tid ).get_name(),
        source_node_id,
        target_node_id,
        lcid,
        e.what() ) );
  }
}

void
nest::ConnectionManager::delete_connections_()
{
  for ( size_t tid = 0; tid < connections_.size(); ++tid )
  {
    for ( auto conn = connections_[ tid ].begin(); conn != connections_[ tid ].end(); ++conn )
    {
      delete *conn;
    }
  }
}

const nest::Time
nest::ConnectionManager::get_min_delay_time_() const
{
  Time min_delay = Time::pos_inf();

  std::vector< DelayChecker >::const_iterator it;
  for ( it = delay_checkers_.begin(); it != delay_checkers_.end(); ++it )
  {
    min_delay = std::min( min_delay, it->get_min_delay() );
  }

  return min_delay;
}

const nest::Time
nest::ConnectionManager::get_max_delay_time_() const
{
  Time max_delay = Time::get_resolution();

  std::vector< DelayChecker >::const_iterator it;
  for ( it = delay_checkers_.begin(); it != delay_checkers_.end(); ++it )
  {
    max_delay = std::max( max_delay, it->get_max_delay() );
  }

  return max_delay;
}

bool
nest::ConnectionManager::get_user_set_delay_extrema() const
{
  bool user_set_delay_extrema = false;

  std::vector< DelayChecker >::const_iterator it;
  for ( it = delay_checkers_.begin(); it != delay_checkers_.end(); ++it )
  {
    user_set_delay_extrema |= it->get_user_set_delay_extrema();
  }

  return user_set_delay_extrema;
}

nest::ConnBuilder*
nest::ConnectionManager::get_conn_builder( const std::string& name,
  NodeCollectionPTR sources,
  NodeCollectionPTR targets,
  const dictionary& conn_spec,
  const std::vector< dictionary >& syn_specs )
{
  const auto rule_id = connruledict_.get< int >( name );
  return connbuilder_factories_.at( rule_id )->create( sources, targets, conn_spec, syn_specs );
}

void
nest::ConnectionManager::calibrate( const TimeConverter& tc )
{
  for ( size_t tid = 0; tid < kernel().vp_manager.get_num_threads(); ++tid )
  {
    delay_checkers_[ tid ].calibrate( tc );
  }
}

void
nest::ConnectionManager::connect( NodeCollectionPTR sources,
  NodeCollectionPTR targets,
  const dictionary& conn_spec,
  const std::vector< dictionary >& syn_specs )
{
  if ( sources->empty() )
  {
    throw IllegalConnection( "Presynaptic nodes cannot be an empty NodeCollection" );
  }
  if ( targets->empty() )
  {
    throw IllegalConnection( "Postsynaptic nodes cannot be an empty NodeCollection" );
  }

  conn_spec.init_access_flags();
  for ( auto& syn_param : syn_specs )
  {
    syn_param.init_access_flags();
  }

  if ( not conn_spec.known( names::rule ) )
  {
    throw BadProperty( "The connection specification must contain a connection rule." );
  }

  const std::string rule_name = conn_spec.get< std::string >( names::rule );

  if ( not connruledict_.known( rule_name ) )
  {
    throw BadProperty( String::compose( "Unknown connectivity rule: %1", rule_name ) );
  }

  ConnBuilder* cb = get_conn_builder( rule_name, sources, targets, conn_spec, syn_specs );

  // at this point, all entries in conn_spec and syn_spec have been checked
  conn_spec.all_entries_accessed( "Connect", "conn_spec" );
  for ( auto& syn_param : syn_specs )
  {
    syn_param.all_entries_accessed( "Connect", "syn_spec" );
  }

  // Set flag before calling cb->connect() in case exception is thrown after some connections have been created.
  set_connections_have_changed();

  cb->connect();
  delete cb;
}

// PYNEST-NG: This needs conversion
void
nest::ConnectionManager::connect( std::vector< size_t > sources,
  std::vector< size_t > targets,
  const dictionary& syn_spec )
{
  size_t syn_id = 0; // Use "static_synapse" (which has id 0) if no model is given

  if ( syn_spec.known( names::model ) )
  {
    std::string synmodel_name = syn_spec.get< std::string >( names::model );
    // The following throws UnknownSynapseType for invalid synmodel_name
    syn_id = kernel().model_manager.get_synapse_model_id( synmodel_name );
  }

  // Connect all sources to all targets
  for ( auto&& source : sources )
  {
    auto source_node = kernel().node_manager.get_node_or_proxy( source );
    for ( auto&& target : targets )
    {
      auto target_node = kernel().node_manager.get_node_or_proxy( target );
      auto target_thread = target_node->get_thread();
      connect_( *source_node, *target_node, source, target_thread, syn_id, syn_spec );
    }
  }
}

void
nest::ConnectionManager::update_delay_extrema_()
{
  min_delay_ = get_min_delay_time_().get_steps();
  max_delay_ = get_max_delay_time_().get_steps();

  if ( not get_user_set_delay_extrema() )
  {
    // If no min/max_delay is set explicitly, then the default delay used by the
    // SPBuilders have to be respected for min/max_delay.
    min_delay_ = std::min( min_delay_, kernel().sp_manager.builder_min_delay() );
    max_delay_ = std::max( max_delay_, kernel().sp_manager.builder_max_delay() );
  }

  if ( kernel().mpi_manager.get_num_processes() > 1 )
  {
    std::vector< long > min_delays( kernel().mpi_manager.get_num_processes() );
    min_delays[ kernel().mpi_manager.get_rank() ] = min_delay_;
    kernel().mpi_manager.communicate( min_delays );
    min_delay_ = *std::min_element( min_delays.begin(), min_delays.end() );

    std::vector< long > max_delays( kernel().mpi_manager.get_num_processes() );
    max_delays[ kernel().mpi_manager.get_rank() ] = max_delay_;
    kernel().mpi_manager.communicate( max_delays );
    max_delay_ = *std::max_element( max_delays.begin(), max_delays.end() );
  }

  if ( min_delay_ == Time::pos_inf().get_steps() )
  {
    min_delay_ = Time::get_resolution().get_steps();
  }
}

// node ID node thread syn_id dict delay weight
void
nest::ConnectionManager::connect( const size_t snode_id,
  Node* target,
  size_t target_thread,
  const synindex syn_id,
  const dictionary& params,
  const double delay,
  const double weight )
{
  kernel().model_manager.assert_valid_syn_id( syn_id );

  Node* source = kernel().node_manager.get_node_or_proxy( snode_id, target_thread );

  ConnectionType connection_type = connection_required( source, target, target_thread );

  switch ( connection_type )
  {
  case CONNECT:
    connect_( *source, *target, snode_id, target_thread, syn_id, params, delay, weight );
    break;
  case CONNECT_FROM_DEVICE:
    connect_from_device_( *source, *target, target_thread, syn_id, params, delay, weight );
    break;
  case CONNECT_TO_DEVICE:
    connect_to_device_( *source, *target, snode_id, target_thread, syn_id, params, delay, weight );
    break;
  case NO_CONNECTION:
    return;
  }
}

// node_id node_id dict syn_id
bool
nest::ConnectionManager::connect( const size_t snode_id,
  const size_t tnode_id,
  const dictionary& params,
  const synindex syn_id )
{
  kernel().model_manager.assert_valid_syn_id( syn_id );

  const size_t tid = kernel().vp_manager.get_thread_id();

  if ( not kernel().node_manager.is_local_node_id( tnode_id ) )
  {
    return false;
  }

  Node* target = kernel().node_manager.get_node_or_proxy( tnode_id, tid );
  const size_t target_thread = target->get_thread();
  Node* source = kernel().node_manager.get_node_or_proxy( snode_id, target_thread );

  ConnectionType connection_type = connection_required( source, target, target_thread );
  bool connected = true;

  switch ( connection_type )
  {
  case CONNECT:
    connect_( *source, *target, snode_id, target_thread, syn_id, params );
    break;
  case CONNECT_FROM_DEVICE:
    connect_from_device_( *source, *target, target_thread, syn_id, params );
    break;
  case CONNECT_TO_DEVICE:
    connect_to_device_( *source, *target, snode_id, target_thread, syn_id, params );
    break;
  case NO_CONNECTION:
    connected = false;
    break;
  }

  return connected;
}

void
nest::ConnectionManager::connect_arrays( long* sources,
  long* targets,
  double* weights,
  double* delays,
  std::vector< std::string >& p_keys,
  double* p_values,
  size_t n,
  std::string syn_model )
{
  // only place, where stopwatch sw_construction_connect is needed in addition to nestmodule.cpp
  sw_construction_connect.start();

  // Mapping pointers to the first parameter value of each parameter to their respective names.
  // The bool indicates whether the value is an integer or not, and is determined at a later point.
  std::map< std::string, std::pair< double*, bool > > param_pointers;
  if ( p_keys.size() != 0 )
  {
    size_t i = 0;
    for ( auto& key : p_keys )
    {
      // Shifting the pointer to the first value of the parameter.
      param_pointers[ key ] = std::make_pair( p_values + i * n, false );
      ++i;
    }
  }

  const auto synapse_model_id = kernel().model_manager.get_synapse_model_id( syn_model );
  const auto syn_model_defaults = kernel().model_manager.get_connector_defaults( synapse_model_id );

  // Dictionary holding additional synapse parameters, passed to the connect call.
  std::vector< dictionary > param_dicts;
  param_dicts.reserve( kernel().vp_manager.get_num_threads() );
  for ( size_t i = 0; i < kernel().vp_manager.get_num_threads(); ++i )
  {
    param_dicts.emplace_back();
    for ( auto& param_key : p_keys )
    {
      // Check that the parameter exists for the synapse model.
      const auto syn_model_default_it = syn_model_defaults.find( param_key );
      if ( syn_model_default_it == syn_model_defaults.end() )
      {
        throw BadParameter( syn_model + " does not have parameter " + param_key );
      }

      // If the default value is an integer, the synapse parameter must also be an integer.
      if ( is_type< long >( syn_model_default_it->second ) )
      {
        param_pointers[ param_key ].second = true;
        param_dicts[ i ][ param_key ] = 0;
      }
      else
      {
        param_dicts[ i ][ param_key ] = 0.0;
      }
    }
  }

  // Increments pointers to weight and delay, if they are specified.
  auto increment_wd = [ weights, delays ]( decltype( weights ) & w, decltype( delays ) & d )
  {
    if ( weights )
    {
      ++w;
    }
    if ( delays )
    {
      ++d;
    }
  };

  // Set flag before entering parallel section in case we have fewer connections than ranks.
  set_connections_have_changed();

  // Vector for storing exceptions raised by threads.
  std::vector< std::shared_ptr< WrappedThreadException > > exceptions_raised( kernel().vp_manager.get_num_threads() );

#pragma omp parallel
  {
    const auto tid = kernel().vp_manager.get_thread_id();
    try
    {
      auto s = sources;
      auto t = targets;
      auto w = weights;
      auto d = delays;
      double weight_buffer = numerics::nan;
      double delay_buffer = numerics::nan;
      int index_counter = 0; // Index of the current connection, for connection parameters

      for ( ; s != sources + n; ++s, ++t, ++index_counter )
      {
        if ( 0 >= *s or static_cast< size_t >( *s ) > kernel().node_manager.size() )
        {
          throw UnknownNode( *s );
        }
        if ( 0 >= *t or static_cast< size_t >( *t ) > kernel().node_manager.size() )
        {
          throw UnknownNode( *t );
        }
        auto target_node = kernel().node_manager.get_node_or_proxy( *t, tid );
        if ( target_node->is_proxy() )
        {
          increment_wd( w, d );
          continue;
        }

        // If weights or delays are specified, the buffers are replaced with the values.
        // If not, the buffers will be NaN and replaced by a default value by the connect function.
        if ( weights )
        {
          weight_buffer = *w;
        }
        if ( delays )
        {
          delay_buffer = *d;
        }

        // Store the key-value pair of each parameter in the Dictionary.
        for ( auto& param_pointer_pair : param_pointers )
        {
          // Increment the pointer to the parameter value.
          const auto param_pointer = param_pointer_pair.second.first;
          const auto is_int = param_pointer_pair.second.second;
          auto* param = param_pointer + index_counter;

          // PyNEST-NG had
          // Receptor type must be an integer.
          // if ( param_pointer_pair.first == names::receptor_type )

          // Integer parameters are stored as IntegerDatums.
          if ( is_int )
          {
            const auto rtype_as_long = static_cast< long >( *param );

            if ( *param > 1L << 31 or std::abs( *param - rtype_as_long ) > 0 ) // To avoid rounding errors
            {
              const auto msg =
                std::string( "Expected integer value for " ) + param_pointer_pair.first + ", but got double.";
              throw BadParameter( msg );
            }

            param_dicts[ tid ][ param_pointer_pair.first ] = rtype_as_long;
          }
          else
          {
            param_dicts[ tid ][ param_pointer_pair.first ] = *param;
          }
        }

        param_dicts[ tid ].init_access_flags();
        connect( *s, target_node, tid, synapse_model_id, param_dicts[ tid ], delay_buffer, weight_buffer );

        param_dicts[ tid ].all_entries_accessed( "connect_arrays", "params" );

        increment_wd( w, d );
      }
    }
    catch ( std::exception& err )
    {
      // We must create a new exception here, err's lifetime ends at the end of the catch block.
      exceptions_raised.at( tid ) = std::shared_ptr< WrappedThreadException >( new WrappedThreadException( err ) );
    }
  }
  // check if any exceptions have been raised
  for ( size_t tid = 0; tid < kernel().vp_manager.get_num_threads(); ++tid )
  {
    if ( exceptions_raised.at( tid ).get() )
    {
      throw WrappedThreadException( *( exceptions_raised.at( tid ) ) );
    }
  }

  sw_construction_connect.stop();
}

void
nest::ConnectionManager::connect_sonata( const dictionary& graph_specs, const long hyberslab_size )
{
#ifdef HAVE_HDF5
  SonataConnector sonata_connector( graph_specs, hyberslab_size );

  // Set flag before calling sonata_connector.connect() in case exception is thrown after some connections have been
  // created.
  set_connections_have_changed();
  sonata_connector.connect();
#else
  throw KernelException( "Cannot use connect_sonata because NEST was compiled without HDF5 support" );
#endif
}

void
nest::ConnectionManager::connect_( Node& source,
  Node& target,
  const size_t s_node_id,
  const size_t tid,
  const synindex syn_id,
  const dictionary& params,
  const double delay,
  const double weight )
{
  ConnectorModel& conn_model = kernel().model_manager.get_connection_model( syn_id, tid );

  const bool clopath_archiving = conn_model.has_property( ConnectionModelProperties::REQUIRES_CLOPATH_ARCHIVING );
  if ( clopath_archiving and not dynamic_cast< ClopathArchivingNode* >( &target ) )
  {
    throw NotImplemented( "This synapse model is not supported by the neuron model of at least one connection." );
  }

  const bool urbanczik_archiving = conn_model.has_property( ConnectionModelProperties::REQUIRES_URBANCZIK_ARCHIVING );
  if ( urbanczik_archiving and not target.supports_urbanczik_archiving() )
  {
    throw NotImplemented( "This synapse model is not supported by the neuron model of at least one  connection." );
  }

  const bool is_primary = conn_model.has_property( ConnectionModelProperties::IS_PRIMARY );
  conn_model.add_connection( source, target, connections_[ tid ], syn_id, params, delay, weight );
  source_table_.add_source( tid, syn_id, s_node_id, is_primary );

  increase_connection_count( tid, syn_id );

  // We do not check has_primary_connections_ and secondary_connections_exist_
  // directly as this led to worse performance on the supercomputer Piz Daint.
  if ( check_primary_connections_[ tid ].is_false() and is_primary )
  {
#pragma omp atomic write
    has_primary_connections_ = true;
    check_primary_connections_[ tid ].set_true();
  }
  else if ( check_secondary_connections_[ tid ].is_false() and not is_primary )
  {
#pragma omp atomic write
    secondary_connections_exist_ = true;
    check_secondary_connections_[ tid ].set_true();
  }
}

void
nest::ConnectionManager::connect_to_device_( Node& source,
  Node& target,
  const size_t s_node_id,
  const size_t tid,
  const synindex syn_id,
  const dictionary& params,
  const double delay,
  const double weight )
{
  // create entries in connection structure for connections to devices
  target_table_devices_.add_connection_to_device( source, target, s_node_id, tid, syn_id, params, delay, weight );

  increase_connection_count( tid, syn_id );
}

void
nest::ConnectionManager::connect_from_device_( Node& source,
  Node& target,
  const size_t tid,
  const synindex syn_id,
  const dictionary& params,
  const double delay,
  const double weight )
{
  // create entries in connections vector of devices
  target_table_devices_.add_connection_from_device( source, target, tid, syn_id, params, delay, weight );

  increase_connection_count( tid, syn_id );
}

void
nest::ConnectionManager::increase_connection_count( const size_t tid, const synindex syn_id )
{
  if ( num_connections_[ tid ].size() <= syn_id )
  {
    num_connections_[ tid ].resize( syn_id + 1 );
  }
  ++num_connections_[ tid ][ syn_id ];
  if ( num_connections_[ tid ][ syn_id ] > MAX_LCID - 1 )
  {
    // MAX_LCID is used as invalid marker an can therefore not be used as a proper value
    throw KernelException(
      String::compose( "Too many connections: at most %1 connections supported per virtual "
                       "process and synapse model.",
        MAX_LCID - 1 ) );
  }
}

size_t
nest::ConnectionManager::find_connection( const size_t tid,
  const synindex syn_id,
  const size_t snode_id,
  const size_t tnode_id )
{
  // lcid will hold the position of the /first/ connection from node
  // snode_id to any local node, or be invalid
  size_t lcid = source_table_.find_first_source( tid, syn_id, snode_id );
  if ( lcid == invalid_index )
  {
    return invalid_index;
  }

  // lcid will hold the position of the /first/ connection from node
  // snode_id to node tnode_id, or be invalid
  lcid = connections_[ tid ][ syn_id ]->find_first_target( tid, lcid, tnode_id );
  if ( lcid != invalid_index )
  {
    return lcid;
  }

  return lcid;
}

void
nest::ConnectionManager::disconnect( const size_t tid,
  const synindex syn_id,
  const size_t snode_id,
  const size_t tnode_id )
{
  assert( syn_id != invalid_synindex );

  const size_t lcid = find_connection( tid, syn_id, snode_id, tnode_id );

  if ( lcid == invalid_index ) // this function should only be called
                               // with a valid connection
  {
    throw InexistentConnection();
  }

  connections_[ tid ][ syn_id ]->disable_connection( lcid );
  source_table_.disable_connection( tid, syn_id, lcid );

  --num_connections_[ tid ][ syn_id ];
}

void
nest::ConnectionManager::trigger_update_weight( const long vt_id,
  const std::vector< spikecounter >& dopa_spikes,
  const double t_trig )
{
  const size_t tid = kernel().vp_manager.get_thread_id();

  for ( std::vector< ConnectorBase* >::iterator it = connections_[ tid ].begin(); it != connections_[ tid ].end();
        ++it )
  {
    if ( *it )
    {
      ( *it )->trigger_update_weight(
        vt_id, tid, dopa_spikes, t_trig, kernel().model_manager.get_connection_models( tid ) );
    }
  }
}

size_t
nest::ConnectionManager::get_num_target_data( const size_t tid ) const
{
  size_t num_connections = 0;
  for ( synindex syn_id = 0; syn_id < connections_[ tid ].size(); ++syn_id )
  {
    if ( connections_[ tid ][ syn_id ] )
    {
      num_connections += source_table_.num_unique_sources( tid, syn_id );
    }
  }
  return num_connections;
}

size_t
nest::ConnectionManager::get_num_connections() const
{
  size_t num_connections = 0;
  for ( size_t t = 0; t < num_connections_.size(); ++t )
  {
    for ( size_t s = 0; s < num_connections_[ t ].size(); ++s )
    {
      num_connections += num_connections_[ t ][ s ];
    }
  }

  return num_connections;
}

size_t
nest::ConnectionManager::get_num_connections( const synindex syn_id ) const
{
  size_t num_connections = 0;
  for ( size_t t = 0; t < num_connections_.size(); ++t )
  {
    if ( num_connections_[ t ].size() > syn_id )
    {
      num_connections += num_connections_[ t ][ syn_id ];
    }
  }

  return num_connections;
}

std::deque< nest::ConnectionID >
nest::ConnectionManager::get_connections( const dictionary& params )
{
  std::deque< ConnectionID > connectome;
  NodeCollectionPTR source_a = NodeCollectionPTR( nullptr );
  NodeCollectionPTR target_a = NodeCollectionPTR( nullptr );

  long synapse_label = UNLABELED_CONNECTION;
  params.update_value( names::synapse_label, synapse_label );

  if ( params.known( names::source ) )
  {
    source_a = params.get< NodeCollectionPTR >( names::source );
    if ( not source_a->valid() )
    {
      throw KernelException( "GetConnection requires valid source NodeCollection." );
    }
  }
  if ( params.known( names::target ) )
  {
    target_a = params.get< NodeCollectionPTR >( names::target );
    if ( not target_a->valid() )
    {
      throw KernelException( "GetConnection requires valid target NodeCollection." );
    }
  }

  // If connections have changed, (re-)build presynaptic infrastructure,
  // as this may involve sorting connections by source node IDs.
  if ( connections_have_changed() )
  {
    // We need to update min_delay because it is used by check_wfr_use() below
    // to set secondary event data size.
    update_delay_extrema_();

    // Check whether waveform relaxation is used on any MPI process;
    // needs to be called before update_connection_infrastructure since
    // it resizes coefficient arrays for secondary events
    kernel().node_manager.check_wfr_use();

#pragma omp parallel
    {
      const size_t tid = kernel().vp_manager.get_thread_id();
      kernel().simulation_manager.update_connection_infrastructure( tid );
    }
  }

  // We check, whether a synapse model is given. If not, we will iterate all.
  if ( params.known( names::synapse_model ) )
  {
    const std::string synmodel_name = params.get< std::string >( names::synapse_model );
    // The following throws UnknownSynapseType for invalid synmodel_name
    size_t syn_id = kernel().model_manager.get_synapse_model_id( synmodel_name );
    get_connections( connectome, source_a, target_a, syn_id, synapse_label );
  }
  else
  {
    for ( size_t syn_id = 0; syn_id < kernel().model_manager.get_num_connection_models(); ++syn_id )
    {
      get_connections( connectome, source_a, target_a, syn_id, synapse_label );
    }
  }

  get_connections_has_been_called_ = true;

  return connectome;
}

// Helper method which removes ConnectionIDs from input deque and
// appends them to output deque.
static inline std::deque< nest::ConnectionID >&
extend_connectome( std::deque< nest::ConnectionID >& out, std::deque< nest::ConnectionID >& in )
{
  while ( not in.empty() )
  {
    out.push_back( in.front() );
    in.pop_front();
  }

  return out;
}

void
nest::ConnectionManager::split_to_neuron_device_vectors_( const size_t tid,
  NodeCollectionPTR nodecollection,
  std::vector< size_t >& neuron_node_ids,
  std::vector< size_t >& device_node_ids ) const
{
  NodeCollection::const_iterator t_id = nodecollection->begin();
  for ( ; t_id < nodecollection->end(); ++t_id )
  {
    const size_t node_id = ( *t_id ).node_id;
    const auto node = kernel().node_manager.get_node_or_proxy( node_id, tid );
    // Normal neuron nodes have proxies. Globally receiving devices, e.g. volume transmitter, don't have a local
    // receiver, but are connected in the same way as normal neuron nodes. Therefore they have to be treated as such
    // here.
    if ( node->has_proxies() or not node->local_receiver() )
    {
      neuron_node_ids.push_back( node_id );
    }
    else
    {
      device_node_ids.push_back( node_id );
    }
  }
}

void
nest::ConnectionManager::get_connections( std::deque< ConnectionID >& connectome,
  NodeCollectionPTR source,
  NodeCollectionPTR target,
  synindex syn_id,
  long synapse_label ) const
{
  if ( is_source_table_cleared() )
  {
    throw KernelException(
      "Invalid attempt to access connection information: source table was "
      "cleared." );
  }

  const size_t num_connections = get_num_connections( syn_id );

  if ( num_connections == 0 )
  {
    return;
  }

  if ( not source.get() and not target.get() )
  {
#pragma omp parallel
    {
      size_t tid = kernel().vp_manager.get_thread_id();

      std::deque< ConnectionID > conns_in_thread;

      ConnectorBase* connections = connections_[ tid ][ syn_id ];
      if ( connections )
      {
        // Passing target_node_id = 0 ignores target_node_id while getting connections.
        const size_t num_connections_in_thread = connections->size();
        for ( size_t lcid = 0; lcid < num_connections_in_thread; ++lcid )
        {
          const size_t source_node_id = source_table_.get_node_id( tid, syn_id, lcid );
          connections->get_connection( source_node_id, 0, tid, lcid, synapse_label, conns_in_thread );
        }
      }

      target_table_devices_.get_connections( 0, 0, tid, syn_id, synapse_label, conns_in_thread );

      if ( conns_in_thread.size() > 0 )
      {
#pragma omp critical( get_connections )
        {
          extend_connectome( connectome, conns_in_thread );
        }
      }
    } // of omp parallel
    return;
  } // if
  else if ( not source.get() and target.get() )
  {
#pragma omp parallel
    {
      size_t tid = kernel().vp_manager.get_thread_id();

      std::deque< ConnectionID > conns_in_thread;

      // Split targets into neuron- and device-vectors.
      std::vector< size_t > target_neuron_node_ids;
      std::vector< size_t > target_device_node_ids;
      split_to_neuron_device_vectors_( tid, target, target_neuron_node_ids, target_device_node_ids );

      // Getting regular connections, if they exist.
      ConnectorBase* connections = connections_[ tid ][ syn_id ];
      if ( connections )
      {
        const size_t num_connections_in_thread = connections->size();
        for ( size_t lcid = 0; lcid < num_connections_in_thread; ++lcid )
        {
          const size_t source_node_id = source_table_.get_node_id( tid, syn_id, lcid );
          connections->get_connection_with_specified_targets(
            source_node_id, target_neuron_node_ids, tid, lcid, synapse_label, conns_in_thread );
        }
      }

      // Getting connections from devices.
      for ( auto t_node_id : target_neuron_node_ids )
      {
        target_table_devices_.get_connections_from_devices_(
          0, t_node_id, tid, syn_id, synapse_label, conns_in_thread );
      }

      // Getting connections to devices.
      for ( auto t_device_id : target_device_node_ids )
      {
        target_table_devices_.get_connections_to_devices_(
          0, t_device_id, tid, syn_id, synapse_label, conns_in_thread );
      }

      if ( conns_in_thread.size() > 0 )
      {
#pragma omp critical( get_connections )
        {
          extend_connectome( connectome, conns_in_thread );
        }
      }
    } // of omp parallel
    return;
  } // else if
  else if ( source.get() )
  {
#pragma omp parallel
    {
      size_t tid = kernel().vp_manager.get_thread_id();

      std::deque< ConnectionID > conns_in_thread;

      // Split targets into neuron- and device-vectors.
      std::vector< size_t > target_neuron_node_ids;
      std::vector< size_t > target_device_node_ids;
      if ( target.get() )
      {
        split_to_neuron_device_vectors_( tid, target, target_neuron_node_ids, target_device_node_ids );
      }

      const ConnectorBase* connections = connections_[ tid ][ syn_id ];
      if ( connections )
      {
        const size_t num_connections_in_thread = connections->size();
        for ( size_t lcid = 0; lcid < num_connections_in_thread; ++lcid )
        {
          const size_t source_node_id = source_table_.get_node_id( tid, syn_id, lcid );
          if ( source->contains( source_node_id ) )
          {
            if ( not target.get() )
            {
              // Passing target_node_id = 0 ignores target_node_id while getting
              // connections.
              connections->get_connection( source_node_id, 0, tid, lcid, synapse_label, conns_in_thread );
            }
            else
            {
              connections->get_connection_with_specified_targets(
                source_node_id, target_neuron_node_ids, tid, lcid, synapse_label, conns_in_thread );
            }
          }
        }
      }

      NodeCollection::const_iterator s_id = source->begin();
      for ( ; s_id < source->end(); ++s_id )
      {
        const size_t source_node_id = ( *s_id ).node_id;
        if ( not target.get() )
        {
          target_table_devices_.get_connections( source_node_id, 0, tid, syn_id, synapse_label, conns_in_thread );
        }
        else
        {
          for ( std::vector< size_t >::const_iterator t_node_id = target_neuron_node_ids.begin();
                t_node_id != target_neuron_node_ids.end();
                ++t_node_id )
          {
            // target_table_devices_ contains connections both to and from
            // devices. First we get connections from devices.
            target_table_devices_.get_connections_from_devices_(
              source_node_id, *t_node_id, tid, syn_id, synapse_label, conns_in_thread );
          }
          for ( std::vector< size_t >::const_iterator t_node_id = target_device_node_ids.begin();
                t_node_id != target_device_node_ids.end();
                ++t_node_id )
          {
            // Then, we get connections to devices.
            target_table_devices_.get_connections_to_devices_(
              source_node_id, *t_node_id, tid, syn_id, synapse_label, conns_in_thread );
          }
        }
      }

      if ( conns_in_thread.size() > 0 )
      {
#pragma omp critical( get_connections )
        {
          extend_connectome( connectome, conns_in_thread );
        }
      }
    } // of omp parallel
    return;
  } // else if
}

void
nest::ConnectionManager::get_source_node_ids_( const size_t tid,
  const synindex syn_id,
  const size_t tnode_id,
  std::vector< size_t >& sources )
{
  std::vector< size_t > source_lcids;
  if ( connections_[ tid ][ syn_id ] )
  {
    connections_[ tid ][ syn_id ]->get_source_lcids( tid, tnode_id, source_lcids );
    source_table_.get_source_node_ids( tid, syn_id, source_lcids, sources );
  }
}

void
nest::ConnectionManager::get_sources( const std::vector< size_t >& targets,
  const size_t syn_id,
  std::vector< std::vector< size_t > >& sources )
{
  sources.resize( targets.size() );
  for ( std::vector< std::vector< size_t > >::iterator i = sources.begin(); i != sources.end(); ++i )
  {
    ( *i ).clear();
  }

  for ( size_t tid = 0; tid < kernel().vp_manager.get_num_threads(); ++tid )
  {
    for ( size_t i = 0; i < targets.size(); ++i )
    {
      get_source_node_ids_( tid, syn_id, targets[ i ], sources[ i ] );
    }
  }
}

void
nest::ConnectionManager::get_targets( const std::vector< size_t >& sources,
  const size_t syn_id,
  const std::string& post_synaptic_element,
  std::vector< std::vector< size_t > >& targets )
{
  targets.resize( sources.size() );
  for ( std::vector< std::vector< size_t > >::iterator i = targets.begin(); i != targets.end(); ++i )
  {
    ( *i ).clear();
  }

  for ( size_t tid = 0; tid < kernel().vp_manager.get_num_threads(); ++tid )
  {
    for ( size_t i = 0; i < sources.size(); ++i )
    {
      const size_t start_lcid = source_table_.find_first_source( tid, syn_id, sources[ i ] );
      if ( start_lcid != invalid_index )
      {
        connections_[ tid ][ syn_id ]->get_target_node_ids( tid, start_lcid, post_synaptic_element, targets[ i ] );
      }
    }
  }
}

void
nest::ConnectionManager::sort_connections( const size_t tid )
{
  assert( not source_table_.is_cleared() );
  if ( use_compressed_spikes_ )
  {
    for ( synindex syn_id = 0; syn_id < connections_[ tid ].size(); ++syn_id )
    {
      if ( connections_[ tid ][ syn_id ] )
      {
        connections_[ tid ][ syn_id ]->sort_connections( source_table_.get_thread_local_sources( tid )[ syn_id ] );
      }
    }
    remove_disabled_connections( tid );
  }
}

void
nest::ConnectionManager::compute_target_data_buffer_size()
{
  // Determine number of target data on this rank. Since each thread
  // has its own data structures, we need to count connections on every
  // thread separately to compute the total number of sources.
  size_t num_target_data = 0;
  for ( size_t tid = 0; tid < kernel().vp_manager.get_num_threads(); ++tid )
  {
    num_target_data += get_num_target_data( tid );
  }

  // Determine maximum number of target data across all ranks, because
  // all ranks need identically sized buffers.
  std::vector< long > global_num_target_data( kernel().mpi_manager.get_num_processes() );
  global_num_target_data[ kernel().mpi_manager.get_rank() ] = num_target_data;
  kernel().mpi_manager.communicate( global_num_target_data );
  const size_t max_num_target_data = *std::max_element( global_num_target_data.begin(), global_num_target_data.end() );

  // MPI buffers should have at least two entries per process
  const size_t min_num_target_data = 2 * kernel().mpi_manager.get_num_processes();

  // Adjust target data buffers accordingly
  kernel().mpi_manager.set_buffer_size_target_data( std::max( min_num_target_data, max_num_target_data ) );
}

void
nest::ConnectionManager::compute_compressed_secondary_recv_buffer_positions( const size_t tid )
{
#pragma omp single
  {
    buffer_pos_of_source_node_id_syn_id_.clear();
  }

  source_table_.compute_buffer_pos_for_unique_secondary_sources( tid, buffer_pos_of_source_node_id_syn_id_ );
  secondary_recv_buffer_pos_[ tid ].resize( connections_[ tid ].size() );

  const synindex syn_id_end = connections_[ tid ].size();
  for ( synindex syn_id = 0; syn_id < syn_id_end; ++syn_id )
  {
    std::vector< size_t >& positions = secondary_recv_buffer_pos_[ tid ][ syn_id ];

    if ( connections_[ tid ][ syn_id ] )
    {
      ConnectorModel& conn_model = kernel().model_manager.get_connection_model( syn_id, tid );
      const bool is_primary = conn_model.has_property( ConnectionModelProperties::IS_PRIMARY );

      if ( not is_primary )
      {
        positions.clear();
        const size_t lcid_end = get_num_connections_( tid, syn_id );
        positions.resize( lcid_end, 0 );

        // Compute and store the buffer position from which this connection
        // should read secondary events.
        for ( size_t lcid = 0; lcid < lcid_end; ++lcid )
        {
          const size_t source_node_id = source_table_.get_node_id( tid, syn_id, lcid );
          const size_t sg_s_id = source_table_.pack_source_node_id_and_syn_id( source_node_id, syn_id );
          const size_t source_rank = kernel().mpi_manager.get_process_id_of_node_id( source_node_id );

          positions[ lcid ] = buffer_pos_of_source_node_id_syn_id_[ sg_s_id ]
            + kernel().mpi_manager.get_recv_displacement_secondary_events_in_int( source_rank );
        }
      }
    }
  }
}

nest::ConnectionManager::ConnectionType
nest::ConnectionManager::connection_required( Node*& source, Node*& target, size_t tid )
{
  // The caller has to check and guarantee that the target is not a
  // proxy and that it is on thread tid.
  assert( not target->is_proxy() );
  size_t target_vp = target->get_vp();
  assert( kernel().vp_manager.is_local_vp( target_vp ) );
  assert( kernel().vp_manager.vp_to_thread( target_vp ) == tid );

  // Connections to nodes with proxies (neurons or devices with
  // proxies) which are local to tid have always to be
  // established, independently of where and what type the source node
  // is.
  if ( target->has_proxies() )
  {
    if ( source->has_proxies() )
    {
      return CONNECT;
    }
    else
    {
      return CONNECT_FROM_DEVICE;
    }
  }

  // Local receivers are all devices that collect data only from
  // thread-local nodes.
  if ( target->local_receiver() )
  {
    // Connections to nodes with one node per process (MUSIC proxies
    // or similar devices) have to be established by the thread of the
    // target if the source is on the local process even though the
    // source may be a proxy on tid.
    if ( target->one_node_per_process() )
    {
      if ( kernel().node_manager.is_local_node( source ) )
      {
        return CONNECT_TO_DEVICE;
      }
      else
      {
        return NO_CONNECTION;
      }
    }

    // Connections from nodes with proxies (neurons or devices with
    // proxies) to devices are only created if source is not a proxy
    // and source and target are both on thread tid
    const size_t source_thread = source->get_thread();
    const bool source_is_proxy = source->is_proxy();
    if ( source->has_proxies() and source_thread == tid and not source_is_proxy )
    {
      return CONNECT_TO_DEVICE;
    }

    // Connections from devices to devices are established only on the
    // vp that is suggested for the target node. In this case, we also
    // set the pointer to the source node on the target's thread.
    if ( not source->has_proxies() )
    {
      const size_t target_node_id = target->get_node_id();
      target_vp = kernel().vp_manager.node_id_to_vp( target_node_id );
      const bool target_vp_local = kernel().vp_manager.is_local_vp( target_vp );
      const size_t target_thread = kernel().vp_manager.vp_to_thread( target_vp );

      if ( target_vp_local and target_thread == tid )
      {
        const size_t source_node_id = source->get_node_id();
        source = kernel().node_manager.get_node_or_proxy( source_node_id, target_thread );
        return CONNECT_FROM_DEVICE;
      }
    }
  }

  // Globally receiving nodes (e.g. the volume transmitter) have to be
  // connected regardless of where the source is. However, we
  // currently prohibit connections from devices to global receivers.
  else
  {
    if ( source->has_proxies() )
    {
      target = kernel().node_manager.get_node_or_proxy( target->get_node_id(), tid );
      return CONNECT;
    }

    throw IllegalConnection( "We do not allow connection of a device to a global receiver at the moment." );
  }

  return NO_CONNECTION;
}

void
nest::ConnectionManager::set_stdp_eps( const double stdp_eps )
{
  if ( not( stdp_eps < Time::get_resolution().get_ms() ) )
  {
    throw KernelException(
      "The epsilon used for spike-time comparison in STDP must be less "
      "than the simulation resolution." );
  }
  else if ( stdp_eps < 0 )
  {
    throw KernelException(
      "The epsilon used for spike-time comparison in STDP must not be "
      "negative." );
  }
  else
  {
    stdp_eps_ = stdp_eps;

    std::ostringstream os;
    os << "Epsilon for spike-time comparison in STDP was set to "
       << std::setprecision( std::numeric_limits< long double >::digits10 ) << stdp_eps_ << ".";

    LOG( M_INFO, "ConnectionManager::set_stdp_eps", os.str() );
  }
}

// recv_buffer can not be a const reference as iterators used in
// secondary events must not be const
bool
nest::ConnectionManager::deliver_secondary_events( const size_t tid,
  const bool called_from_wfr_update,
  std::vector< unsigned int >& recv_buffer )
{
  const std::vector< ConnectorModel* >& cm = kernel().model_manager.get_connection_models( tid );
  const Time stamp =
    kernel().simulation_manager.get_slice_origin() + Time::step( 1 - kernel().connection_manager.get_min_delay() );
  const std::vector< std::vector< size_t > >& positions_tid = secondary_recv_buffer_pos_[ tid ];

  const synindex syn_id_end = positions_tid.size();
  for ( synindex syn_id = 0; syn_id < syn_id_end; ++syn_id )
  {
    const ConnectorModel& conn_model = kernel().model_manager.get_connection_model( syn_id );
    const bool supports_wfr = conn_model.has_property( ConnectionModelProperties::SUPPORTS_WFR );
    if ( not called_from_wfr_update or supports_wfr )
    {
      if ( positions_tid[ syn_id ].size() > 0 )
      {
        SecondaryEvent& prototype = kernel().model_manager.get_secondary_event_prototype( syn_id, tid );

        size_t lcid = 0;
        const size_t lcid_end = positions_tid[ syn_id ].size();
        while ( lcid < lcid_end )
        {
          std::vector< unsigned int >::iterator readpos = recv_buffer.begin() + positions_tid[ syn_id ][ lcid ];
          prototype << readpos;
          prototype.set_stamp( stamp );

          // send delivers event to all targets with the same source
          // and returns how many targets this event was delivered to
          lcid += connections_[ tid ][ syn_id ]->send( tid, lcid, cm, prototype );
        }
      }
    }
  }

  // Read waveform relaxation done marker from last position in every
  // chunk
  bool done = true;
  for ( size_t rank = 0; rank < kernel().mpi_manager.get_num_processes(); ++rank )
  {
    done =
      done and recv_buffer[ kernel().mpi_manager.get_done_marker_position_in_secondary_events_recv_buffer( rank ) ];
  }
  return done;
}

void
nest::ConnectionManager::compress_secondary_send_buffer_pos( const size_t tid )
{
  target_table_.compress_secondary_send_buffer_pos( tid );
}

void
nest::ConnectionManager::remove_disabled_connections( const size_t tid )
{
  std::vector< ConnectorBase* >& connectors = connections_[ tid ];

  for ( synindex syn_id = 0; syn_id < connectors.size(); ++syn_id )
  {
    if ( not connectors[ syn_id ] )
    {
      continue;
    }
    const size_t first_disabled_index = source_table_.remove_disabled_sources( tid, syn_id );

    if ( first_disabled_index != invalid_index )
    {
      connectors[ syn_id ]->remove_disabled_connections( first_disabled_index );
    }
  }
}

void
nest::ConnectionManager::resize_connections()
{
  kernel().vp_manager.assert_single_threaded();

  // Resize data structures for connections between neurons
  for ( size_t tid = 0; tid < kernel().vp_manager.get_num_threads(); ++tid )
  {
    connections_[ tid ].resize( kernel().model_manager.get_num_connection_models() );
    source_table_.resize_sources( tid );
  }

  // Resize data structures for connections between neurons and
  // devices
  target_table_devices_.resize_to_number_of_synapse_types();
}

void
nest::ConnectionManager::sync_has_primary_connections()
{
  has_primary_connections_ = kernel().mpi_manager.any_true( has_primary_connections_ );
}

void
nest::ConnectionManager::check_secondary_connections_exist()
{
  secondary_connections_exist_ = kernel().mpi_manager.any_true( secondary_connections_exist_ );
}

void
nest::ConnectionManager::set_connections_have_changed()
{
  assert( kernel().vp_manager.get_thread_id() == 0 );

  if ( get_connections_has_been_called_ )
  {
    std::string msg =
      "New connections created, connection descriptors previously obtained using 'GetConnections' are now invalid.";
    LOG( M_WARNING, "ConnectionManager", msg );
    // Reset the get_connections_has_been_called_ flag because we have updated connections.
    get_connections_has_been_called_ = false;
  }

  connections_have_changed_ = true;
}

void
nest::ConnectionManager::unset_connections_have_changed()
{
  connections_have_changed_ = false;
}


void
nest::ConnectionManager::collect_compressed_spike_data( const size_t tid )
{
  if ( use_compressed_spikes_ )
  {

#pragma omp single
    {
      source_table_.resize_compressible_sources();
    } // of omp single; implicit barrier

    source_table_.collect_compressible_sources( tid );
#pragma omp barrier
#pragma omp single
    {
      source_table_.fill_compressed_spike_data( compressed_spike_data_ );
    } // of omp single; implicit barrier
  }
}

bool
nest::ConnectionManager::fill_target_buffer( const size_t tid,
  const size_t rank_start,
  const size_t rank_end,
  std::vector< TargetData >& send_buffer_target_data,
  TargetSendBufferPosition& send_buffer_position )
{
  // At this point, NEST has at least one synapse type (because we can only get here if at least
  // one connection has been created) and we know that iteration_state_ for each thread
  // contains a valid entry.
  const auto& csd_maps = source_table_.compressed_spike_data_map_;
  auto syn_id = iteration_state_.at( tid ).first;
  auto source_2_idx = iteration_state_.at( tid ).second;

  if ( syn_id >= csd_maps.size() )
  {
    return true; // this thread has previously written all its targets
  }

  do
  {
    const auto& conn_model = kernel().model_manager.get_connection_model( syn_id, tid );
    const bool is_primary = conn_model.has_property( ConnectionModelProperties::IS_PRIMARY );

    while ( source_2_idx != csd_maps.at( syn_id ).end() )
    {
      const auto source_gid = source_2_idx->first;
      const auto source_rank = kernel().mpi_manager.get_process_id_of_node_id( source_gid );
      if ( not( rank_start <= source_rank and source_rank < rank_end ) )
      {
        // We are not responsible for this source.
        ++source_2_idx;
        continue;
      }

      if ( send_buffer_position.is_chunk_filled( source_rank ) )
      {
        // When the we have filled the buffer space for one rank, we stop. If we continued for other ranks,
        // we would need to introduce "processed" markers to avoid multiple insertion (similar to base case).
        // Since sources should be evenly distributed, this should not matter very much.
        //
        // We store where we need to continue and stop iteration for now.
        iteration_state_.at( tid ) =
          std::pair< size_t, std::map< size_t, CSDMapEntry >::const_iterator >( syn_id, source_2_idx );

        return false; // there is data left to communicate
      }

      TargetData next_target_data;
      next_target_data.set_is_primary( is_primary );
      next_target_data.reset_marker();
      next_target_data.set_source_tid(
        kernel().vp_manager.vp_to_thread( kernel().vp_manager.node_id_to_vp( source_gid ) ) );
      next_target_data.set_source_lid( kernel().vp_manager.node_id_to_lid( source_gid ) );

      if ( is_primary )
      {
        TargetDataFields& target_fields = next_target_data.target_data;
        target_fields.set_syn_id( syn_id );
        target_fields.set_tid( 0 ); // meaningless, use 0 as fill
        target_fields.set_lcid( source_2_idx->second.get_source_index() );
      }
      else
      {
        const auto target_thread = source_2_idx->second.get_target_thread();
        const SpikeData& conn_info =
          compressed_spike_data_[ syn_id ][ source_2_idx->second.get_source_index() ][ target_thread ];
        assert( target_thread == static_cast< unsigned long >( conn_info.get_tid() ) );
        const size_t relative_recv_buffer_pos =
          get_secondary_recv_buffer_position( target_thread, syn_id, conn_info.get_lcid() )
          - kernel().mpi_manager.get_recv_displacement_secondary_events_in_int( source_rank );

        SecondaryTargetDataFields& secondary_fields = next_target_data.secondary_data;
        secondary_fields.set_recv_buffer_pos( relative_recv_buffer_pos );
        secondary_fields.set_syn_id( syn_id );
      }

      send_buffer_target_data.at( send_buffer_position.idx( source_rank ) ) = next_target_data;
      send_buffer_position.increase( source_rank );

      ++source_2_idx;
    } // end while

    ++syn_id;
    if ( syn_id < csd_maps.size() )
    {
      source_2_idx = csd_maps.at( syn_id ).begin();
    }
  } while ( syn_id < csd_maps.size() );

  // Store iteration state for this thread. If we get here, ther is nothing more to do for
  // this thread so we store a non-existing syn_id with a meaningless iterator to inform that
  // this thread has nothing to do in the next round.
  iteration_state_.at( tid ) =
    std::pair< size_t, std::map< size_t, CSDMapEntry >::const_iterator >( syn_id, source_2_idx );

  // Mark end of data for this round
  for ( size_t rank = rank_start; rank < rank_end; ++rank )
  {
    if ( send_buffer_position.idx( rank ) > send_buffer_position.begin( rank ) )
    {
      // We have written data for the rank, mark last written entry with END marker
      send_buffer_target_data.at( send_buffer_position.idx( rank ) - 1 ).set_end_marker();
    }
    else
    {
      // We have not written anything, mark beginning of chunk with INVALID marker
      send_buffer_target_data.at( send_buffer_position.begin( rank ) ).set_invalid_marker();
    }
  }

  // If we get here, this thread has written everything.
  return true;
}

void
nest::ConnectionManager::initialize_iteration_state()
{
  const size_t num_threads = kernel().vp_manager.get_num_threads();
  iteration_state_.clear();
  iteration_state_.reserve( num_threads );

  // This method only runs if at least one connection has been created,
  // so we must have at least one synapse model and we can start iteration
  // at the beginning of its compressed spike data map.
  auto begin = source_table_.compressed_spike_data_map_.at( 0 ).cbegin();
  for ( size_t t = 0; t < num_threads; ++t )
  {
    iteration_state_.push_back( std::pair< size_t, std::map< size_t, CSDMapEntry >::const_iterator >( 0, begin ) );
  }
}<|MERGE_RESOLUTION|>--- conflicted
+++ resolved
@@ -160,23 +160,7 @@
       "to false." );
   }
 
-<<<<<<< HEAD
-  d.update_value( names::sort_connections_by_source, sort_connections_by_source_ );
-  if ( not sort_connections_by_source_ and kernel().sp_manager.is_structural_plasticity_enabled() )
-  {
-    throw KernelException(
-      "If structural plasticity is enabled, sort_connections_by_source can not "
-      "be set to false." );
-  }
-
   d.update_value( names::use_compressed_spikes, use_compressed_spikes_ );
-  if ( use_compressed_spikes_ and not sort_connections_by_source_ )
-  {
-    throw KernelException( "Spike compression requires sort_connections_by_source to be true." );
-  }
-=======
-  updateValue< bool >( d, names::use_compressed_spikes, use_compressed_spikes_ );
->>>>>>> 85fc8c1c
 
   //  Need to update the saved values if we have changed the delay bounds.
   if ( d.known( names::min_delay ) or d.known( names::max_delay ) )
@@ -199,16 +183,9 @@
   dict[ names::max_delay ] = Time( Time::step( max_delay_ ) ).get_ms();
 
   const size_t n = get_num_connections();
-<<<<<<< HEAD
   dict[ names::num_connections ] = n;
   dict[ names::keep_source_table ] = keep_source_table_;
-  dict[ names::sort_connections_by_source ] = sort_connections_by_source_;
   dict[ names::use_compressed_spikes ] = use_compressed_spikes_;
-=======
-  def< long >( dict, names::num_connections, n );
-  def< bool >( dict, names::keep_source_table, keep_source_table_ );
-  def< bool >( dict, names::use_compressed_spikes, use_compressed_spikes_ );
->>>>>>> 85fc8c1c
 
   dict[ names::time_construction_connect ] = sw_construction_connect.elapsed();
 

/*
 *  connection_manager.cpp
 *
 *  This file is part of NEST.
 *
 *  Copyright (C) 2004 The NEST Initiative
 *
 *  NEST is free software: you can redistribute it and/or modify
 *  it under the terms of the GNU General Public License as published by
 *  the Free Software Foundation, either version 2 of the License, or
 *  (at your option) any later version.
 *
 *  NEST is distributed in the hope that it will be useful,
 *  but WITHOUT ANY WARRANTY; without even the implied warranty of
 *  MERCHANTABILITY or FITNESS FOR A PARTICULAR PURPOSE.  See the
 *  GNU General Public License for more details.
 *
 *  You should have received a copy of the GNU General Public License
 *  along with NEST.  If not, see <http://www.gnu.org/licenses/>.
 *
 */

#include "connection_manager.h"

// Generated includes:
#include "config.h"

// C++ includes:
#include <algorithm>
#include <cassert>
#include <cmath>
#include <filesystem>
#include <iomanip>
#include <limits>
#include <set>
#include <vector>

// Includes from libnestutil:
#include "compose.hpp"
#include "logging.h"

// Includes from nestkernel:
#include "clopath_archiving_node.h"
#include "conn_builder.h"
#include "conn_builder_conngen.h"
#include "conn_builder_factory.h"
#include "connection_label.h"
#include "connector_base.h"
#include "connector_model.h"
#include "delay_checker.h"
#include "eprop_archiving_node.h"
#include "eprop_archiving_node_readout.h"
#include "eprop_archiving_node_recurrent.h"
#include "exceptions.h"
#include "kernel_manager.h"
#include "logging_manager.h"
#include "model_manager.h"
#include "nest_names.h"
#include "node.h"
#include "node_manager.h"
#include "simulation_manager.h"
#include "sonata_connector.h"
#include "sp_manager.h"

// Includes from sli:
#include "dictutils.h"
#include "sliexceptions.h"
#include "token.h"
#include "tokenutils.h"

namespace nest
{

ConnectionManager::ConnectionManager()
  : connruledict_( new Dictionary() )
  , connbuilder_factories_()
  , thirdconnruledict_( new Dictionary() )
  , thirdconnbuilder_factories_()
  , min_delay_( 1 )
  , max_delay_( 1 )
  , keep_source_table_( true )
  , connections_have_changed_( false )
  , get_connections_has_been_called_( false )
  , use_compressed_spikes_( true )
  , has_primary_connections_( false )
  , check_primary_connections_()
  , secondary_connections_exist_( false )
  , check_secondary_connections_()
  , stdp_eps_( 1.0e-6 )
{
}

ConnectionManager::~ConnectionManager()
{
  // Memory leak on purpose!
  // The ConnectionManager is deleted, when the network is deleted, and
  // this happens only, when main() is finished and we give the allocated memory
  // back to the system anyway. Hence, why bother cleaning up our highly
  // scattered connection infrastructure? They do not have any open files, which
  // need to be closed or similar.
}

void
ConnectionManager::initialize( const bool adjust_number_of_threads_or_rng_only )
{
  if ( not adjust_number_of_threads_or_rng_only )
  {
    // Add connection rules
    register_conn_builder< OneToOneBuilder >( "one_to_one" );
    register_conn_builder< AllToAllBuilder >( "all_to_all" );
    register_conn_builder< FixedInDegreeBuilder >( "fixed_indegree" );
    register_conn_builder< FixedOutDegreeBuilder >( "fixed_outdegree" );
    register_conn_builder< BernoulliBuilder >( "pairwise_bernoulli" );
    register_conn_builder< PoissonBuilder >( "pairwise_poisson" );
    register_conn_builder< SymmetricBernoulliBuilder >( "symmetric_pairwise_bernoulli" );
    register_conn_builder< FixedTotalNumberBuilder >( "fixed_total_number" );
    register_third_conn_builder< ThirdBernoulliWithPoolBuilder >( "third_factor_bernoulli_with_pool" );
#ifdef HAVE_LIBNEUROSIM
    register_conn_builder< ConnectionGeneratorBuilder >( "conngen" );
#endif

    keep_source_table_ = true;
    connections_have_changed_ = false;
    get_connections_has_been_called_ = false;
    use_compressed_spikes_ = true;
    stdp_eps_ = 1.0e-6;
    min_delay_ = max_delay_ = 1;
    sw_construction_connect.reset();
  }

  const size_t num_threads = kernel::manager< VPManager >.get_num_threads();
  connections_.resize( num_threads );
  secondary_recv_buffer_pos_.resize( num_threads );
  compressed_spike_data_.resize( 0 );

  has_primary_connections_ = false;
  check_primary_connections_.initialize( num_threads, false );
  secondary_connections_exist_ = false;
  check_secondary_connections_.initialize( num_threads, false );

  // We need to obtain this while in serial context to avoid problems when
  // increasing the number of threads.
  const size_t num_conn_models = kernel::manager< ModelManager >.get_num_connection_models();

#pragma omp parallel
  {
    const size_t tid = kernel::manager< VPManager >.get_thread_id();
    connections_.at( tid ) = std::vector< ConnectorBase* >( num_conn_models );
    secondary_recv_buffer_pos_.at( tid ) = std::vector< std::vector< size_t > >();
  } // of omp parallel

  source_table_.initialize();
  target_table_.initialize();
  target_table_devices_.initialize();

  std::vector< DelayChecker > tmp( kernel::manager< VPManager >.get_num_threads() );
  delay_checkers_.swap( tmp );

  std::vector< std::vector< size_t > > tmp2( kernel::manager< VPManager >.get_num_threads(), std::vector< size_t >() );
  num_connections_.swap( tmp2 );
}

void
ConnectionManager::finalize( const bool adjust_number_of_threads_or_rng_only )
{
  source_table_.finalize();
  target_table_.finalize();
  target_table_devices_.finalize();
  delete_connections_();
  std::vector< std::vector< ConnectorBase* > >().swap( connections_ );
  std::vector< std::vector< std::vector< size_t > > >().swap( secondary_recv_buffer_pos_ );
  compressed_spike_data_.clear();

  if ( not adjust_number_of_threads_or_rng_only )
  {
    for ( auto cbf : connbuilder_factories_ )
    {
      delete cbf;
    }
    connbuilder_factories_.clear();
    connruledict_->clear();

    for ( auto tcbf : thirdconnbuilder_factories_ )
    {
      delete tcbf;
    }
    thirdconnbuilder_factories_.clear();
    thirdconnruledict_->clear();
  }
}

void
ConnectionManager::set_status( const DictionaryDatum& d )
{
  for ( size_t i = 0; i < delay_checkers_.size(); ++i )
  {
    delay_checkers_[ i ].set_status( d );
  }

  updateValue< bool >( d, names::keep_source_table, keep_source_table_ );
  if ( not keep_source_table_ and kernel::manager< SPManager >.is_structural_plasticity_enabled() )
  {
    throw KernelException(
      "If structural plasticity is enabled, keep_source_table can not be set "
      "to false." );
  }

  updateValue< bool >( d, names::use_compressed_spikes, use_compressed_spikes_ );

  //  Need to update the saved values if we have changed the delay bounds.
  if ( d->known( names::min_delay ) or d->known( names::max_delay ) )
  {
    update_delay_extrema_();
  }
}

DelayChecker&
ConnectionManager::get_delay_checker()
{
  return delay_checkers_[ kernel::manager< VPManager >.get_thread_id() ];
}

void
ConnectionManager::get_status( DictionaryDatum& dict )
{
  update_delay_extrema_();
  def< double >( dict, names::min_delay, Time( Time::step( min_delay_ ) ).get_ms() );
  def< double >( dict, names::max_delay, Time( Time::step( max_delay_ ) ).get_ms() );

  const size_t n = get_num_connections();
  def< long >( dict, names::num_connections, n );
  def< bool >( dict, names::keep_source_table, keep_source_table_ );
  def< bool >( dict, names::use_compressed_spikes, use_compressed_spikes_ );

  sw_construction_connect.get_status( dict, names::time_construction_connect, names::time_construction_connect_cpu );

  ArrayDatum connection_rules;
  for ( auto const& element : *connruledict_ )
  {
    connection_rules.push_back( new LiteralDatum( element.first ) );
  }
  def< ArrayDatum >( dict, names::connection_rules, connection_rules );
}

DictionaryDatum
ConnectionManager::get_synapse_status( const size_t source_node_id,
  const size_t target_node_id,
  const size_t tid,
  const synindex syn_id,
  const size_t lcid ) const
{
  kernel::manager< ModelManager >.assert_valid_syn_id( syn_id, kernel::manager< VPManager >.get_thread_id() );

  DictionaryDatum dict( new Dictionary );
  ( *dict )[ names::source ] = source_node_id;
  ( *dict )[ names::synapse_model ] =
    LiteralDatum( kernel::manager< ModelManager >.get_connection_model( syn_id, /* thread */ 0 ).get_name() );
  ( *dict )[ names::target_thread ] = tid;
  ( *dict )[ names::synapse_id ] = syn_id;
  ( *dict )[ names::port ] = lcid;

  const Node* source = kernel::manager< NodeManager >.get_node_or_proxy( source_node_id, tid );
  const Node* target = kernel::manager< NodeManager >.get_node_or_proxy( target_node_id, tid );

  // synapses from neurons to neurons and from neurons to globally
  // receiving devices
  if ( ( source->has_proxies() and target->has_proxies() and connections_[ tid ][ syn_id ] )
    or ( ( source->has_proxies() and not target->has_proxies() and not target->local_receiver()
      and connections_[ tid ][ syn_id ] ) ) )
  {
    connections_[ tid ][ syn_id ]->get_synapse_status( tid, lcid, dict );
  }
  else if ( source->has_proxies() and not target->has_proxies() and target->local_receiver() )
  {
    target_table_devices_.get_synapse_status_to_device( tid, source_node_id, syn_id, dict, lcid );
  }
  else if ( not source->has_proxies() )
  {
    const size_t ldid = source->get_local_device_id();
    target_table_devices_.get_synapse_status_from_device( tid, ldid, syn_id, dict, lcid );
  }
  else
  {
    assert( false );
  }

  return dict;
}

void
ConnectionManager::set_synapse_status( const size_t source_node_id,
  const size_t target_node_id,
  const size_t tid,
  const synindex syn_id,
  const size_t lcid,
  const DictionaryDatum& dict )
{
  kernel::manager< ModelManager >.assert_valid_syn_id( syn_id, kernel::manager< VPManager >.get_thread_id() );

  const Node* source = kernel::manager< NodeManager >.get_node_or_proxy( source_node_id, tid );
  const Node* target = kernel::manager< NodeManager >.get_node_or_proxy( target_node_id, tid );

  try
  {
    ConnectorModel& cm = kernel::manager< ModelManager >.get_connection_model( syn_id, tid );
    // synapses from neurons to neurons and from neurons to globally
    // receiving devices
    if ( ( source->has_proxies() and target->has_proxies() and connections_[ tid ][ syn_id ] )
      or ( ( source->has_proxies() and not target->has_proxies() and not target->local_receiver()
        and connections_[ tid ][ syn_id ] ) ) )
    {
      connections_[ tid ][ syn_id ]->set_synapse_status( lcid, dict, cm );
    }
    else if ( source->has_proxies() and not target->has_proxies() and target->local_receiver() )
    {
      target_table_devices_.set_synapse_status_to_device( tid, source_node_id, syn_id, cm, dict, lcid );
    }
    else if ( not source->has_proxies() )
    {
      const size_t ldid = source->get_local_device_id();
      target_table_devices_.set_synapse_status_from_device( tid, ldid, syn_id, cm, dict, lcid );
    }
    else
    {
      assert( false );
    }
  }
  catch ( BadProperty& e )
  {
    throw BadProperty(
      String::compose( "Setting status of '%1' connecting from node ID %2 to node ID %3 via port %4: %5",
        kernel::manager< ModelManager >.get_connection_model( syn_id, tid ).get_name(),
        source_node_id,
        target_node_id,
        lcid,
        e.message() ) );
  }
}

void
ConnectionManager::delete_connections_()
{
  for ( size_t tid = 0; tid < connections_.size(); ++tid )
  {
    for ( auto conn = connections_[ tid ].begin(); conn != connections_[ tid ].end(); ++conn )
    {
      delete *conn;
    }
  }
}

const Time
ConnectionManager::get_min_delay_time_() const
{
  Time min_delay = Time::pos_inf();

  std::vector< DelayChecker >::const_iterator it;
  for ( it = delay_checkers_.begin(); it != delay_checkers_.end(); ++it )
  {
    min_delay = std::min( min_delay, it->get_min_delay() );
  }

  return min_delay;
}

const Time
ConnectionManager::get_max_delay_time_() const
{
  Time max_delay = Time::get_resolution();

  std::vector< DelayChecker >::const_iterator it;
  for ( it = delay_checkers_.begin(); it != delay_checkers_.end(); ++it )
  {
    max_delay = std::max( max_delay, it->get_max_delay() );
  }

  return max_delay;
}

bool
ConnectionManager::get_user_set_delay_extrema() const
{
  bool user_set_delay_extrema = false;

  std::vector< DelayChecker >::const_iterator it;
  for ( it = delay_checkers_.begin(); it != delay_checkers_.end(); ++it )
  {
    user_set_delay_extrema |= it->get_user_set_delay_extrema();
  }

  return user_set_delay_extrema;
}

BipartiteConnBuilder*
ConnectionManager::get_conn_builder( const std::string& name,
  NodeCollectionPTR sources,
  NodeCollectionPTR targets,
  ThirdOutBuilder* third_out,
  const DictionaryDatum& conn_spec,
  const std::vector< DictionaryDatum >& syn_specs )
{
  if ( not connruledict_->known( name ) )
  {
    throw IllegalConnection( String::compose( "Unknown connection rule '%1'.", name ) );
  }

  const size_t rule_id = connruledict_->lookup( name );
  BipartiteConnBuilder* cb =
    connbuilder_factories_.at( rule_id )->create( sources, targets, third_out, conn_spec, syn_specs );
  assert( cb );
  return cb;
}

ThirdOutBuilder*
ConnectionManager::get_third_conn_builder( const std::string& name,
  NodeCollectionPTR sources,
  NodeCollectionPTR targets,
  ThirdInBuilder* third_in,
  const DictionaryDatum& conn_spec,
  const std::vector< DictionaryDatum >& syn_specs )
{
  if ( not thirdconnruledict_->known( name ) )
  {
    throw IllegalConnection( String::compose( "Unknown third-factor connection rule '%1'.", name ) );
  }

  const size_t rule_id = thirdconnruledict_->lookup( name );
  ThirdOutBuilder* cb =
    thirdconnbuilder_factories_.at( rule_id )->create( sources, targets, third_in, conn_spec, syn_specs );
  assert( cb );
  return cb;
}

void
ConnectionManager::calibrate( const TimeConverter& tc )
{
  for ( size_t tid = 0; tid < kernel::manager< VPManager >.get_num_threads(); ++tid )
  {
    delay_checkers_[ tid ].calibrate( tc );
  }
}

void
ConnectionManager::connect( NodeCollectionPTR sources,
  NodeCollectionPTR targets,
  const DictionaryDatum& conn_spec,
  const std::vector< DictionaryDatum >& syn_specs )
{
  kernel().node_manager.update_thread_local_node_data();

  if ( sources->empty() )
  {
    throw IllegalConnection( "Presynaptic nodes cannot be an empty NodeCollection" );
  }
  if ( targets->empty() )
  {
    throw IllegalConnection( "Postsynaptic nodes cannot be an empty NodeCollection" );
  }

  conn_spec->clear_access_flags();

  for ( auto syn_params : syn_specs )
  {
    syn_params->clear_access_flags();
  }

  if ( not conn_spec->known( names::rule ) )
  {
    throw BadProperty( "The connection specification must contain a connection rule." );
  }
  const std::string rule = static_cast< const std::string >( ( *conn_spec )[ names::rule ] );

  if ( not connruledict_->known( rule ) )
  {
    throw BadProperty( String::compose( "Unknown connection rule: %1", rule ) );
  }

  ConnBuilder cb( rule, sources, targets, conn_spec, syn_specs );

  // at this point, all entries in conn_spec and syn_spec have been checked
  ALL_ENTRIES_ACCESSED( *conn_spec, "Connect", "Unread dictionary entries in conn_spec: " );
  for ( auto syn_params : syn_specs )
  {
    ALL_ENTRIES_ACCESSED( *syn_params, "Connect", "Unread dictionary entries in syn_spec: " );
  }

  // Set flag before calling cb->connect() in case exception is thrown after some connections have been created.
  set_connections_have_changed();

  cb.connect();
}


void
<<<<<<< HEAD
ConnectionManager::connect( TokenArray sources, TokenArray targets, const DictionaryDatum& syn_spec )
{
  // Get synapse id
  size_t syn_id = 0;
  auto synmodel = syn_spec->lookup( names::model );
  if ( not synmodel.empty() )
  {
    const std::string synmodel_name = getValue< std::string >( synmodel );
    // The following throws UnknownSynapseType for invalid synmodel_name
    syn_id = kernel::manager< ModelManager >.get_synapse_model_id( synmodel_name );
  }
  // Connect all sources to all targets
  for ( auto&& source : sources )
  {
    auto source_node = kernel::manager< NodeManager >.get_node_or_proxy( source );
    for ( auto&& target : targets )
    {
      auto target_node = kernel::manager< NodeManager >.get_node_or_proxy( target );
      auto target_thread = target_node->get_thread();
      connect_( *source_node, *target_node, source, target_thread, syn_id, syn_spec );
    }
  }
}


void
ConnectionManager::update_delay_extrema_()
=======
nest::ConnectionManager::update_delay_extrema_()
>>>>>>> 258becd5
{
  if ( kernel::manager< SimulationManager >.has_been_simulated() )
  {
    // Once simulation has started, min/max_delay can no longer change,
    // so there is nothing to update.
    return;
  }

  min_delay_ = get_min_delay_time_().get_steps();
  max_delay_ = get_max_delay_time_().get_steps();

  if ( not get_user_set_delay_extrema() )
  {
    // If no min/max_delay is set explicitly, then the default delay used by the
    // SPBuilders have to be respected for min/max_delay.
    min_delay_ = std::min( min_delay_, kernel::manager< SPManager >.builder_min_delay() );
    max_delay_ = std::max( max_delay_, kernel::manager< SPManager >.builder_max_delay() );
  }

  // If the user explicitly set min/max_delay, this happend on all MPI ranks,
  // so all ranks are up to date already. Also, once the user has set min/max_delay
  // explicitly, Connect() cannot induce new extrema. Thuse, we only need to communicate
  // with other ranks if the user has not set the extrema and connections may have
  // been created.
  if ( not kernel::manager< ConnectionManager >.get_user_set_delay_extrema()
    and kernel::manager< ConnectionManager >.connections_have_changed()
    and kernel::manager< MPIManager >.get_num_processes() > 1 )
  {
    std::vector< long > min_delays( kernel::manager< MPIManager >.get_num_processes() );
    min_delays[ kernel::manager< MPIManager >.get_rank() ] = min_delay_;
    kernel::manager< MPIManager >.communicate( min_delays );
    min_delay_ = *std::min_element( min_delays.begin(), min_delays.end() );

    std::vector< long > max_delays( kernel::manager< MPIManager >.get_num_processes() );
    max_delays[ kernel::manager< MPIManager >.get_rank() ] = max_delay_;
    kernel::manager< MPIManager >.communicate( max_delays );
    max_delay_ = *std::max_element( max_delays.begin(), max_delays.end() );
  }

  if ( min_delay_ == Time::pos_inf().get_steps() )
  {
    min_delay_ = Time::get_resolution().get_steps();
  }
}

// node ID node thread syn_id dict delay weight
void
ConnectionManager::connect( const size_t snode_id,
  Node* target,
  size_t target_thread,
  const synindex syn_id,
  const DictionaryDatum& params,
  const double delay,
  const double weight )
{
  kernel::manager< ModelManager >.assert_valid_syn_id( syn_id, kernel::manager< VPManager >.get_thread_id() );

  Node* source = kernel::manager< NodeManager >.get_node_or_proxy( snode_id, target_thread );

  ConnectionType connection_type = connection_required( source, target, target_thread );

  switch ( connection_type )
  {
  case CONNECT:
    connect_( *source, *target, snode_id, target_thread, syn_id, params, delay, weight );
    break;
  case CONNECT_FROM_DEVICE:
    connect_from_device_( *source, *target, target_thread, syn_id, params, delay, weight );
    break;
  case CONNECT_TO_DEVICE:
    connect_to_device_( *source, *target, snode_id, target_thread, syn_id, params, delay, weight );
    break;
  case NO_CONNECTION:
    return;
  }
}

// node_id node_id dict syn_id
bool
ConnectionManager::connect( const size_t snode_id,
  const size_t tnode_id,
  const DictionaryDatum& params,
  const synindex syn_id )
{
  kernel::manager< ModelManager >.assert_valid_syn_id( syn_id, kernel::manager< VPManager >.get_thread_id() );

  const size_t tid = kernel::manager< VPManager >.get_thread_id();

  if ( not kernel::manager< NodeManager >.is_local_node_id( tnode_id ) )
  {
    return false;
  }

  Node* target = kernel::manager< NodeManager >.get_node_or_proxy( tnode_id, tid );
  const size_t target_thread = target->get_thread();
  Node* source = kernel::manager< NodeManager >.get_node_or_proxy( snode_id, target_thread );

  ConnectionType connection_type = connection_required( source, target, target_thread );
  bool connected = true;

  switch ( connection_type )
  {
  case CONNECT:
    connect_( *source, *target, snode_id, target_thread, syn_id, params );
    break;
  case CONNECT_FROM_DEVICE:
    connect_from_device_( *source, *target, target_thread, syn_id, params );
    break;
  case CONNECT_TO_DEVICE:
    connect_to_device_( *source, *target, snode_id, target_thread, syn_id, params );
    break;
  case NO_CONNECTION:
    connected = false;
    break;
  }

  return connected;
}

void
ConnectionManager::connect_arrays( long* sources,
  long* targets,
  double* weights,
  double* delays,
  std::vector< std::string >& p_keys,
  double* p_values,
  size_t n,
  std::string syn_model )
{
  // only place, where stopwatch sw_construction_connect is needed in addition to nestmodule.cpp
  sw_construction_connect.start();

  kernel().node_manager.update_thread_local_node_data();

  // Mapping pointers to the first parameter value of each parameter to their respective names.
  // The bool indicates whether the value is an integer or not, and is determined at a later point.
  std::map< Name, std::pair< double*, bool > > param_pointers;
  if ( p_keys.size() != 0 )
  {
    size_t i = 0;
    for ( auto& key : p_keys )
    {
      // Shifting the pointer to the first value of the parameter.
      param_pointers[ key ] = std::make_pair( p_values + i * n, false );
      ++i;
    }
  }

  const auto synapse_model_id = kernel::manager< ModelManager >.get_synapse_model_id( syn_model );
  const auto syn_model_defaults = kernel::manager< ModelManager >.get_connector_defaults( synapse_model_id );

  // Dictionary holding additional synapse parameters, passed to the connect call.
  std::vector< DictionaryDatum > param_dicts;
  param_dicts.reserve( kernel::manager< VPManager >.get_num_threads() );
  for ( size_t i = 0; i < kernel::manager< VPManager >.get_num_threads(); ++i )
  {
    param_dicts.emplace_back( new Dictionary );
    for ( auto& param_key : p_keys )
    {
      const Name param_name = param_key; // Convert string to Name
      // Check that the parameter exists for the synapse model.
      const auto syn_model_default_it = syn_model_defaults->find( param_name );
      if ( syn_model_default_it == syn_model_defaults->end() )
      {
        throw BadParameter( syn_model + " does not have parameter " + param_key );
      }

      // If the default value is an integer, the synapse parameter must also be an integer.
      if ( dynamic_cast< IntegerDatum* >( syn_model_default_it->second.datum() ) )
      {
        param_pointers[ param_key ].second = true;
        ( *param_dicts[ i ] )[ param_key ] = Token( new IntegerDatum( 0 ) );
      }
      else
      {
        ( *param_dicts[ i ] )[ param_key ] = Token( new DoubleDatum( 0.0 ) );
      }
    }
  }

  // Increments pointers to weight and delay, if they are specified.
  auto increment_wd = [ weights, delays ]( decltype( weights ) & w, decltype( delays ) & d )
  {
    if ( weights )
    {
      ++w;
    }
    if ( delays )
    {
      ++d;
    }
  };

  // Set flag before entering parallel section in case we have fewer connections than ranks.
  set_connections_have_changed();

  // Vector for storing exceptions raised by threads.
  std::vector< std::shared_ptr< WrappedThreadException > > exceptions_raised(
    kernel::manager< VPManager >.get_num_threads() );

#pragma omp parallel
  {
    const auto tid = kernel::manager< VPManager >.get_thread_id();
    try
    {
      auto s = sources;
      auto t = targets;
      auto w = weights;
      auto d = delays;
      double weight_buffer = numerics::nan;
      double delay_buffer = numerics::nan;
      int index_counter = 0; // Index of the current connection, for connection parameters

      for ( ; s != sources + n; ++s, ++t, ++index_counter )
      {
        if ( 0 >= *s or static_cast< size_t >( *s ) > kernel::manager< NodeManager >.size() )
        {
          throw UnknownNode( *s );
        }
        if ( 0 >= *t or static_cast< size_t >( *t ) > kernel::manager< NodeManager >.size() )
        {
          throw UnknownNode( *t );
        }
        auto target_node = kernel::manager< NodeManager >.get_node_or_proxy( *t, tid );
        if ( target_node->is_proxy() )
        {
          increment_wd( w, d );
          continue;
        }

        // If weights or delays are specified, the buffers are replaced with the values.
        // If not, the buffers will be NaN and replaced by a default value by the connect function.
        if ( weights )
        {
          weight_buffer = *w;
        }
        if ( delays )
        {
          delay_buffer = *d;
        }

        // Store the key-value pair of each parameter in the Dictionary.
        for ( auto& param_pointer_pair : param_pointers )
        {
          // Increment the pointer to the parameter value.
          const auto param_pointer = param_pointer_pair.second.first;
          const auto is_int = param_pointer_pair.second.second;
          auto* param = param_pointer + index_counter;

          // Integer parameters are stored as IntegerDatums.
          if ( is_int )
          {
            const auto rtype_as_long = static_cast< long >( *param );

            if ( *param > 1L << 31 or std::abs( *param - rtype_as_long ) > 0 ) // To avoid rounding errors
            {
              const auto msg = std::string( "Expected integer value for " ) + param_pointer_pair.first.toString()
                + ", but got double.";
              throw BadParameter( msg );
            }

            // Change value of dictionary entry without allocating new datum.
            auto id = static_cast< IntegerDatum* >( ( ( *param_dicts[ tid ] )[ param_pointer_pair.first ] ).datum() );
            ( *id ) = rtype_as_long;
          }
          else
          {
            auto dd = static_cast< DoubleDatum* >( ( ( *param_dicts[ tid ] )[ param_pointer_pair.first ] ).datum() );
            ( *dd ) = *param;
          }
        }

        connect( *s, target_node, tid, synapse_model_id, param_dicts[ tid ], delay_buffer, weight_buffer );

        ALL_ENTRIES_ACCESSED( *param_dicts[ tid ], "connect_arrays", "Unread dictionary entries: " );

        increment_wd( w, d );
      }
    }
    catch ( std::exception& err )
    {
      // We must create a new exception here, err's lifetime ends at the end of the catch block.
      exceptions_raised.at( tid ) = std::shared_ptr< WrappedThreadException >( new WrappedThreadException( err ) );
    }
  }
  // check if any exceptions have been raised
  for ( size_t tid = 0; tid < kernel::manager< VPManager >.get_num_threads(); ++tid )
  {
    if ( exceptions_raised.at( tid ).get() )
    {
      throw WrappedThreadException( *( exceptions_raised.at( tid ) ) );
    }
  }

  sw_construction_connect.stop();
}

void
ConnectionManager::connect_sonata( const DictionaryDatum& graph_specs, const long hyberslab_size )
{
#ifdef HAVE_HDF5
  kernel().node_manager.update_thread_local_node_data();

  SonataConnector sonata_connector( graph_specs, hyberslab_size );

  // Set flag before calling sonata_connector.connect() in case exception is thrown after some connections have been
  // created.
  set_connections_have_changed();
  sonata_connector.connect();
#else
  throw KernelException( "Cannot use connect_sonata because NEST was compiled without HDF5 support" );
#endif
}

void
ConnectionManager::connect_tripartite( NodeCollectionPTR sources,
  NodeCollectionPTR targets,
  NodeCollectionPTR third,
  const DictionaryDatum& conn_spec,
  const DictionaryDatum& third_conn_spec,
  const std::map< Name, std::vector< DictionaryDatum > >& syn_specs )
{
  if ( sources->empty() )
  {
    throw IllegalConnection( "Presynaptic nodes cannot be an empty NodeCollection" );
  }
  if ( targets->empty() )
  {
    throw IllegalConnection( "Postsynaptic nodes cannot be an empty NodeCollection" );
  }
  if ( third->empty() )
  {
    throw IllegalConnection( "Third-factor nodes cannot be an empty NodeCollection" );
  }

  conn_spec->clear_access_flags();
  for ( auto& [ key, syn_spec_array ] : syn_specs )
  {
    for ( auto& syn_spec : syn_spec_array )
    {
      syn_spec->clear_access_flags();
    }
  }

  if ( not conn_spec->known( names::rule ) )
  {
    throw BadProperty( "The connection specification must contain a connection rule." );
  }
  if ( not third_conn_spec->known( names::rule ) )
  {
    throw BadProperty( "The third-factor connection specification must contain a connection rule." );
  }

  const std::string primary_rule = static_cast< const std::string >( ( *conn_spec )[ names::rule ] );
  const std::string third_rule = static_cast< const std::string >( ( *third_conn_spec )[ names::rule ] );

  kernel().node_manager.update_thread_local_node_data();

  ConnBuilder cb( primary_rule, third_rule, sources, targets, third, conn_spec, third_conn_spec, syn_specs );

  // at this point, all entries in conn_spec and syn_spec have been checked
  ALL_ENTRIES_ACCESSED( *conn_spec, "Connect", "Unread dictionary entries in conn_spec: " );
  for ( auto& [ key, syn_spec_array ] : syn_specs )
  {
    for ( auto& syn_spec : syn_spec_array )
    {
      ALL_ENTRIES_ACCESSED( *syn_spec, "Connect", "Unread dictionary entries in syn_specs: " );
    }
  }

  // Set flag before calling cb->connect() in case exception is thrown after some connections have been created.
  set_connections_have_changed();

  cb.connect();
}


void
ConnectionManager::connect_( Node& source,
  Node& target,
  const size_t s_node_id,
  const size_t tid,
  const synindex syn_id,
  const DictionaryDatum& params,
  const double delay,
  const double weight )
{
  ConnectorModel& conn_model = kernel::manager< ModelManager >.get_connection_model( syn_id, tid );

  const bool clopath_archiving = conn_model.has_property( ConnectionModelProperties::REQUIRES_CLOPATH_ARCHIVING );
  if ( clopath_archiving and not dynamic_cast< ClopathArchivingNode* >( &target ) )
  {
    throw NotImplemented( "This synapse model is not supported by the neuron model of at least one connection." );
  }

  const bool urbanczik_archiving = conn_model.has_property( ConnectionModelProperties::REQUIRES_URBANCZIK_ARCHIVING );
  if ( urbanczik_archiving and not target.supports_urbanczik_archiving() )
  {
    throw NotImplemented( "This synapse model is not supported by the neuron model of at least one  connection." );
  }

  const bool eprop_archiving = conn_model.has_property( ConnectionModelProperties::REQUIRES_EPROP_ARCHIVING );
  if ( eprop_archiving
    and not( dynamic_cast< EpropArchivingNodeRecurrent< false >* >( &target )
      or dynamic_cast< EpropArchivingNodeRecurrent< true >* >( &target )
      or dynamic_cast< EpropArchivingNodeReadout< false >* >( &target )
      or dynamic_cast< EpropArchivingNodeReadout< true >* >( &target ) ) )
  {
    throw NotImplemented( "This synapse model is not supported by the neuron model of at least one connection." );
  }

  const bool is_primary = conn_model.has_property( ConnectionModelProperties::IS_PRIMARY );
  conn_model.add_connection( source, target, connections_[ tid ], syn_id, params, delay, weight );
  source_table_.add_source( tid, syn_id, s_node_id, is_primary );

  increase_connection_count( tid, syn_id );

  // We do not check has_primary_connections_ and secondary_connections_exist_
  // directly as this led to worse performance on the supercomputer Piz Daint.
  if ( check_primary_connections_[ tid ].is_false() and is_primary )
  {
#pragma omp atomic write
    has_primary_connections_ = true;
    check_primary_connections_.set_true( tid );
  }
  else if ( check_secondary_connections_[ tid ].is_false() and not is_primary )
  {
#pragma omp atomic write
    secondary_connections_exist_ = true;
    check_secondary_connections_.set_true( tid );
  }
}

void
ConnectionManager::connect_to_device_( Node& source,
  Node& target,
  const size_t s_node_id,
  const size_t tid,
  const synindex syn_id,
  const DictionaryDatum& params,
  const double delay,
  const double weight )
{
  // create entries in connection structure for connections to devices
  target_table_devices_.add_connection_to_device( source, target, s_node_id, tid, syn_id, params, delay, weight );

  increase_connection_count( tid, syn_id );
}

void
ConnectionManager::connect_from_device_( Node& source,
  Node& target,
  const size_t tid,
  const synindex syn_id,
  const DictionaryDatum& params,
  const double delay,
  const double weight )
{
  // create entries in connections vector of devices
  target_table_devices_.add_connection_from_device( source, target, tid, syn_id, params, delay, weight );

  increase_connection_count( tid, syn_id );
}

void
ConnectionManager::increase_connection_count( const size_t tid, const synindex syn_id )
{
  if ( num_connections_[ tid ].size() <= syn_id )
  {
    num_connections_[ tid ].resize( syn_id + 1 );
  }
  ++num_connections_[ tid ][ syn_id ];
  if ( num_connections_[ tid ][ syn_id ] > MAX_LCID - 1 )
  {
    // MAX_LCID is used as invalid marker an can therefore not be used as a proper value
    throw KernelException(
      String::compose( "Too many connections: at most %1 connections supported per virtual "
                       "process and synapse model.",
        MAX_LCID - 1 ) );
  }
}

size_t
ConnectionManager::find_connection( const size_t tid,
  const synindex syn_id,
  const size_t snode_id,
  const size_t tnode_id )
{
  // lcid will hold the position of the /first/ connection from node
  // snode_id to any local node, or be invalid
  size_t lcid = source_table_.find_first_source( tid, syn_id, snode_id );
  if ( lcid == invalid_index )
  {
    return invalid_index;
  }

  // lcid will hold the position of the /first/ connection from node
  // snode_id to node tnode_id, or be invalid
  lcid = connections_[ tid ][ syn_id ]->find_first_target( tid, lcid, tnode_id );
  if ( lcid != invalid_index )
  {
    return lcid;
  }

  return lcid;
}

void
ConnectionManager::disconnect( const size_t tid, const synindex syn_id, const size_t snode_id, const size_t tnode_id )
{
  assert( syn_id != invalid_synindex );

  const size_t lcid = find_connection( tid, syn_id, snode_id, tnode_id );

  if ( lcid == invalid_index ) // this function should only be called
                               // with a valid connection
  {
    throw InexistentConnection();
  }

  connections_[ tid ][ syn_id ]->disable_connection( lcid );
  source_table_.disable_connection( tid, syn_id, lcid );

  --num_connections_[ tid ][ syn_id ];
}

void
ConnectionManager::trigger_update_weight( const long vt_id,
  const std::vector< spikecounter >& dopa_spikes,
  const double t_trig )
{
  const size_t tid = kernel::manager< VPManager >.get_thread_id();

  for ( std::vector< ConnectorBase* >::iterator it = connections_[ tid ].begin(); it != connections_[ tid ].end();
        ++it )
  {
    if ( *it )
    {
      ( *it )->trigger_update_weight(
        vt_id, tid, dopa_spikes, t_trig, kernel::manager< ModelManager >.get_connection_models( tid ) );
    }
  }
}

size_t
ConnectionManager::get_num_target_data( const size_t tid ) const
{
  size_t num_connections = 0;
  for ( synindex syn_id = 0; syn_id < connections_[ tid ].size(); ++syn_id )
  {
    if ( connections_[ tid ][ syn_id ] )
    {
      num_connections += source_table_.num_unique_sources( tid, syn_id );
    }
  }
  return num_connections;
}

size_t
ConnectionManager::get_num_connections() const
{
  size_t num_connections = 0;
  for ( size_t t = 0; t < num_connections_.size(); ++t )
  {
    for ( size_t s = 0; s < num_connections_[ t ].size(); ++s )
    {
      num_connections += num_connections_[ t ][ s ];
    }
  }

  return num_connections;
}

size_t
ConnectionManager::get_num_connections( const synindex syn_id ) const
{
  size_t num_connections = 0;
  for ( size_t t = 0; t < num_connections_.size(); ++t )
  {
    if ( num_connections_[ t ].size() > syn_id )
    {
      num_connections += num_connections_[ t ][ syn_id ];
    }
  }

  return num_connections;
}

ArrayDatum
ConnectionManager::get_connections( const DictionaryDatum& params )
{
  std::deque< ConnectionID > connectome;
  const Token& source_t = params->lookup( names::source );
  const Token& target_t = params->lookup( names::target );
  const Token& syn_model_t = params->lookup( names::synapse_model );
  NodeCollectionPTR source_a = NodeCollectionPTR( nullptr );
  NodeCollectionPTR target_a = NodeCollectionPTR( nullptr );

  long synapse_label = UNLABELED_CONNECTION;
  updateValue< long >( params, names::synapse_label, synapse_label );

  if ( not source_t.empty() )
  {
    source_a = getValue< NodeCollectionDatum >( source_t );
    if ( not source_a->valid() )
    {
      throw KernelException( "GetConnection requires valid source NodeCollection." );
    }
  }
  if ( not target_t.empty() )
  {
    target_a = getValue< NodeCollectionDatum >( target_t );
    if ( not target_a->valid() )
    {
      throw KernelException( "GetConnection requires valid target NodeCollection." );
    }
  }

  // If connections have changed, (re-)build presynaptic infrastructure,
  // as this may involve sorting connections by source node IDs.
  if ( connections_have_changed() )
  {
    // We need to update min_delay because it is used by check_wfr_use() below
    // to set secondary event data size.
    update_delay_extrema_();

    // Check whether waveform relaxation is used on any MPI process;
    // needs to be called before update_connection_infrastructure since
    // it resizes coefficient arrays for secondary events
    kernel::manager< NodeManager >.check_wfr_use();

#pragma omp parallel
    {
      const size_t tid = kernel::manager< VPManager >.get_thread_id();
      kernel::manager< SimulationManager >.update_connection_infrastructure( tid );
    }
  }

  // We check, whether a synapse model is given. If not, we will iterate all.
  size_t syn_id = 0;
  if ( not syn_model_t.empty() )
  {
    const std::string synmodel_name = getValue< std::string >( syn_model_t );
    // The following throws UnknownSynapseType for invalid synmodel_name
    syn_id = kernel::manager< ModelManager >.get_synapse_model_id( synmodel_name );
    get_connections( connectome, source_a, target_a, syn_id, synapse_label );
  }
  else
  {
    for ( syn_id = 0; syn_id < kernel::manager< ModelManager >.get_num_connection_models(); ++syn_id )
    {
      get_connections( connectome, source_a, target_a, syn_id, synapse_label );
    }
  }

  ArrayDatum result;
  result.reserve( connectome.size() );

  while ( not connectome.empty() )
  {
    result.push_back( ConnectionDatum( connectome.front() ) );
    connectome.pop_front();
  }

  get_connections_has_been_called_ = true;

  return result;
}

// Helper method which removes ConnectionIDs from input deque and
// appends them to output deque.
static inline std::deque< ConnectionID >&
extend_connectome( std::deque< ConnectionID >& out, std::deque< ConnectionID >& in )
{
  while ( not in.empty() )
  {
    out.push_back( in.front() );
    in.pop_front();
  }

  return out;
}

void
ConnectionManager::split_to_neuron_device_vectors_( const size_t tid,
  NodeCollectionPTR nodecollection,
  std::vector< size_t >& neuron_node_ids,
  std::vector< size_t >& device_node_ids ) const
{
  NodeCollection::const_iterator t_id = nodecollection->begin();
  for ( ; t_id < nodecollection->end(); ++t_id )
  {
    const size_t node_id = ( *t_id ).node_id;
    const auto node = kernel::manager< NodeManager >.get_node_or_proxy( node_id, tid );
    // Normal neuron nodes have proxies. Globally receiving devices, e.g. volume transmitter, don't have a local
    // receiver, but are connected in the same way as normal neuron nodes. Therefore they have to be treated as such
    // here.
    if ( node->has_proxies() or not node->local_receiver() )
    {
      neuron_node_ids.push_back( node_id );
    }
    else
    {
      device_node_ids.push_back( node_id );
    }
  }
}

void
ConnectionManager::get_connections_( const size_t tid,
  std::deque< ConnectionID >& conns_in_thread,
  NodeCollectionPTR,
  NodeCollectionPTR,
  synindex syn_id,
  long synapse_label ) const
{
  ConnectorBase* connections = connections_[ tid ][ syn_id ];
  if ( connections )
  {
    // Passing target_node_id = 0 ignores target_node_id while getting connections.
    const size_t num_connections_in_thread = connections->size();
    for ( size_t lcid = 0; lcid < num_connections_in_thread; ++lcid )
    {
      const size_t source_node_id = source_table_.get_node_id( tid, syn_id, lcid );
      connections->get_connection( source_node_id, 0, tid, lcid, synapse_label, conns_in_thread );
    }
  }

  target_table_devices_.get_connections( 0, 0, tid, syn_id, synapse_label, conns_in_thread );
}

void
nest::ConnectionManager::get_connections_to_targets_( const size_t tid,
  std::deque< ConnectionID >& conns_in_thread,
  NodeCollectionPTR,
  NodeCollectionPTR target,
  synindex syn_id,
  long synapse_label ) const
{
  // Split targets into neuron- and device-vectors.
  std::vector< size_t > target_neuron_node_ids;
  std::vector< size_t > target_device_node_ids;
  split_to_neuron_device_vectors_( tid, target, target_neuron_node_ids, target_device_node_ids );

  // Getting regular connections, if they exist.
  ConnectorBase* connections = connections_[ tid ][ syn_id ];
  if ( connections )
  {
    const size_t num_connections_in_thread = connections->size();
    for ( size_t lcid = 0; lcid < num_connections_in_thread; ++lcid )
    {
      const size_t source_node_id = source_table_.get_node_id( tid, syn_id, lcid );
      connections->get_connection_with_specified_targets(
        source_node_id, target_neuron_node_ids, tid, lcid, synapse_label, conns_in_thread );
    }
  }

  // Getting connections from devices.
  for ( auto t_node_id : target_neuron_node_ids )
  {
    target_table_devices_.get_connections_from_devices_( 0, t_node_id, tid, syn_id, synapse_label, conns_in_thread );
  }

  // Getting connections to devices.
  for ( auto t_device_id : target_device_node_ids )
  {
    target_table_devices_.get_connections_to_devices_( 0, t_device_id, tid, syn_id, synapse_label, conns_in_thread );
  }
}

void
nest::ConnectionManager::get_connections_from_sources_( const size_t tid,
  std::deque< ConnectionID >& conns_in_thread,
  NodeCollectionPTR source,
  NodeCollectionPTR target,
  synindex syn_id,
  long synapse_label ) const
{
  // Split targets into neuron- and device-vectors.
  std::vector< size_t > target_neuron_node_ids;
  std::vector< size_t > target_device_node_ids;
  if ( target.get() )
  {
    split_to_neuron_device_vectors_( tid, target, target_neuron_node_ids, target_device_node_ids );
  }

  const ConnectorBase* connections = connections_[ tid ][ syn_id ];
  if ( connections )
  {
    const size_t num_connections_in_thread = connections->size();
    for ( size_t lcid = 0; lcid < num_connections_in_thread; ++lcid )
    {
      const size_t source_node_id = source_table_.get_node_id( tid, syn_id, lcid );
      if ( source->contains( source_node_id ) )
      {
        if ( not target.get() )
        {
          // Passing target_node_id = 0 ignores target_node_id while getting
          // connections.
          connections->get_connection( source_node_id, 0, tid, lcid, synapse_label, conns_in_thread );
        }
        else
        {
          connections->get_connection_with_specified_targets(
            source_node_id, target_neuron_node_ids, tid, lcid, synapse_label, conns_in_thread );
        }
      }
    }
  }

  NodeCollection::const_iterator s_id = source->begin();
  for ( ; s_id < source->end(); ++s_id )
  {
    const size_t source_node_id = ( *s_id ).node_id;
    if ( not target.get() )
    {
      target_table_devices_.get_connections( source_node_id, 0, tid, syn_id, synapse_label, conns_in_thread );
    }
    else
    {
      for ( std::vector< size_t >::const_iterator t_node_id = target_neuron_node_ids.begin();
            t_node_id != target_neuron_node_ids.end();
            ++t_node_id )
      {
        // target_table_devices_ contains connections both to and from
        // devices. First we get connections from devices.
        target_table_devices_.get_connections_from_devices_(
          source_node_id, *t_node_id, tid, syn_id, synapse_label, conns_in_thread );
      }
      for ( std::vector< size_t >::const_iterator t_node_id = target_device_node_ids.begin();
            t_node_id != target_device_node_ids.end();
            ++t_node_id )
      {
        // Then, we get connections to devices.
        target_table_devices_.get_connections_to_devices_(
          source_node_id, *t_node_id, tid, syn_id, synapse_label, conns_in_thread );
      }
    }
  }
}

void
nest::ConnectionManager::get_connections( std::deque< ConnectionID >& connectome,
  NodeCollectionPTR source,
  NodeCollectionPTR target,
  synindex syn_id,
  long synapse_label ) const
{
  if ( get_num_connections( syn_id ) == 0 )
  {
    return;
  }

#pragma omp parallel
  {
    if ( is_source_table_cleared() )
    {
      throw KernelException( "Invalid attempt to access connection information: source table was cleared." );
    }

    size_t tid = kernel::manager< VPManager >.get_thread_id();

    std::deque< ConnectionID > conns_in_thread;

    if ( not source.get() and not target.get() )
    {
      get_connections_( tid, conns_in_thread, source, target, syn_id, synapse_label );
    }
    else if ( not source.get() and target.get() )
    {
      get_connections_to_targets_( tid, conns_in_thread, source, target, syn_id, synapse_label );
    }
    else if ( source.get() )
    {
      get_connections_from_sources_( tid, conns_in_thread, source, target, syn_id, synapse_label );
    }

    if ( conns_in_thread.size() > 0 )
    {
#pragma omp critical( get_connections )
      {
        extend_connectome( connectome, conns_in_thread );
      }
    }
  }
}

void
ConnectionManager::get_source_node_ids_( const size_t tid,
  const synindex syn_id,
  const size_t tnode_id,
  std::vector< size_t >& sources )
{
  std::vector< size_t > source_lcids;
  if ( connections_[ tid ][ syn_id ] )
  {
    connections_[ tid ][ syn_id ]->get_source_lcids( tid, tnode_id, source_lcids );
    source_table_.get_source_node_ids( tid, syn_id, source_lcids, sources );
  }
}

void
ConnectionManager::get_sources( const std::vector< size_t >& targets,
  const size_t syn_id,
  std::vector< std::vector< size_t > >& sources )
{
  sources.resize( targets.size() );
  for ( std::vector< std::vector< size_t > >::iterator i = sources.begin(); i != sources.end(); ++i )
  {
    ( *i ).clear();
  }

  for ( size_t tid = 0; tid < kernel::manager< VPManager >.get_num_threads(); ++tid )
  {
    for ( size_t i = 0; i < targets.size(); ++i )
    {
      get_source_node_ids_( tid, syn_id, targets[ i ], sources[ i ] );
    }
  }
}

void
ConnectionManager::get_targets( const std::vector< size_t >& sources,
  const size_t syn_id,
  const std::string& post_synaptic_element,
  std::vector< std::vector< size_t > >& targets )
{
  targets.resize( sources.size() );
  for ( std::vector< std::vector< size_t > >::iterator i = targets.begin(); i != targets.end(); ++i )
  {
    ( *i ).clear();
  }

  for ( size_t tid = 0; tid < kernel::manager< VPManager >.get_num_threads(); ++tid )
  {
    for ( size_t i = 0; i < sources.size(); ++i )
    {
      const size_t start_lcid = source_table_.find_first_source( tid, syn_id, sources[ i ] );
      if ( start_lcid != invalid_index )
      {
        connections_[ tid ][ syn_id ]->get_target_node_ids( tid, start_lcid, post_synaptic_element, targets[ i ] );
      }
    }
  }
}

void
nest::ConnectionManager::sort_connections( const size_t tid )
{
  assert( not source_table_.is_cleared() );
  if ( use_compressed_spikes_ )
  {
    for ( synindex syn_id = 0; syn_id < connections_[ tid ].size(); ++syn_id )
    {
      if ( connections_[ tid ][ syn_id ] )
      {
        connections_[ tid ][ syn_id ]->sort_connections( source_table_.get_thread_local_sources( tid )[ syn_id ] );
      }
    }
    remove_disabled_connections( tid );
  }
}

void
ConnectionManager::compute_target_data_buffer_size()
{
  // Determine number of target data on this rank. Since each thread
  // has its own data structures, we need to count connections on every
  // thread separately to compute the total number of sources.
  size_t num_target_data = 0;
  for ( size_t tid = 0; tid < kernel::manager< VPManager >.get_num_threads(); ++tid )
  {
    num_target_data += get_num_target_data( tid );
  }

  // Determine maximum number of target data across all ranks, because
  // all ranks need identically sized buffers.
  std::vector< long > global_num_target_data( kernel::manager< MPIManager >.get_num_processes() );
  global_num_target_data[ kernel::manager< MPIManager >.get_rank() ] = num_target_data;
  kernel::manager< MPIManager >.communicate( global_num_target_data );
  const size_t max_num_target_data = *std::max_element( global_num_target_data.begin(), global_num_target_data.end() );

  // MPI buffers should have at least two entries per process
  const size_t min_num_target_data = 2 * kernel::manager< MPIManager >.get_num_processes();

  // Adjust target data buffers accordingly
  kernel::manager< MPIManager >.set_buffer_size_target_data( std::max( min_num_target_data, max_num_target_data ) );
}

void
ConnectionManager::compute_compressed_secondary_recv_buffer_positions( const size_t tid )
{
#pragma omp single
  {
    buffer_pos_of_source_node_id_syn_id_.clear();
  }

  source_table_.compute_buffer_pos_for_unique_secondary_sources( tid, buffer_pos_of_source_node_id_syn_id_ );
  secondary_recv_buffer_pos_[ tid ].resize( connections_[ tid ].size() );

  const synindex syn_id_end = connections_[ tid ].size();
  for ( synindex syn_id = 0; syn_id < syn_id_end; ++syn_id )
  {
    std::vector< size_t >& positions = secondary_recv_buffer_pos_[ tid ][ syn_id ];

    if ( connections_[ tid ][ syn_id ] )
    {
      ConnectorModel& conn_model = kernel::manager< ModelManager >.get_connection_model( syn_id, tid );
      const bool is_primary = conn_model.has_property( ConnectionModelProperties::IS_PRIMARY );

      if ( not is_primary )
      {
        positions.clear();
        const size_t lcid_end = get_num_connections_( tid, syn_id );
        positions.resize( lcid_end, 0 );

        // Compute and store the buffer position from which this connection
        // should read secondary events.
        for ( size_t lcid = 0; lcid < lcid_end; ++lcid )
        {
          const size_t source_node_id = source_table_.get_node_id( tid, syn_id, lcid );
          const size_t sg_s_id = source_table_.pack_source_node_id_and_syn_id( source_node_id, syn_id );
          const size_t source_rank = kernel::manager< MPIManager >.get_process_id_of_node_id( source_node_id );

          positions[ lcid ] = buffer_pos_of_source_node_id_syn_id_[ sg_s_id ]
            + kernel::manager< MPIManager >.get_recv_displacement_secondary_events_in_int( source_rank );
        }
      }
    }
  }
}

ConnectionManager::ConnectionType
ConnectionManager::connection_required( Node*& source, Node*& target, size_t tid )
{
  // The caller has to check and guarantee that the target is not a
  // proxy and that it is on thread tid.
  assert( not target->is_proxy() );
  size_t target_vp = target->get_vp();
  assert( kernel::manager< VPManager >.is_local_vp( target_vp ) );
  assert( kernel::manager< VPManager >.vp_to_thread( target_vp ) == tid );

  // Connections to nodes with proxies (neurons or devices with
  // proxies) which are local to tid have always to be
  // established, independently of where and what type the source node
  // is.
  if ( target->has_proxies() )
  {
    if ( source->has_proxies() )
    {
      return CONNECT;
    }
    else
    {
      return CONNECT_FROM_DEVICE;
    }
  }

  // Local receivers are all devices that collect data only from
  // thread-local nodes.
  if ( target->local_receiver() )
  {
    // Connections to nodes with one node per process (MUSIC proxies
    // or similar devices) have to be established by the thread of the
    // target if the source is on the local process even though the
    // source may be a proxy on tid.
    if ( target->one_node_per_process() )
    {
      if ( kernel::manager< NodeManager >.is_local_node( source ) )
      {
        return CONNECT_TO_DEVICE;
      }
      else
      {
        return NO_CONNECTION;
      }
    }

    // Connections from nodes with proxies (neurons or devices with
    // proxies) to devices are only created if source is not a proxy
    // and source and target are both on thread tid
    const size_t source_thread = source->get_thread();
    const bool source_is_proxy = source->is_proxy();
    if ( source->has_proxies() and source_thread == tid and not source_is_proxy )
    {
      return CONNECT_TO_DEVICE;
    }

    // Connections from devices to devices are established only on the
    // vp that is suggested for the target node. In this case, we also
    // set the pointer to the source node on the target's thread.
    if ( not source->has_proxies() )
    {
      const size_t target_node_id = target->get_node_id();
      target_vp = kernel::manager< VPManager >.node_id_to_vp( target_node_id );
      const bool target_vp_local = kernel::manager< VPManager >.is_local_vp( target_vp );
      const size_t target_thread = kernel::manager< VPManager >.vp_to_thread( target_vp );

      if ( target_vp_local and target_thread == tid )
      {
        const size_t source_node_id = source->get_node_id();
        source = kernel::manager< NodeManager >.get_node_or_proxy( source_node_id, target_thread );
        return CONNECT_FROM_DEVICE;
      }
    }
  }

  // Globally receiving nodes (e.g. the volume transmitter) have to be
  // connected regardless of where the source is. However, we
  // currently prohibit connections from devices to global receivers.
  else
  {
    if ( source->has_proxies() )
    {
      target = kernel::manager< NodeManager >.get_node_or_proxy( target->get_node_id(), tid );
      return CONNECT;
    }

    throw IllegalConnection( "We do not allow connection of a device to a global receiver at the moment." );
  }

  return NO_CONNECTION;
}

void
ConnectionManager::set_stdp_eps( const double stdp_eps )
{
  if ( not( stdp_eps < Time::get_resolution().get_ms() ) )
  {
    throw KernelException(
      "The epsilon used for spike-time comparison in STDP must be less "
      "than the simulation resolution." );
  }
  else if ( stdp_eps < 0 )
  {
    throw KernelException(
      "The epsilon used for spike-time comparison in STDP must not be "
      "negative." );
  }
  else
  {
    stdp_eps_ = stdp_eps;

    std::ostringstream os;
    os << "Epsilon for spike-time comparison in STDP was set to "
       << std::setprecision( std::numeric_limits< long double >::digits10 ) << stdp_eps_ << ".";

    LOG( M_INFO, "ConnectionManager::set_stdp_eps", os.str() );
  }
}

// recv_buffer can not be a const reference as iterators used in
// secondary events must not be const
bool
ConnectionManager::deliver_secondary_events( const size_t tid,
  const bool called_from_wfr_update,
  std::vector< unsigned int >& recv_buffer )
{
  const std::vector< ConnectorModel* >& cm = kernel::manager< ModelManager >.get_connection_models( tid );
  const Time stamp = kernel::manager< SimulationManager >.get_slice_origin()
    + Time::step( 1 - kernel::manager< ConnectionManager >.get_min_delay() );
  const std::vector< std::vector< size_t > >& positions_tid = secondary_recv_buffer_pos_[ tid ];

  const synindex syn_id_end = positions_tid.size();
  for ( synindex syn_id = 0; syn_id < syn_id_end; ++syn_id )
  {
    const ConnectorModel& conn_model = kernel::manager< ModelManager >.get_connection_model( syn_id, tid );
    const bool supports_wfr = conn_model.has_property( ConnectionModelProperties::SUPPORTS_WFR );
    if ( not called_from_wfr_update or supports_wfr )
    {
      if ( positions_tid[ syn_id ].size() > 0 )
      {
<<<<<<< HEAD
        SecondaryEvent& prototype = kernel::manager< ModelManager >.get_secondary_event_prototype( syn_id, tid );
=======
        std::unique_ptr< SecondaryEvent > prototype =
          kernel().model_manager.get_secondary_event_prototype( syn_id, tid );
>>>>>>> 258becd5

        size_t lcid = 0;
        const size_t lcid_end = positions_tid[ syn_id ].size();
        while ( lcid < lcid_end )
        {
          std::vector< unsigned int >::iterator readpos = recv_buffer.begin() + positions_tid[ syn_id ][ lcid ];
          *prototype << readpos;
          prototype->set_stamp( stamp );

          // send delivers event to all targets with the same source
          // and returns how many targets this event was delivered to
          lcid += connections_[ tid ][ syn_id ]->send( tid, lcid, cm, *prototype );
        }
      }
    }
  }

  // Read waveform relaxation done marker from last position in every
  // chunk
  bool done = true;
  for ( size_t rank = 0; rank < kernel::manager< MPIManager >.get_num_processes(); ++rank )
  {
    done = done
      and recv_buffer[ kernel::manager< MPIManager >.get_done_marker_position_in_secondary_events_recv_buffer( rank ) ];
  }
  return done;
}

void
ConnectionManager::compress_secondary_send_buffer_pos( const size_t tid )
{
  target_table_.compress_secondary_send_buffer_pos( tid );
}

void
ConnectionManager::remove_disabled_connections( const size_t tid )
{
  std::vector< ConnectorBase* >& connectors = connections_[ tid ];

  for ( synindex syn_id = 0; syn_id < connectors.size(); ++syn_id )
  {
    if ( not connectors[ syn_id ] )
    {
      continue;
    }

    // Source table and connectors are sorted synchronously. All invalid connections have
    // been sorted to end of source_table_. We find them there, then remove corresponding
    // elements from connectors.
    const size_t first_disabled_index = source_table_.remove_disabled_sources( tid, syn_id );

    if ( first_disabled_index != invalid_index )
    {
      connectors[ syn_id ]->remove_disabled_connections( first_disabled_index );
    }
  }
}

void
ConnectionManager::resize_connections()
{
  kernel::manager< VPManager >.assert_thread_parallel();

  connections_.at( kernel::manager< VPManager >.get_thread_id() )
    .resize( kernel::manager< ModelManager >.get_num_connection_models() );

  source_table_.resize_sources();
  target_table_devices_.resize_to_number_of_synapse_types();
}

void
ConnectionManager::sync_has_primary_connections()
{
  has_primary_connections_ = kernel::manager< MPIManager >.any_true( has_primary_connections_ );
}

void
ConnectionManager::check_secondary_connections_exist()
{
  secondary_connections_exist_ = kernel::manager< MPIManager >.any_true( secondary_connections_exist_ );
}

void
ConnectionManager::set_connections_have_changed()
{
  assert( kernel::manager< VPManager >.get_thread_id() == 0 );

  if ( get_connections_has_been_called_ )
  {
    std::string msg =
      "New connections created, connection descriptors previously obtained using 'GetConnections' are now invalid.";
    LOG( M_WARNING, "ConnectionManager", msg );
    // Reset the get_connections_has_been_called_ flag because we have updated connections.
    get_connections_has_been_called_ = false;
  }

  connections_have_changed_ = true;
}

void
ConnectionManager::unset_connections_have_changed()
{
  connections_have_changed_ = false;
}


void
ConnectionManager::collect_compressed_spike_data( const size_t tid )
{
  if ( use_compressed_spikes_ )
  {

#pragma omp single
    {
      source_table_.resize_compressible_sources();
    } // of omp single; implicit barrier

    source_table_.collect_compressible_sources( tid );
    kernel::manager< SimulationManager >.get_omp_synchronization_construction_stopwatch().start();
#pragma omp barrier
    kernel::manager< SimulationManager >.get_omp_synchronization_construction_stopwatch().stop();
#pragma omp single
    {
      source_table_.fill_compressed_spike_data( compressed_spike_data_ );
    } // of omp single; implicit barrier
  }
}

bool
ConnectionManager::fill_target_buffer( const size_t tid,
  const size_t rank_start,
  const size_t rank_end,
  std::vector< TargetData >& send_buffer_target_data,
  TargetSendBufferPosition& send_buffer_position )
{
  // At this point, NEST has at least one synapse type (because we can only get here if at least
  // one connection has been created) and we know that iteration_state_ for each thread
  // contains a valid entry.
  const auto& csd_maps = source_table_.compressed_spike_data_map_;
  auto syn_id = iteration_state_.at( tid ).first;
  auto source_2_idx = iteration_state_.at( tid ).second;

  if ( syn_id >= csd_maps.size() )
  {
    return true; // this thread has previously written all its targets
  }

  do
  {
    const auto& conn_model = kernel::manager< ModelManager >.get_connection_model( syn_id, tid );
    const bool is_primary = conn_model.has_property( ConnectionModelProperties::IS_PRIMARY );

    while ( source_2_idx != csd_maps.at( syn_id ).end() )
    {
      const auto source_gid = source_2_idx->first;
      const auto source_rank = kernel::manager< MPIManager >.get_process_id_of_node_id( source_gid );
      if ( not( rank_start <= source_rank and source_rank < rank_end ) )
      {
        // We are not responsible for this source.
        ++source_2_idx;
        continue;
      }

      if ( send_buffer_position.is_chunk_filled( source_rank ) )
      {
        // When the we have filled the buffer space for one rank, we stop. If we continued for other ranks,
        // we would need to introduce "processed" markers to avoid multiple insertion (similar to base case).
        // Since sources should be evenly distributed, this should not matter very much.
        //
        // We store where we need to continue and stop iteration for now.
        iteration_state_.at( tid ) =
          std::pair< size_t, std::map< size_t, CSDMapEntry >::const_iterator >( syn_id, source_2_idx );

        return false; // there is data left to communicate
      }

      TargetData next_target_data;
      next_target_data.set_is_primary( is_primary );
      next_target_data.reset_marker();
      next_target_data.set_source_tid(
        kernel::manager< VPManager >.vp_to_thread( kernel::manager< VPManager >.node_id_to_vp( source_gid ) ) );
      next_target_data.set_source_lid( kernel::manager< VPManager >.node_id_to_lid( source_gid ) );

      if ( is_primary )
      {
        TargetDataFields& target_fields = next_target_data.target_data;
        target_fields.set_syn_id( syn_id );
        target_fields.set_tid( 0 ); // meaningless, use 0 as fill
        target_fields.set_lcid( source_2_idx->second.get_source_index() );
      }
      else
      {
        const auto target_thread = source_2_idx->second.get_target_thread();
        const SpikeData& conn_info =
          compressed_spike_data_[ syn_id ][ source_2_idx->second.get_source_index() ][ target_thread ];
        assert( target_thread == static_cast< unsigned long >( conn_info.get_tid() ) );
        const size_t relative_recv_buffer_pos =
          get_secondary_recv_buffer_position( target_thread, syn_id, conn_info.get_lcid() )
          - kernel::manager< MPIManager >.get_recv_displacement_secondary_events_in_int( source_rank );

        SecondaryTargetDataFields& secondary_fields = next_target_data.secondary_data;
        secondary_fields.set_recv_buffer_pos( relative_recv_buffer_pos );
        secondary_fields.set_syn_id( syn_id );
      }

      send_buffer_target_data.at( send_buffer_position.idx( source_rank ) ) = next_target_data;
      send_buffer_position.increase( source_rank );

      ++source_2_idx;
    } // end while

    ++syn_id;
    if ( syn_id < csd_maps.size() )
    {
      source_2_idx = csd_maps.at( syn_id ).begin();
    }
  } while ( syn_id < csd_maps.size() );

  // Store iteration state for this thread. If we get here, ther is nothing more to do for
  // this thread so we store a non-existing syn_id with a meaningless iterator to inform that
  // this thread has nothing to do in the next round.
  iteration_state_.at( tid ) =
    std::pair< size_t, std::map< size_t, CSDMapEntry >::const_iterator >( syn_id, source_2_idx );

  // Mark end of data for this round
  for ( size_t rank = rank_start; rank < rank_end; ++rank )
  {
    if ( send_buffer_position.idx( rank ) > send_buffer_position.begin( rank ) )
    {
      // We have written data for the rank, mark last written entry with END marker
      send_buffer_target_data.at( send_buffer_position.idx( rank ) - 1 ).set_end_marker();
    }
    else
    {
      // We have not written anything, mark beginning of chunk with INVALID marker
      send_buffer_target_data.at( send_buffer_position.begin( rank ) ).set_invalid_marker();
    }
  }

  // If we get here, this thread has written everything.
  return true;
}

void
ConnectionManager::initialize_iteration_state()
{
  const size_t num_threads = kernel::manager< VPManager >.get_num_threads();
  iteration_state_.clear();
  iteration_state_.reserve( num_threads );

  // This method only runs if at least one connection has been created,
  // so we must have at least one synapse model and we can start iteration
  // at the beginning of its compressed spike data map.
  auto begin = source_table_.compressed_spike_data_map_.at( 0 ).cbegin();
  for ( size_t t = 0; t < num_threads; ++t )
  {
    iteration_state_.push_back( std::pair< size_t, std::map< size_t, CSDMapEntry >::const_iterator >( 0, begin ) );
  }
}

void
ConnectionManager::send_to_devices( const size_t tid, const size_t source_node_id, Event& e )
{
  target_table_devices_.send_to_device(
    tid, source_node_id, e, kernel::manager< ModelManager >.get_connection_models( tid ) );
}

void
ConnectionManager::send_to_devices( const size_t tid, const size_t source_node_id, SecondaryEvent& e )
{
  target_table_devices_.send_to_device(
    tid, source_node_id, e, kernel::manager< ModelManager >.get_connection_models( tid ) );
}

void
ConnectionManager::send_from_device( const size_t tid, const size_t ldid, Event& e )
{
  target_table_devices_.send_from_device( tid, ldid, e, kernel::manager< ModelManager >.get_connection_models( tid ) );
}


bool
ConnectionManager::valid_connection_rule( std::string rule_name )
{
  return connruledict_->known( rule_name );
}

long
ConnectionManager::get_min_delay() const
{
  return min_delay_;
}

long
ConnectionManager::get_max_delay() const
{
  return max_delay_;
}

void
ConnectionManager::clean_source_table( const size_t tid )
{
  if ( not keep_source_table_ )
  {
    source_table_.clean( tid );
  }
}

void
ConnectionManager::clear_source_table( const size_t tid )
{
  if ( not keep_source_table_ )
  {
    source_table_.clear( tid );
  }
}

bool
ConnectionManager::get_keep_source_table() const
{
  return keep_source_table_;
}

bool
ConnectionManager::is_source_table_cleared() const
{
  return source_table_.is_cleared();
}

void
ConnectionManager::resize_target_table_devices_to_number_of_neurons()
{
  target_table_devices_.resize_to_number_of_neurons();
}

void
ConnectionManager::resize_target_table_devices_to_number_of_synapse_types()
{
  target_table_devices_.resize_to_number_of_synapse_types();
}

void
ConnectionManager::reject_last_target_data( const size_t tid )
{
  source_table_.reject_last_target_data( tid );
}

void
ConnectionManager::save_source_table_entry_point( const size_t tid )
{
  source_table_.save_entry_point( tid );
}

void
ConnectionManager::no_targets_to_process( const size_t tid )
{
  source_table_.no_targets_to_process( tid );
}

void
ConnectionManager::reset_source_table_entry_point( const size_t tid )
{
  source_table_.reset_entry_point( tid );
}

void
ConnectionManager::restore_source_table_entry_point( const size_t tid )
{
  source_table_.restore_entry_point( tid );
}

void
ConnectionManager::prepare_target_table( const size_t tid )
{
  target_table_.prepare( tid );
}

const std::vector< Target >&
ConnectionManager::get_remote_targets_of_local_node( const size_t tid, const size_t lid ) const
{
  return target_table_.get_targets( tid, lid );
}

bool
ConnectionManager::connections_have_changed() const
{
  return connections_have_changed_;
}

void
ConnectionManager::add_target( const size_t tid, const size_t target_rank, const TargetData& target_data )
{
  target_table_.add_target( tid, target_rank, target_data );
}

bool
ConnectionManager::get_next_target_data( const size_t tid,
  const size_t rank_start,
  const size_t rank_end,
  size_t& target_rank,
  TargetData& next_target_data )
{
  return source_table_.get_next_target_data( tid, rank_start, rank_end, target_rank, next_target_data );
}

const std::vector< size_t >&
ConnectionManager::get_secondary_send_buffer_positions( const size_t tid,
  const size_t lid,
  const synindex syn_id ) const
{
  return target_table_.get_secondary_send_buffer_positions( tid, lid, syn_id );
}

size_t
ConnectionManager::get_secondary_recv_buffer_position( const size_t tid,
  const synindex syn_id,
  const size_t lcid ) const
{
  return secondary_recv_buffer_pos_[ tid ][ syn_id ][ lcid ];
}

size_t
ConnectionManager::get_num_connections_( const size_t tid, const synindex syn_id ) const
{
  return connections_[ tid ][ syn_id ]->size();
}

size_t
ConnectionManager::get_source_node_id( const size_t tid, const synindex syn_index, const size_t lcid )
{
  return source_table_.get_node_id( tid, syn_index, lcid );
}

bool
ConnectionManager::has_primary_connections() const
{
  return has_primary_connections_;
}

bool
ConnectionManager::secondary_connections_exist() const
{
  return secondary_connections_exist_;
}

bool
ConnectionManager::use_compressed_spikes() const
{
  return use_compressed_spikes_;
}

double
ConnectionManager::get_stdp_eps() const
{
  return stdp_eps_;
}

size_t
ConnectionManager::get_target_node_id( const size_t tid, const synindex syn_id, const size_t lcid ) const
{
  return connections_[ tid ][ syn_id ]->get_target_node_id( tid, lcid );
}

bool
ConnectionManager::get_device_connected( const size_t tid, const size_t lcid ) const
{
  return target_table_devices_.is_device_connected( tid, lcid );
}

void
ConnectionManager::send( const size_t tid,
  const synindex syn_id,
  const size_t lcid,
  const std::vector< ConnectorModel* >& cm,
  Event& e )
{
  connections_[ tid ][ syn_id ]->send( tid, lcid, cm, e );
}

void
ConnectionManager::restructure_connection_tables( const size_t tid )
{
  assert( not source_table_.is_cleared() );
  target_table_.clear( tid );
  source_table_.reset_processed_flags( tid );
}

void
ConnectionManager::set_source_has_more_targets( const size_t tid,
  const synindex syn_id,
  const size_t lcid,
  const bool more_targets )
{
  connections_[ tid ][ syn_id ]->set_source_has_more_targets( lcid, more_targets );
}

const std::vector< SpikeData >&
ConnectionManager::get_compressed_spike_data( const synindex syn_id, const size_t idx )
{
  return compressed_spike_data_[ syn_id ][ idx ];
}

void
ConnectionManager::clear_compressed_spike_data_map()
{
  source_table_.clear_compressed_spike_data_map();
}


}<|MERGE_RESOLUTION|>--- conflicted
+++ resolved
@@ -446,7 +446,7 @@
   const DictionaryDatum& conn_spec,
   const std::vector< DictionaryDatum >& syn_specs )
 {
-  kernel().node_manager.update_thread_local_node_data();
+  kernel::manager< NodeManager >.update_thread_local_node_data();
 
   if ( sources->empty() )
   {
@@ -492,37 +492,7 @@
 
 
 void
-<<<<<<< HEAD
-ConnectionManager::connect( TokenArray sources, TokenArray targets, const DictionaryDatum& syn_spec )
-{
-  // Get synapse id
-  size_t syn_id = 0;
-  auto synmodel = syn_spec->lookup( names::model );
-  if ( not synmodel.empty() )
-  {
-    const std::string synmodel_name = getValue< std::string >( synmodel );
-    // The following throws UnknownSynapseType for invalid synmodel_name
-    syn_id = kernel::manager< ModelManager >.get_synapse_model_id( synmodel_name );
-  }
-  // Connect all sources to all targets
-  for ( auto&& source : sources )
-  {
-    auto source_node = kernel::manager< NodeManager >.get_node_or_proxy( source );
-    for ( auto&& target : targets )
-    {
-      auto target_node = kernel::manager< NodeManager >.get_node_or_proxy( target );
-      auto target_thread = target_node->get_thread();
-      connect_( *source_node, *target_node, source, target_thread, syn_id, syn_spec );
-    }
-  }
-}
-
-
-void
 ConnectionManager::update_delay_extrema_()
-=======
-nest::ConnectionManager::update_delay_extrema_()
->>>>>>> 258becd5
 {
   if ( kernel::manager< SimulationManager >.has_been_simulated() )
   {
@@ -655,7 +625,7 @@
   // only place, where stopwatch sw_construction_connect is needed in addition to nestmodule.cpp
   sw_construction_connect.start();
 
-  kernel().node_manager.update_thread_local_node_data();
+  kernel::manager< NodeManager >.update_thread_local_node_data();
 
   // Mapping pointers to the first parameter value of each parameter to their respective names.
   // The bool indicates whether the value is an integer or not, and is determined at a later point.
@@ -824,7 +794,7 @@
 ConnectionManager::connect_sonata( const DictionaryDatum& graph_specs, const long hyberslab_size )
 {
 #ifdef HAVE_HDF5
-  kernel().node_manager.update_thread_local_node_data();
+  kernel::manager< NodeManager >.update_thread_local_node_data();
 
   SonataConnector sonata_connector( graph_specs, hyberslab_size );
 
@@ -879,7 +849,7 @@
   const std::string primary_rule = static_cast< const std::string >( ( *conn_spec )[ names::rule ] );
   const std::string third_rule = static_cast< const std::string >( ( *third_conn_spec )[ names::rule ] );
 
-  kernel().node_manager.update_thread_local_node_data();
+  kernel::manager< NodeManager >.update_thread_local_node_data();
 
   ConnBuilder cb( primary_rule, third_rule, sources, targets, third, conn_spec, third_conn_spec, syn_specs );
 
@@ -1695,12 +1665,8 @@
     {
       if ( positions_tid[ syn_id ].size() > 0 )
       {
-<<<<<<< HEAD
-        SecondaryEvent& prototype = kernel::manager< ModelManager >.get_secondary_event_prototype( syn_id, tid );
-=======
         std::unique_ptr< SecondaryEvent > prototype =
-          kernel().model_manager.get_secondary_event_prototype( syn_id, tid );
->>>>>>> 258becd5
+          kernel::manager< ModelManager >.get_secondary_event_prototype( syn_id, tid );
 
         size_t lcid = 0;
         const size_t lcid_end = positions_tid[ syn_id ].size();

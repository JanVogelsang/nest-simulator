--- conflicted
+++ resolved
@@ -609,13 +609,7 @@
       }
 
       // If the default value is an integer, the synapse parameter must also be an integer.
-<<<<<<< HEAD
-      if ( boost::any_cast< bool >( syn_model_default_it->second ) ) // PyNEST-NG? Was:
-      // if ( dynamic_cast< IntegerDatum* >( syn_model_default_it->second.datum() ) )
-      // or:      if ( Name( param_keys ) == names::receptor_type )
-=======
       if ( is_type< long >( syn_model_default_it->second ) )
->>>>>>> 6a06921d
       {
         param_pointers[ param_key ].second = true;
         param_dicts[ i ][ param_key ] = 0;

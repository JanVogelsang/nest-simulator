/*
 *  connection_manager.cpp
 *
 *  This file is part of NEST.
 *
 *  Copyright (C) 2004 The NEST Initiative
 *
 *  NEST is free software: you can redistribute it and/or modify
 *  it under the terms of the GNU General Public License as published by
 *  the Free Software Foundation, either version 2 of the License, or
 *  (at your option) any later version.
 *
 *  NEST is distributed in the hope that it will be useful,
 *  but WITHOUT ANY WARRANTY; without even the implied warranty of
 *  MERCHANTABILITY or FITNESS FOR A PARTICULAR PURPOSE.  See the
 *  GNU General Public License for more details.
 *
 *  You should have received a copy of the GNU General Public License
 *  along with NEST.  If not, see <http://www.gnu.org/licenses/>.
 *
 */

#include "connection_manager.h"

// Generated includes:
#include "config.h"

// C++ includes:
#include <algorithm>
#include <cassert>
#include <cmath>
#include <iomanip>
#include <limits>
#include <set>
#include <vector>

// Includes from libnestutil:
#include "compose.hpp"
#include "logging.h"

// Includes from nestkernel:
#include "clopath_archiving_node.h"
#include "conn_builder.h"
#include "conn_builder_conngen.h"
#include "conn_builder_factory.h"
#include "connection_id.h"
#include "connection_label.h"
#include "connection_manager_impl.h"
#include "connector_base.h"
#include "connector_model.h"
#include "delay_checker.h"
#include "eprop_archiving_node.h"
#include "eprop_archiving_node_readout.h"
#include "eprop_archiving_node_recurrent.h"
#include "exceptions.h"
#include "kernel_manager.h"
#include "mpi_manager_impl.h"
#include "nest_names.h"
#include "node.h"
#include "sonata_connector.h"
#include "stopwatch_impl.h"
#include "target_table_devices_impl.h"
#include "vp_manager_impl.h"


nest::ConnectionManager::ConnectionManager()
  : connruledict_()
  , connbuilder_factories_()
  , thirdconnruledict_()
  , thirdconnbuilder_factories_()
  , min_delay_( 1 )
  , max_delay_( 1 )
  , keep_source_table_( true )
  , connections_have_changed_( false )
  , get_connections_has_been_called_( false )
  , use_compressed_spikes_( true )
  , has_primary_connections_( false )
  , check_primary_connections_()
  , secondary_connections_exist_( false )
  , check_secondary_connections_()
  , stdp_eps_( 1.0e-6 )
{
}

nest::ConnectionManager::~ConnectionManager()
{
  // Memory leak on purpose!
  // The ConnectionManager is deleted, when the network is deleted, and
  // this happens only, when main() is finished and we give the allocated memory
  // back to the system anyway. Hence, why bother cleaning up our highly
  // scattered connection infrastructure? They do not have any open files, which
  // need to be closed or similar.
}

void
nest::ConnectionManager::initialize( const bool adjust_number_of_threads_or_rng_only )
{
  if ( not adjust_number_of_threads_or_rng_only )
  {
    // Add connection rules
    register_conn_builder< OneToOneBuilder >( "one_to_one" );
    register_conn_builder< AllToAllBuilder >( "all_to_all" );
    register_conn_builder< FixedInDegreeBuilder >( "fixed_indegree" );
    register_conn_builder< FixedOutDegreeBuilder >( "fixed_outdegree" );
    register_conn_builder< BernoulliBuilder >( "pairwise_bernoulli" );
    register_conn_builder< PoissonBuilder >( "pairwise_poisson" );
    register_conn_builder< SymmetricBernoulliBuilder >( "symmetric_pairwise_bernoulli" );
    register_conn_builder< FixedTotalNumberBuilder >( "fixed_total_number" );
    register_third_conn_builder< ThirdBernoulliWithPoolBuilder >( "third_factor_bernoulli_with_pool" );
#ifdef HAVE_LIBNEUROSIM
    register_conn_builder< ConnectionGeneratorBuilder >( "conngen" );
#endif

    keep_source_table_ = true;
    connections_have_changed_ = false;
    get_connections_has_been_called_ = false;
    use_compressed_spikes_ = true;
    stdp_eps_ = 1.0e-6;
    min_delay_ = max_delay_ = 1;
    sw_construction_connect.reset();
  }

  const size_t num_threads = kernel().vp_manager.get_num_threads();
  connections_.resize( num_threads );
  secondary_recv_buffer_pos_.resize( num_threads );
  compressed_spike_data_.resize( 0 );

  has_primary_connections_ = false;
  check_primary_connections_.initialize( num_threads, false );
  secondary_connections_exist_ = false;
  check_secondary_connections_.initialize( num_threads, false );

  // We need to obtain this while in serial context to avoid problems when
  // increasing the number of threads.
  const size_t num_conn_models = kernel().model_manager.get_num_connection_models();

#pragma omp parallel
  {
    const size_t tid = kernel().vp_manager.get_thread_id();
    connections_.at( tid ) = std::vector< ConnectorBase* >( num_conn_models );
    secondary_recv_buffer_pos_.at( tid ) = std::vector< std::vector< size_t > >();
  } // of omp parallel

  source_table_.initialize();
  target_table_.initialize();
  target_table_devices_.initialize();

  std::vector< DelayChecker > tmp( kernel().vp_manager.get_num_threads() );
  delay_checkers_.swap( tmp );

  std::vector< std::vector< size_t > > tmp2( kernel().vp_manager.get_num_threads(), std::vector< size_t >() );
  num_connections_.swap( tmp2 );
}

void
nest::ConnectionManager::finalize( const bool adjust_number_of_threads_or_rng_only )
{
  source_table_.finalize();
  target_table_.finalize();
  target_table_devices_.finalize();
  delete_connections_();
  std::vector< std::vector< ConnectorBase* > >().swap( connections_ );
  std::vector< std::vector< std::vector< size_t > > >().swap( secondary_recv_buffer_pos_ );
  compressed_spike_data_.clear();

  if ( not adjust_number_of_threads_or_rng_only )
  {
    for ( auto cbf : connbuilder_factories_ )
    {
      delete cbf;
    }
    connbuilder_factories_.clear();
    connruledict_.clear();

    for ( auto tcbf : thirdconnbuilder_factories_ )
    {
      delete tcbf;
    }
    thirdconnbuilder_factories_.clear();
    thirdconnruledict_.clear();
  }
}

void
nest::ConnectionManager::set_status( const dictionary& d )
{
  for ( size_t i = 0; i < delay_checkers_.size(); ++i )
  {
    delay_checkers_[ i ].set_status( d );
  }

  d.update_value( names::keep_source_table, keep_source_table_ );
  if ( not keep_source_table_ and kernel().sp_manager.is_structural_plasticity_enabled() )
  {
    throw KernelException(
      "If structural plasticity is enabled, keep_source_table can not be set "
      "to false." );
  }

  d.update_value( names::use_compressed_spikes, use_compressed_spikes_ );

  //  Need to update the saved values if we have changed the delay bounds.
  if ( d.known( names::min_delay ) or d.known( names::max_delay ) )
  {
    update_delay_extrema_();
  }
}

nest::DelayChecker&
nest::ConnectionManager::get_delay_checker()
{
  return delay_checkers_[ kernel().vp_manager.get_thread_id() ];
}

void
nest::ConnectionManager::get_status( dictionary& dict )
{
  update_delay_extrema_();
  dict[ names::min_delay ] = Time( Time::step( min_delay_ ) ).get_ms();
  dict[ names::max_delay ] = Time( Time::step( max_delay_ ) ).get_ms();

  const size_t n = get_num_connections();
  dict[ names::num_connections ] = n;
  dict[ names::keep_source_table ] = keep_source_table_;
  dict[ names::use_compressed_spikes ] = use_compressed_spikes_;

  sw_construction_connect.get_status( dict, names::time_construction_connect, names::time_construction_connect_cpu );

  std::vector< std::string > connection_rules;
  for ( auto const& element : connruledict_ )
  {
    connection_rules.push_back( element.first );
  }
  dict[ names::connection_rules ] = connection_rules;
}

dictionary
nest::ConnectionManager::get_synapse_status( const size_t source_node_id,
  const size_t target_node_id,
  const size_t tid,
  const synindex syn_id,
  const size_t lcid ) const
{
  kernel().model_manager.assert_valid_syn_id( syn_id, kernel().vp_manager.get_thread_id() );

  dictionary dict;
  dict[ names::source ] = source_node_id;
  dict[ names::synapse_model ] = kernel().model_manager.get_connection_model( syn_id, /* thread */ 0 ).get_name();
  dict[ names::target_thread ] = tid;
  dict[ names::synapse_id ] = syn_id;
  dict[ names::port ] = lcid;

  const Node* source = kernel().node_manager.get_node_or_proxy( source_node_id, tid );
  const Node* target = kernel().node_manager.get_node_or_proxy( target_node_id, tid );

  // synapses from neurons to neurons and from neurons to globally
  // receiving devices
  if ( ( source->has_proxies() and target->has_proxies() and connections_[ tid ][ syn_id ] )
    or ( ( source->has_proxies() and not target->has_proxies() and not target->local_receiver()
      and connections_[ tid ][ syn_id ] ) ) )
  {
    connections_[ tid ][ syn_id ]->get_synapse_status( tid, lcid, dict );
  }
  else if ( source->has_proxies() and not target->has_proxies() and target->local_receiver() )
  {
    target_table_devices_.get_synapse_status_to_device( tid, source_node_id, syn_id, dict, lcid );
  }
  else if ( not source->has_proxies() )
  {
    const size_t ldid = source->get_local_device_id();
    target_table_devices_.get_synapse_status_from_device( tid, ldid, syn_id, dict, lcid );
  }
  else
  {
    assert( false );
  }

  return dict;
}

void
nest::ConnectionManager::set_synapse_status( const size_t source_node_id,
  const size_t target_node_id,
  const size_t tid,
  const synindex syn_id,
  const size_t lcid,
  const dictionary& dict )
{
  kernel().model_manager.assert_valid_syn_id( syn_id, kernel().vp_manager.get_thread_id() );

  const Node* source = kernel().node_manager.get_node_or_proxy( source_node_id, tid );
  const Node* target = kernel().node_manager.get_node_or_proxy( target_node_id, tid );

  try
  {
    ConnectorModel& cm = kernel().model_manager.get_connection_model( syn_id, tid );
    // synapses from neurons to neurons and from neurons to globally
    // receiving devices
    if ( ( source->has_proxies() and target->has_proxies() and connections_[ tid ][ syn_id ] )
      or ( ( source->has_proxies() and not target->has_proxies() and not target->local_receiver()
        and connections_[ tid ][ syn_id ] ) ) )
    {
      connections_[ tid ][ syn_id ]->set_synapse_status( lcid, dict, cm );
    }
    else if ( source->has_proxies() and not target->has_proxies() and target->local_receiver() )
    {
      target_table_devices_.set_synapse_status_to_device( tid, source_node_id, syn_id, cm, dict, lcid );
    }
    else if ( not source->has_proxies() )
    {
      const size_t ldid = source->get_local_device_id();
      target_table_devices_.set_synapse_status_from_device( tid, ldid, syn_id, cm, dict, lcid );
    }
    else
    {
      assert( false );
    }
  }
  catch ( BadProperty& e )
  {
    throw BadProperty(
      String::compose( "Setting status of '%1' connecting from node ID %2 to node ID %3 via port %4: %5",
        kernel().model_manager.get_connection_model( syn_id, tid ).get_name(),
        source_node_id,
        target_node_id,
        lcid,
        e.what() ) );
  }
}

void
nest::ConnectionManager::delete_connections_()
{
  for ( size_t tid = 0; tid < connections_.size(); ++tid )
  {
    for ( auto conn = connections_[ tid ].begin(); conn != connections_[ tid ].end(); ++conn )
    {
      delete *conn;
    }
  }
}

const nest::Time
nest::ConnectionManager::get_min_delay_time_() const
{
  Time min_delay = Time::pos_inf();

  std::vector< DelayChecker >::const_iterator it;
  for ( it = delay_checkers_.begin(); it != delay_checkers_.end(); ++it )
  {
    min_delay = std::min( min_delay, it->get_min_delay() );
  }

  return min_delay;
}

const nest::Time
nest::ConnectionManager::get_max_delay_time_() const
{
  Time max_delay = Time::get_resolution();

  std::vector< DelayChecker >::const_iterator it;
  for ( it = delay_checkers_.begin(); it != delay_checkers_.end(); ++it )
  {
    max_delay = std::max( max_delay, it->get_max_delay() );
  }

  return max_delay;
}

bool
nest::ConnectionManager::get_user_set_delay_extrema() const
{
  bool user_set_delay_extrema = false;

  std::vector< DelayChecker >::const_iterator it;
  for ( it = delay_checkers_.begin(); it != delay_checkers_.end(); ++it )
  {
    user_set_delay_extrema |= it->get_user_set_delay_extrema();
  }

  return user_set_delay_extrema;
}

nest::BipartiteConnBuilder*
nest::ConnectionManager::get_conn_builder( const std::string& name,
  NodeCollectionPTR sources,
  NodeCollectionPTR targets,
  ThirdOutBuilder* third_out,
  const dictionary& conn_spec,
  const std::vector< dictionary >& syn_specs )
{
  if ( not connruledict_.known( name ) )
  {
    throw IllegalConnection( String::compose( "Unknown connection rule '%1'.", name ) );
  }

  const size_t rule_id = connruledict_.get< size_t >( name );
  BipartiteConnBuilder* cb =
    connbuilder_factories_.at( rule_id )->create( sources, targets, third_out, conn_spec, syn_specs );
  assert( cb );
  return cb;
}

nest::ThirdOutBuilder*
nest::ConnectionManager::get_third_conn_builder( const std::string& name,
  NodeCollectionPTR sources,
  NodeCollectionPTR targets,
  ThirdInBuilder* third_in,
  const dictionary& conn_spec,
  const std::vector< dictionary >& syn_specs )
{
  if ( not thirdconnruledict_.known( name ) )
  {
    throw IllegalConnection( String::compose( "Unknown third-factor connection rule '%1'.", name ) );
  }

  const size_t rule_id = thirdconnruledict_.get< size_t >( name );
  ThirdOutBuilder* cb =
    thirdconnbuilder_factories_.at( rule_id )->create( sources, targets, third_in, conn_spec, syn_specs );
  assert( cb );
  return cb;
}

void
nest::ConnectionManager::calibrate( const TimeConverter& tc )
{
  for ( size_t tid = 0; tid < kernel().vp_manager.get_num_threads(); ++tid )
  {
    delay_checkers_[ tid ].calibrate( tc );
  }
}

void
nest::ConnectionManager::connect( NodeCollectionPTR sources,
  NodeCollectionPTR targets,
  const dictionary& conn_spec,
  const std::vector< dictionary >& syn_specs )
{
  kernel().node_manager.update_thread_local_node_data();

  if ( sources->empty() )
  {
    throw IllegalConnection( "Presynaptic nodes cannot be an empty NodeCollection" );
  }
  if ( targets->empty() )
  {
    throw IllegalConnection( "Postsynaptic nodes cannot be an empty NodeCollection" );
  }

  conn_spec.init_access_flags();
  for ( auto& syn_param : syn_specs )
  {
    syn_param.init_access_flags();
  }

  if ( not conn_spec.known( names::rule ) )
  {
    throw BadProperty( "The connection specification must contain a connection rule." );
  }

  const std::string rule_name = conn_spec.get< std::string >( names::rule );

  if ( not connruledict_.known( rule_name ) )
  {
    throw BadProperty( String::compose( "Unknown connectivity rule: %1", rule_name ) );
  }

  ConnBuilder cb( rule_name, sources, targets, conn_spec, syn_specs );

  // at this point, all entries in conn_spec and syn_spec have been checked
  conn_spec.all_entries_accessed( "Connect", "conn_spec" );
  for ( auto& syn_param : syn_specs )
  {
    syn_param.all_entries_accessed( "Connect", "syn_spec" );
  }

  // Set flag before calling cb->connect() in case exception is thrown after some connections have been created.
  set_connections_have_changed();

  cb.connect();
}

<<<<<<< HEAD
=======

>>>>>>> aad16b28
void
nest::ConnectionManager::update_delay_extrema_()
{
  if ( kernel().simulation_manager.has_been_simulated() )
  {
    // Once simulation has started, min/max_delay can no longer change,
    // so there is nothing to update.
    return;
  }

  min_delay_ = get_min_delay_time_().get_steps();
  max_delay_ = get_max_delay_time_().get_steps();

  if ( not get_user_set_delay_extrema() )
  {
    // If no min/max_delay is set explicitly, then the default delay used by the
    // SPBuilders have to be respected for min/max_delay.
    min_delay_ = std::min( min_delay_, kernel().sp_manager.builder_min_delay() );
    max_delay_ = std::max( max_delay_, kernel().sp_manager.builder_max_delay() );
  }

  // If the user explicitly set min/max_delay, this happend on all MPI ranks,
  // so all ranks are up to date already. Also, once the user has set min/max_delay
  // explicitly, Connect() cannot induce new extrema. Thuse, we only need to communicate
  // with other ranks if the user has not set the extrema and connections may have
  // been created.
  if ( not kernel().connection_manager.get_user_set_delay_extrema()
    and kernel().connection_manager.connections_have_changed() and kernel().mpi_manager.get_num_processes() > 1 )
  {
    std::vector< long > min_delays( kernel().mpi_manager.get_num_processes() );
    min_delays[ kernel().mpi_manager.get_rank() ] = min_delay_;
    kernel().mpi_manager.communicate( min_delays );
    min_delay_ = *std::min_element( min_delays.begin(), min_delays.end() );

    std::vector< long > max_delays( kernel().mpi_manager.get_num_processes() );
    max_delays[ kernel().mpi_manager.get_rank() ] = max_delay_;
    kernel().mpi_manager.communicate( max_delays );
    max_delay_ = *std::max_element( max_delays.begin(), max_delays.end() );
  }

  if ( min_delay_ == Time::pos_inf().get_steps() )
  {
    min_delay_ = Time::get_resolution().get_steps();
  }
}

// node ID node thread syn_id dict delay weight
void
nest::ConnectionManager::connect( const size_t snode_id,
  Node* target,
  size_t target_thread,
  const synindex syn_id,
  const dictionary& params,
  const double delay,
  const double weight )
{
  kernel().model_manager.assert_valid_syn_id( syn_id, kernel().vp_manager.get_thread_id() );

  Node* source = kernel().node_manager.get_node_or_proxy( snode_id, target_thread );

  ConnectionType connection_type = connection_required( source, target, target_thread );

  switch ( connection_type )
  {
  case CONNECT:
    connect_( *source, *target, snode_id, target_thread, syn_id, params, delay, weight );
    break;
  case CONNECT_FROM_DEVICE:
    connect_from_device_( *source, *target, target_thread, syn_id, params, delay, weight );
    break;
  case CONNECT_TO_DEVICE:
    connect_to_device_( *source, *target, snode_id, target_thread, syn_id, params, delay, weight );
    break;
  case NO_CONNECTION:
    return;
  }
}

// node_id node_id dict syn_id
bool
nest::ConnectionManager::connect( const size_t snode_id,
  const size_t tnode_id,
  const dictionary& params,
  const synindex syn_id )
{
  kernel().model_manager.assert_valid_syn_id( syn_id, kernel().vp_manager.get_thread_id() );

  const size_t tid = kernel().vp_manager.get_thread_id();

  if ( not kernel().node_manager.is_local_node_id( tnode_id ) )
  {
    return false;
  }

  Node* target = kernel().node_manager.get_node_or_proxy( tnode_id, tid );
  const size_t target_thread = target->get_thread();
  Node* source = kernel().node_manager.get_node_or_proxy( snode_id, target_thread );

  ConnectionType connection_type = connection_required( source, target, target_thread );
  bool connected = true;

  switch ( connection_type )
  {
  case CONNECT:
    connect_( *source, *target, snode_id, target_thread, syn_id, params );
    break;
  case CONNECT_FROM_DEVICE:
    connect_from_device_( *source, *target, target_thread, syn_id, params );
    break;
  case CONNECT_TO_DEVICE:
    connect_to_device_( *source, *target, snode_id, target_thread, syn_id, params );
    break;
  case NO_CONNECTION:
    connected = false;
    break;
  }

  return connected;
}

void
nest::ConnectionManager::connect_arrays( long* sources,
  long* targets,
  double* weights,
  double* delays,
  const std::vector< std::string >& p_keys,
  double* p_values,
  size_t n,
  const std::string& syn_model )
{
  // only place, where stopwatch sw_construction_connect is needed in addition to nestmodule.cpp
  sw_construction_connect.start();

  kernel().node_manager.update_thread_local_node_data();

  // Mapping pointers to the first parameter value of each parameter to their respective names.
  // The bool indicates whether the value is an integer or not, and is determined at a later point.
  std::map< std::string, std::pair< double*, bool > > param_pointers;
  if ( p_keys.size() != 0 )
  {
    size_t i = 0;
    for ( const auto& key : p_keys )
    {
      const bool is_int = ( key == names::receptor_type or key == names::music_channel or key == names::synapse_label );

      // Shifting the pointer to the first value of the parameter.
      param_pointers[ key ] = std::make_pair( p_values + i * n, is_int );
      ++i;
    }
  }

  const auto synapse_model_id = kernel().model_manager.get_synapse_model_id( syn_model );
  const auto syn_model_defaults = kernel().model_manager.get_connector_defaults( synapse_model_id );

  // Dictionary holding additional synapse parameters, passed to the connect call.
  std::vector< dictionary > param_dicts;
  param_dicts.reserve( kernel().vp_manager.get_num_threads() );
  for ( size_t i = 0; i < kernel().vp_manager.get_num_threads(); ++i )
  {
    param_dicts.emplace_back(); // Adds empty dict for thread i, filled below
    for ( auto& param_key : p_keys )
    {
      // Check that the parameter exists for the synapse model.
      const auto syn_model_default_it = syn_model_defaults.find( param_key );
      if ( syn_model_default_it == syn_model_defaults.end() )
      {
        throw BadParameter( syn_model + " does not have parameter " + param_key );
      }

      // If the default value is an integer, the synapse parameter must also be an integer.
      if ( is_type< long >( syn_model_default_it->second.item ) )
      {
        param_pointers[ param_key ].second = true;
        param_dicts[ i ][ param_key ] = 0;
      }
      else
      {
        param_dicts[ i ][ param_key ] = 0.0;
      }
    }
  }

  // Increments pointers to weight and delay, if they are specified.
  auto increment_wd = [ weights, delays ]( decltype( weights ) & w, decltype( delays ) & d )
  {
    if ( weights )
    {
      ++w;
    }
    if ( delays )
    {
      ++d;
    }
  };

  // Set flag before entering parallel section in case we have fewer connections than ranks.
  set_connections_have_changed();

  // Vector for storing exceptions raised by threads.
  std::vector< std::exception_ptr > exceptions_raised( kernel().vp_manager.get_num_threads() );

#pragma omp parallel
  {
    const auto tid = kernel().vp_manager.get_thread_id();
    try
    {
      auto s = sources;
      auto t = targets;
      auto w = weights;
      auto d = delays;
      double weight_buffer = numerics::nan;
      double delay_buffer = numerics::nan;
      int index_counter = 0; // Index of the current connection, for connection parameters

      for ( ; s != sources + n; ++s, ++t, ++index_counter )
      {
        if ( 0 >= *s or static_cast< size_t >( *s ) > kernel().node_manager.size() )
        {
          throw UnknownNode( *s );
        }
        if ( 0 >= *t or static_cast< size_t >( *t ) > kernel().node_manager.size() )
        {
          throw UnknownNode( *t );
        }
        auto target_node = kernel().node_manager.get_node_or_proxy( *t, tid );
        if ( target_node->is_proxy() )
        {
          increment_wd( w, d );
          continue;
        }

        // If weights or delays are specified, the buffers are replaced with the values.
        // If not, the buffers will be NaN and replaced by a default value by the connect function.
        if ( weights )
        {
          weight_buffer = *w;
        }
        if ( delays )
        {
          delay_buffer = *d;
        }

        // Store the key-value pair of each parameter in the Dictionary.
        for ( auto& param_pointer_pair : param_pointers )
        {
          // Increment the pointer to the parameter value.
          const auto param_pointer = param_pointer_pair.second.first;
          const auto is_int = param_pointer_pair.second.second;
          auto* param = param_pointer + index_counter;

          if ( is_int )
          {
            const auto rtype_as_long = static_cast< long >( *param );

            if ( *param > 1L << 31 or std::abs( *param - rtype_as_long ) > 0 ) // To avoid rounding errors
            {
              const std::string msg =
                String::compose( "Expected integer value for %1, but got double.", param_pointer_pair.first );
              throw BadParameter( msg );
            }

            param_dicts[ tid ][ param_pointer_pair.first ] = rtype_as_long;
          }
          else
          {
            param_dicts[ tid ][ param_pointer_pair.first ] = *param;
          }
        }

        // PYNEST-NG: Possible performance bottleneck
        param_dicts[ tid ].init_access_flags( /* thread_local_dict */ true );

        connect( *s, target_node, tid, synapse_model_id, param_dicts[ tid ], delay_buffer, weight_buffer );

        // PYNEST-NG: Possible performance bottleneck
        param_dicts[ tid ].all_entries_accessed( "connect_arrays", "params", /* thread_local_dict */ true );

        increment_wd( w, d );
      }
    }
    catch ( ... )
    {
      // Capture the current exception object and create an std::exception_ptr
      exceptions_raised.at( tid ) = std::current_exception();
    }
  } // omp parallel

  // check if any exceptions have been raised
  for ( auto eptr : exceptions_raised )
  {
    if ( eptr )
    {
      std::rethrow_exception( eptr );
    }
  }

  sw_construction_connect.stop();
}

void
nest::ConnectionManager::connect_sonata( const dictionary& graph_specs, const long hyberslab_size )
{
#ifdef HAVE_HDF5
  kernel().node_manager.update_thread_local_node_data();

  SonataConnector sonata_connector( graph_specs, hyberslab_size );

  // Set flag before calling sonata_connector.connect() in case exception is thrown after some connections have been
  // created.
  set_connections_have_changed();
  sonata_connector.connect();
#else
  throw KernelException( "Cannot use connect_sonata because NEST was compiled without HDF5 support" );
#endif
}

void
nest::ConnectionManager::connect_tripartite( NodeCollectionPTR sources,
  NodeCollectionPTR targets,
  NodeCollectionPTR third,
  const dictionary& conn_spec,
  const dictionary& third_conn_spec,
  const std::map< std::string, std::vector< dictionary > >& syn_specs )
{
  if ( sources->empty() )
  {
    throw IllegalConnection( "Presynaptic nodes cannot be an empty NodeCollection" );
  }
  if ( targets->empty() )
  {
    throw IllegalConnection( "Postsynaptic nodes cannot be an empty NodeCollection" );
  }
  if ( third->empty() )
  {
    throw IllegalConnection( "Third-factor nodes cannot be an empty NodeCollection" );
  }

  conn_spec.init_access_flags();
  for ( auto& [ key, syn_spec_array ] : syn_specs )
  {
    for ( auto& syn_spec : syn_spec_array )
    {
      syn_spec.init_access_flags();
    }
  }

  if ( not conn_spec.known( names::rule ) )
  {
    throw BadProperty( "The connection specification must contain a connection rule." );
  }
  if ( not third_conn_spec.known( names::rule ) )
  {
    throw BadProperty( "The third-factor connection specification must contain a connection rule." );
  }

  const std::string primary_rule = conn_spec.get< std::string >( names::rule );
  const std::string third_rule = third_conn_spec.get< std::string >( names::rule );

  kernel().node_manager.update_thread_local_node_data();

  ConnBuilder cb( primary_rule, third_rule, sources, targets, third, conn_spec, third_conn_spec, syn_specs );

  // at this point, all entries in conn_spec and syn_spec have been checked
  conn_spec.all_entries_accessed( "Connect", "Unread dictionary entries in conn_spec: " );
  for ( auto& [ key, syn_spec_array ] : syn_specs )
  {
    for ( auto& syn_spec : syn_spec_array )
    {
      syn_spec.all_entries_accessed( "Connect", "Unread dictionary entries in syn_specs: " );
    }
  }

  // Set flag before calling cb->connect() in case exception is thrown after some connections have been created.
  set_connections_have_changed();

  cb.connect();
}


void
nest::ConnectionManager::connect_( Node& source,
  Node& target,
  const size_t s_node_id,
  const size_t tid,
  const synindex syn_id,
  const dictionary& params,
  const double delay,
  const double weight )
{
  ConnectorModel& conn_model = kernel().model_manager.get_connection_model( syn_id, tid );

  const bool clopath_archiving = conn_model.has_property( ConnectionModelProperties::REQUIRES_CLOPATH_ARCHIVING );
  if ( clopath_archiving and not dynamic_cast< ClopathArchivingNode* >( &target ) )
  {
    throw NotImplemented( "This synapse model is not supported by the neuron model of at least one connection." );
  }

  const bool urbanczik_archiving = conn_model.has_property( ConnectionModelProperties::REQUIRES_URBANCZIK_ARCHIVING );
  if ( urbanczik_archiving and not target.supports_urbanczik_archiving() )
  {
    throw NotImplemented( "This synapse model is not supported by the neuron model of at least one  connection." );
  }

  const bool eprop_archiving = conn_model.has_property( ConnectionModelProperties::REQUIRES_EPROP_ARCHIVING );
  if ( eprop_archiving
    and not( dynamic_cast< EpropArchivingNodeRecurrent< false >* >( &target )
      or dynamic_cast< EpropArchivingNodeRecurrent< true >* >( &target )
      or dynamic_cast< EpropArchivingNodeReadout< false >* >( &target )
      or dynamic_cast< EpropArchivingNodeReadout< true >* >( &target ) ) )
  {
    throw NotImplemented( "This synapse model is not supported by the neuron model of at least one connection." );
  }

  const bool is_primary = conn_model.has_property( ConnectionModelProperties::IS_PRIMARY );
  conn_model.add_connection( source, target, connections_[ tid ], syn_id, params, delay, weight );
  source_table_.add_source( tid, syn_id, s_node_id, is_primary );

  increase_connection_count( tid, syn_id );

  // We do not check has_primary_connections_ and secondary_connections_exist_
  // directly as this led to worse performance on the supercomputer Piz Daint.
  if ( check_primary_connections_[ tid ].is_false() and is_primary )
  {
#pragma omp atomic write
    has_primary_connections_ = true;
    check_primary_connections_.set_true( tid );
  }
  else if ( check_secondary_connections_[ tid ].is_false() and not is_primary )
  {
#pragma omp atomic write
    secondary_connections_exist_ = true;
    check_secondary_connections_.set_true( tid );
  }
}

void
nest::ConnectionManager::connect_to_device_( Node& source,
  Node& target,
  const size_t s_node_id,
  const size_t tid,
  const synindex syn_id,
  const dictionary& params,
  const double delay,
  const double weight )
{
  // create entries in connection structure for connections to devices
  target_table_devices_.add_connection_to_device( source, target, s_node_id, tid, syn_id, params, delay, weight );

  increase_connection_count( tid, syn_id );
}

void
nest::ConnectionManager::connect_from_device_( Node& source,
  Node& target,
  const size_t tid,
  const synindex syn_id,
  const dictionary& params,
  const double delay,
  const double weight )
{
  // create entries in connections vector of devices
  target_table_devices_.add_connection_from_device( source, target, tid, syn_id, params, delay, weight );

  increase_connection_count( tid, syn_id );
}

void
nest::ConnectionManager::increase_connection_count( const size_t tid, const synindex syn_id )
{
  if ( num_connections_[ tid ].size() <= syn_id )
  {
    num_connections_[ tid ].resize( syn_id + 1 );
  }
  ++num_connections_[ tid ][ syn_id ];
  if ( num_connections_[ tid ][ syn_id ] > MAX_LCID - 1 )
  {
    // MAX_LCID is used as invalid marker an can therefore not be used as a proper value
    throw KernelException(
      String::compose( "Too many connections: at most %1 connections supported per virtual "
                       "process and synapse model.",
        MAX_LCID - 1 ) );
  }
}

size_t
nest::ConnectionManager::find_connection( const size_t tid,
  const synindex syn_id,
  const size_t snode_id,
  const size_t tnode_id )
{
  // lcid will hold the position of the /first/ connection from node
  // snode_id to any local node, or be invalid
  size_t lcid = source_table_.find_first_source( tid, syn_id, snode_id );
  if ( lcid == invalid_index )
  {
    return invalid_index;
  }

  // lcid will hold the position of the /first/ connection from node
  // snode_id to node tnode_id, or be invalid
  lcid = connections_[ tid ][ syn_id ]->find_first_target( tid, lcid, tnode_id );
  if ( lcid != invalid_index )
  {
    return lcid;
  }

  return lcid;
}

void
nest::ConnectionManager::disconnect( const size_t tid,
  const synindex syn_id,
  const size_t snode_id,
  const size_t tnode_id )
{
  assert( syn_id != invalid_synindex );

  const size_t lcid = find_connection( tid, syn_id, snode_id, tnode_id );

  if ( lcid == invalid_index ) // this function should only be called
                               // with a valid connection
  {
    throw InexistentConnection();
  }

  connections_[ tid ][ syn_id ]->disable_connection( lcid );
  source_table_.disable_connection( tid, syn_id, lcid );

  --num_connections_[ tid ][ syn_id ];
}

void
nest::ConnectionManager::trigger_update_weight( const long vt_id,
  const std::vector< spikecounter >& dopa_spikes,
  const double t_trig )
{
  const size_t tid = kernel().vp_manager.get_thread_id();

  for ( std::vector< ConnectorBase* >::iterator it = connections_[ tid ].begin(); it != connections_[ tid ].end();
        ++it )
  {
    if ( *it )
    {
      ( *it )->trigger_update_weight(
        vt_id, tid, dopa_spikes, t_trig, kernel().model_manager.get_connection_models( tid ) );
    }
  }
}

size_t
nest::ConnectionManager::get_num_target_data( const size_t tid ) const
{
  size_t num_connections = 0;
  for ( synindex syn_id = 0; syn_id < connections_[ tid ].size(); ++syn_id )
  {
    if ( connections_[ tid ][ syn_id ] )
    {
      num_connections += source_table_.num_unique_sources( tid, syn_id );
    }
  }
  return num_connections;
}

size_t
nest::ConnectionManager::get_num_connections() const
{
  size_t num_connections = 0;
  for ( size_t t = 0; t < num_connections_.size(); ++t )
  {
    for ( size_t s = 0; s < num_connections_[ t ].size(); ++s )
    {
      num_connections += num_connections_[ t ][ s ];
    }
  }

  return num_connections;
}

size_t
nest::ConnectionManager::get_num_connections( const synindex syn_id ) const
{
  size_t num_connections = 0;
  for ( size_t t = 0; t < num_connections_.size(); ++t )
  {
    if ( num_connections_[ t ].size() > syn_id )
    {
      num_connections += num_connections_[ t ][ syn_id ];
    }
  }

  return num_connections;
}

std::deque< nest::ConnectionID >
nest::ConnectionManager::get_connections( const dictionary& params )
{
  std::deque< ConnectionID > connectome;
  NodeCollectionPTR source_a = NodeCollectionPTR( nullptr );
  NodeCollectionPTR target_a = NodeCollectionPTR( nullptr );

  long synapse_label = UNLABELED_CONNECTION;
  params.update_value( names::synapse_label, synapse_label );

  if ( params.known( names::source ) )
  {
    source_a = params.get< NodeCollectionPTR >( names::source );
    if ( not source_a->valid() )
    {
      throw KernelException( "GetConnection requires valid source NodeCollection." );
    }
  }
  if ( params.known( names::target ) )
  {
    target_a = params.get< NodeCollectionPTR >( names::target );
    if ( not target_a->valid() )
    {
      throw KernelException( "GetConnection requires valid target NodeCollection." );
    }
  }

  // If connections have changed, (re-)build presynaptic infrastructure,
  // as this may involve sorting connections by source node IDs.
  if ( connections_have_changed() )
  {
    // We need to update min_delay because it is used by check_wfr_use() below
    // to set secondary event data size.
    update_delay_extrema_();

    // Check whether waveform relaxation is used on any MPI process;
    // needs to be called before update_connection_infrastructure since
    // it resizes coefficient arrays for secondary events
    kernel().node_manager.check_wfr_use();

#pragma omp parallel
    {
      const size_t tid = kernel().vp_manager.get_thread_id();
      kernel().simulation_manager.update_connection_infrastructure( tid );
    }
  }

  // We check, whether a synapse model is given. If not, we will iterate all.
  if ( params.known( names::synapse_model ) )
  {
    const std::string synmodel_name = params.get< std::string >( names::synapse_model );
    // The following throws UnknownSynapseType for invalid synmodel_name
    size_t syn_id = kernel().model_manager.get_synapse_model_id( synmodel_name );
    get_connections( connectome, source_a, target_a, syn_id, synapse_label );
  }
  else
  {
    for ( size_t syn_id = 0; syn_id < kernel().model_manager.get_num_connection_models(); ++syn_id )
    {
      get_connections( connectome, source_a, target_a, syn_id, synapse_label );
    }
  }

  get_connections_has_been_called_ = true;

  return connectome;
}

// Helper method which removes ConnectionIDs from input deque and
// appends them to output deque.
static inline std::deque< nest::ConnectionID >&
extend_connectome( std::deque< nest::ConnectionID >& out, std::deque< nest::ConnectionID >& in )
{
  while ( not in.empty() )
  {
    out.push_back( in.front() );
    in.pop_front();
  }

  return out;
}

void
nest::ConnectionManager::split_to_neuron_device_vectors_( const size_t tid,
  NodeCollectionPTR nodecollection,
  std::vector< size_t >& neuron_node_ids,
  std::vector< size_t >& device_node_ids ) const
{
  NodeCollection::const_iterator t_id = nodecollection->begin();
  for ( ; t_id < nodecollection->end(); ++t_id )
  {
    const size_t node_id = ( *t_id ).node_id;
    const auto node = kernel().node_manager.get_node_or_proxy( node_id, tid );
    // Normal neuron nodes have proxies. Globally receiving devices, e.g. volume transmitter, don't have a local
    // receiver, but are connected in the same way as normal neuron nodes. Therefore they have to be treated as such
    // here.
    if ( node->has_proxies() or not node->local_receiver() )
    {
      neuron_node_ids.push_back( node_id );
    }
    else
    {
      device_node_ids.push_back( node_id );
    }
  }
}

void
nest::ConnectionManager::get_connections_( const size_t tid,
  std::deque< ConnectionID >& conns_in_thread,
  NodeCollectionPTR,
  NodeCollectionPTR,
  synindex syn_id,
  long synapse_label ) const
{
  ConnectorBase* connections = connections_[ tid ][ syn_id ];
  if ( connections )
  {
    // Passing target_node_id = 0 ignores target_node_id while getting connections.
    const size_t num_connections_in_thread = connections->size();
    for ( size_t lcid = 0; lcid < num_connections_in_thread; ++lcid )
    {
      const size_t source_node_id = source_table_.get_node_id( tid, syn_id, lcid );
      connections->get_connection( source_node_id, 0, tid, lcid, synapse_label, conns_in_thread );
    }
  }

  target_table_devices_.get_connections( 0, 0, tid, syn_id, synapse_label, conns_in_thread );
}

void
nest::ConnectionManager::get_connections_to_targets_( const size_t tid,
  std::deque< ConnectionID >& conns_in_thread,
  NodeCollectionPTR,
  NodeCollectionPTR target,
  synindex syn_id,
  long synapse_label ) const
{
  // Split targets into neuron- and device-vectors.
  std::vector< size_t > target_neuron_node_ids;
  std::vector< size_t > target_device_node_ids;
  split_to_neuron_device_vectors_( tid, target, target_neuron_node_ids, target_device_node_ids );

  // Getting regular connections, if they exist.
  ConnectorBase* connections = connections_[ tid ][ syn_id ];
  if ( connections )
  {
    const size_t num_connections_in_thread = connections->size();
    for ( size_t lcid = 0; lcid < num_connections_in_thread; ++lcid )
    {
      const size_t source_node_id = source_table_.get_node_id( tid, syn_id, lcid );
      connections->get_connection_with_specified_targets(
        source_node_id, target_neuron_node_ids, tid, lcid, synapse_label, conns_in_thread );
    }
  }

  // Getting connections from devices.
  for ( auto t_node_id : target_neuron_node_ids )
  {
    target_table_devices_.get_connections_from_devices_( 0, t_node_id, tid, syn_id, synapse_label, conns_in_thread );
  }

  // Getting connections to devices.
  for ( auto t_device_id : target_device_node_ids )
  {
    target_table_devices_.get_connections_to_devices_( 0, t_device_id, tid, syn_id, synapse_label, conns_in_thread );
  }
}

void
nest::ConnectionManager::get_connections_from_sources_( const size_t tid,
  std::deque< ConnectionID >& conns_in_thread,
  NodeCollectionPTR source,
  NodeCollectionPTR target,
  synindex syn_id,
  long synapse_label ) const
{
  // Split targets into neuron- and device-vectors.
  std::vector< size_t > target_neuron_node_ids;
  std::vector< size_t > target_device_node_ids;
  if ( target.get() )
  {
    split_to_neuron_device_vectors_( tid, target, target_neuron_node_ids, target_device_node_ids );
  }

  const ConnectorBase* connections = connections_[ tid ][ syn_id ];
  if ( connections )
  {
    const size_t num_connections_in_thread = connections->size();
    for ( size_t lcid = 0; lcid < num_connections_in_thread; ++lcid )
    {
      const size_t source_node_id = source_table_.get_node_id( tid, syn_id, lcid );
      if ( source->contains( source_node_id ) )
      {
        if ( not target.get() )
        {
          // Passing target_node_id = 0 ignores target_node_id while getting
          // connections.
          connections->get_connection( source_node_id, 0, tid, lcid, synapse_label, conns_in_thread );
        }
        else
        {
          connections->get_connection_with_specified_targets(
            source_node_id, target_neuron_node_ids, tid, lcid, synapse_label, conns_in_thread );
        }
      }
    }
  }

  NodeCollection::const_iterator s_id = source->begin();
  for ( ; s_id < source->end(); ++s_id )
  {
    const size_t source_node_id = ( *s_id ).node_id;
    if ( not target.get() )
    {
      target_table_devices_.get_connections( source_node_id, 0, tid, syn_id, synapse_label, conns_in_thread );
    }
    else
    {
      for ( std::vector< size_t >::const_iterator t_node_id = target_neuron_node_ids.begin();
            t_node_id != target_neuron_node_ids.end();
            ++t_node_id )
      {
        // target_table_devices_ contains connections both to and from
        // devices. First we get connections from devices.
        target_table_devices_.get_connections_from_devices_(
          source_node_id, *t_node_id, tid, syn_id, synapse_label, conns_in_thread );
      }
      for ( std::vector< size_t >::const_iterator t_node_id = target_device_node_ids.begin();
            t_node_id != target_device_node_ids.end();
            ++t_node_id )
      {
        // Then, we get connections to devices.
        target_table_devices_.get_connections_to_devices_(
          source_node_id, *t_node_id, tid, syn_id, synapse_label, conns_in_thread );
      }
    }
  }
}

void
nest::ConnectionManager::get_connections( std::deque< ConnectionID >& connectome,
  NodeCollectionPTR source,
  NodeCollectionPTR target,
  synindex syn_id,
  long synapse_label ) const
{
  if ( get_num_connections( syn_id ) == 0 )
  {
    return;
  }

#pragma omp parallel
  {
    if ( is_source_table_cleared() )
    {
      throw KernelException( "Invalid attempt to access connection information: source table was cleared." );
    }

    size_t tid = kernel().vp_manager.get_thread_id();

    std::deque< ConnectionID > conns_in_thread;

    if ( not source.get() and not target.get() )
    {
      get_connections_( tid, conns_in_thread, source, target, syn_id, synapse_label );
    }
    else if ( not source.get() and target.get() )
    {
      get_connections_to_targets_( tid, conns_in_thread, source, target, syn_id, synapse_label );
    }
    else if ( source.get() )
    {
      get_connections_from_sources_( tid, conns_in_thread, source, target, syn_id, synapse_label );
    }

    if ( conns_in_thread.size() > 0 )
    {
#pragma omp critical( get_connections )
      {
        extend_connectome( connectome, conns_in_thread );
      }
    }
  }
}

void
nest::ConnectionManager::get_source_node_ids_( const size_t tid,
  const synindex syn_id,
  const size_t tnode_id,
  std::vector< size_t >& sources )
{
  std::vector< size_t > source_lcids;
  if ( connections_[ tid ][ syn_id ] )
  {
    connections_[ tid ][ syn_id ]->get_source_lcids( tid, tnode_id, source_lcids );
    source_table_.get_source_node_ids( tid, syn_id, source_lcids, sources );
  }
}

void
nest::ConnectionManager::get_sources( const std::vector< size_t >& targets,
  const size_t syn_id,
  std::vector< std::vector< size_t > >& sources )
{
  sources.resize( targets.size() );
  for ( std::vector< std::vector< size_t > >::iterator i = sources.begin(); i != sources.end(); ++i )
  {
    ( *i ).clear();
  }

  for ( size_t tid = 0; tid < kernel().vp_manager.get_num_threads(); ++tid )
  {
    for ( size_t i = 0; i < targets.size(); ++i )
    {
      get_source_node_ids_( tid, syn_id, targets[ i ], sources[ i ] );
    }
  }
}

void
nest::ConnectionManager::get_targets( const std::vector< size_t >& sources,
  const size_t syn_id,
  const std::string& post_synaptic_element,
  std::vector< std::vector< size_t > >& targets )
{
  targets.resize( sources.size() );
  for ( std::vector< std::vector< size_t > >::iterator i = targets.begin(); i != targets.end(); ++i )
  {
    ( *i ).clear();
  }

  for ( size_t tid = 0; tid < kernel().vp_manager.get_num_threads(); ++tid )
  {
    for ( size_t i = 0; i < sources.size(); ++i )
    {
      const size_t start_lcid = source_table_.find_first_source( tid, syn_id, sources[ i ] );
      if ( start_lcid != invalid_index )
      {
        connections_[ tid ][ syn_id ]->get_target_node_ids( tid, start_lcid, post_synaptic_element, targets[ i ] );
      }
    }
  }
}

void
nest::ConnectionManager::sort_connections( const size_t tid )
{
  assert( not source_table_.is_cleared() );
  if ( use_compressed_spikes_ )
  {
    for ( synindex syn_id = 0; syn_id < connections_[ tid ].size(); ++syn_id )
    {
      if ( connections_[ tid ][ syn_id ] )
      {
        connections_[ tid ][ syn_id ]->sort_connections( source_table_.get_thread_local_sources( tid )[ syn_id ] );
      }
    }
    remove_disabled_connections( tid );
  }
}

void
nest::ConnectionManager::compute_target_data_buffer_size()
{
  // Determine number of target data on this rank. Since each thread
  // has its own data structures, we need to count connections on every
  // thread separately to compute the total number of sources.
  size_t num_target_data = 0;
  for ( size_t tid = 0; tid < kernel().vp_manager.get_num_threads(); ++tid )
  {
    num_target_data += get_num_target_data( tid );
  }

  // Determine maximum number of target data across all ranks, because
  // all ranks need identically sized buffers.
  std::vector< long > global_num_target_data( kernel().mpi_manager.get_num_processes() );
  global_num_target_data[ kernel().mpi_manager.get_rank() ] = num_target_data;
  kernel().mpi_manager.communicate( global_num_target_data );
  const size_t max_num_target_data = *std::max_element( global_num_target_data.begin(), global_num_target_data.end() );

  // MPI buffers should have at least two entries per process
  const size_t min_num_target_data = 2 * kernel().mpi_manager.get_num_processes();

  // Adjust target data buffers accordingly
  kernel().mpi_manager.set_buffer_size_target_data( std::max( min_num_target_data, max_num_target_data ) );
}

void
nest::ConnectionManager::compute_compressed_secondary_recv_buffer_positions( const size_t tid )
{
#pragma omp single
  {
    buffer_pos_of_source_node_id_syn_id_.clear();
  }

  source_table_.compute_buffer_pos_for_unique_secondary_sources( tid, buffer_pos_of_source_node_id_syn_id_ );
  secondary_recv_buffer_pos_[ tid ].resize( connections_[ tid ].size() );

  const synindex syn_id_end = connections_[ tid ].size();
  for ( synindex syn_id = 0; syn_id < syn_id_end; ++syn_id )
  {
    std::vector< size_t >& positions = secondary_recv_buffer_pos_[ tid ][ syn_id ];

    if ( connections_[ tid ][ syn_id ] )
    {
      ConnectorModel& conn_model = kernel().model_manager.get_connection_model( syn_id, tid );
      const bool is_primary = conn_model.has_property( ConnectionModelProperties::IS_PRIMARY );

      if ( not is_primary )
      {
        positions.clear();
        const size_t lcid_end = get_num_connections_( tid, syn_id );
        positions.resize( lcid_end, 0 );

        // Compute and store the buffer position from which this connection
        // should read secondary events.
        for ( size_t lcid = 0; lcid < lcid_end; ++lcid )
        {
          const size_t source_node_id = source_table_.get_node_id( tid, syn_id, lcid );
          const size_t sg_s_id = source_table_.pack_source_node_id_and_syn_id( source_node_id, syn_id );
          const size_t source_rank = kernel().mpi_manager.get_process_id_of_node_id( source_node_id );

          positions[ lcid ] = buffer_pos_of_source_node_id_syn_id_[ sg_s_id ]
            + kernel().mpi_manager.get_recv_displacement_secondary_events_in_int( source_rank );
        }
      }
    }
  }
}

nest::ConnectionManager::ConnectionType
nest::ConnectionManager::connection_required( Node*& source, Node*& target, size_t tid )
{
  // The caller has to check and guarantee that the target is not a
  // proxy and that it is on thread tid.
  assert( not target->is_proxy() );
  size_t target_vp = target->get_vp();
  assert( kernel().vp_manager.is_local_vp( target_vp ) );
  assert( kernel().vp_manager.vp_to_thread( target_vp ) == tid );

  // Connections to nodes with proxies (neurons or devices with
  // proxies) which are local to tid have always to be
  // established, independently of where and what type the source node
  // is.
  if ( target->has_proxies() )
  {
    if ( source->has_proxies() )
    {
      return CONNECT;
    }
    else
    {
      return CONNECT_FROM_DEVICE;
    }
  }

  // Local receivers are all devices that collect data only from
  // thread-local nodes.
  if ( target->local_receiver() )
  {
    // Connections to nodes with one node per process (MUSIC proxies
    // or similar devices) have to be established by the thread of the
    // target if the source is on the local process even though the
    // source may be a proxy on tid.
    if ( target->one_node_per_process() )
    {
      if ( kernel().node_manager.is_local_node( source ) )
      {
        return CONNECT_TO_DEVICE;
      }
      else
      {
        return NO_CONNECTION;
      }
    }

    // Connections from nodes with proxies (neurons or devices with
    // proxies) to devices are only created if source is not a proxy
    // and source and target are both on thread tid
    const size_t source_thread = source->get_thread();
    const bool source_is_proxy = source->is_proxy();
    if ( source->has_proxies() and source_thread == tid and not source_is_proxy )
    {
      return CONNECT_TO_DEVICE;
    }

    // Connections from devices to devices are established only on the
    // vp that is suggested for the target node. In this case, we also
    // set the pointer to the source node on the target's thread.
    if ( not source->has_proxies() )
    {
      const size_t target_node_id = target->get_node_id();
      target_vp = kernel().vp_manager.node_id_to_vp( target_node_id );
      const bool target_vp_local = kernel().vp_manager.is_local_vp( target_vp );
      const size_t target_thread = kernel().vp_manager.vp_to_thread( target_vp );

      if ( target_vp_local and target_thread == tid )
      {
        const size_t source_node_id = source->get_node_id();
        source = kernel().node_manager.get_node_or_proxy( source_node_id, target_thread );
        return CONNECT_FROM_DEVICE;
      }
    }
  }

  // Globally receiving nodes (e.g. the volume transmitter) have to be
  // connected regardless of where the source is. However, we
  // currently prohibit connections from devices to global receivers.
  else
  {
    if ( source->has_proxies() )
    {
      target = kernel().node_manager.get_node_or_proxy( target->get_node_id(), tid );
      return CONNECT;
    }

    throw IllegalConnection( "We do not allow connection of a device to a global receiver at the moment." );
  }

  return NO_CONNECTION;
}

void
nest::ConnectionManager::set_stdp_eps( const double stdp_eps )
{
  if ( not( stdp_eps < Time::get_resolution().get_ms() ) )
  {
    throw KernelException(
      "The epsilon used for spike-time comparison in STDP must be less "
      "than the simulation resolution." );
  }
  else if ( stdp_eps < 0 )
  {
    throw KernelException(
      "The epsilon used for spike-time comparison in STDP must not be "
      "negative." );
  }
  else
  {
    stdp_eps_ = stdp_eps;

    std::ostringstream os;
    os << "Epsilon for spike-time comparison in STDP was set to "
       << std::setprecision( std::numeric_limits< long double >::digits10 ) << stdp_eps_ << ".";

    LOG( VerbosityLevel::INFO, "ConnectionManager::set_stdp_eps", os.str() );
  }
}

// recv_buffer can not be a const reference as iterators used in
// secondary events must not be const
bool
nest::ConnectionManager::deliver_secondary_events( const size_t tid,
  const bool called_from_wfr_update,
  std::vector< unsigned int >& recv_buffer )
{
  const std::vector< ConnectorModel* >& cm = kernel().model_manager.get_connection_models( tid );
  const Time stamp =
    kernel().simulation_manager.get_slice_origin() + Time::step( 1 - kernel().connection_manager.get_min_delay() );
  const std::vector< std::vector< size_t > >& positions_tid = secondary_recv_buffer_pos_[ tid ];

  const synindex syn_id_end = positions_tid.size();
  for ( synindex syn_id = 0; syn_id < syn_id_end; ++syn_id )
  {
    const ConnectorModel& conn_model = kernel().model_manager.get_connection_model( syn_id, tid );
    const bool supports_wfr = conn_model.has_property( ConnectionModelProperties::SUPPORTS_WFR );
    if ( not called_from_wfr_update or supports_wfr )
    {
      if ( positions_tid[ syn_id ].size() > 0 )
      {
        std::unique_ptr< SecondaryEvent > prototype =
          kernel().model_manager.get_secondary_event_prototype( syn_id, tid );

        size_t lcid = 0;
        const size_t lcid_end = positions_tid[ syn_id ].size();
        while ( lcid < lcid_end )
        {
          std::vector< unsigned int >::iterator readpos = recv_buffer.begin() + positions_tid[ syn_id ][ lcid ];
          *prototype << readpos;
          prototype->set_stamp( stamp );

          // send delivers event to all targets with the same source
          // and returns how many targets this event was delivered to
          lcid += connections_[ tid ][ syn_id ]->send( tid, lcid, cm, *prototype );
        }
      }
    }
  }

  // Read waveform relaxation done marker from last position in every
  // chunk
  bool done = true;
  for ( size_t rank = 0; rank < kernel().mpi_manager.get_num_processes(); ++rank )
  {
    done =
      done and recv_buffer[ kernel().mpi_manager.get_done_marker_position_in_secondary_events_recv_buffer( rank ) ];
  }
  return done;
}

void
nest::ConnectionManager::compress_secondary_send_buffer_pos( const size_t tid )
{
  target_table_.compress_secondary_send_buffer_pos( tid );
}

void
nest::ConnectionManager::remove_disabled_connections( const size_t tid )
{
  std::vector< ConnectorBase* >& connectors = connections_[ tid ];

  for ( synindex syn_id = 0; syn_id < connectors.size(); ++syn_id )
  {
    if ( not connectors[ syn_id ] )
    {
      continue;
    }

    // Source table and connectors are sorted synchronously. All invalid connections have
    // been sorted to end of source_table_. We find them there, then remove corresponding
    // elements from connectors.
    const size_t first_disabled_index = source_table_.remove_disabled_sources( tid, syn_id );

    if ( first_disabled_index != invalid_index )
    {
      connectors[ syn_id ]->remove_disabled_connections( first_disabled_index );
    }
  }
}

void
nest::ConnectionManager::resize_connections()
{
  kernel().vp_manager.assert_thread_parallel();

  connections_.at( kernel().vp_manager.get_thread_id() ).resize( kernel().model_manager.get_num_connection_models() );

  source_table_.resize_sources();
  target_table_devices_.resize_to_number_of_synapse_types();
}

void
nest::ConnectionManager::sync_has_primary_connections()
{
  has_primary_connections_ = kernel().mpi_manager.any_true( has_primary_connections_ );
}

void
nest::ConnectionManager::check_secondary_connections_exist()
{
  secondary_connections_exist_ = kernel().mpi_manager.any_true( secondary_connections_exist_ );
}

void
nest::ConnectionManager::set_connections_have_changed()
{
  assert( kernel().vp_manager.get_thread_id() == 0 );

  if ( get_connections_has_been_called_ )
  {
    std::string msg =
      "New connections created, connection descriptors previously obtained using 'GetConnections' are now invalid.";
    LOG( VerbosityLevel::WARNING, "ConnectionManager", msg );
    // Reset the get_connections_has_been_called_ flag because we have updated connections.
    get_connections_has_been_called_ = false;
  }

  connections_have_changed_ = true;
}

void
nest::ConnectionManager::unset_connections_have_changed()
{
  connections_have_changed_ = false;
}


void
nest::ConnectionManager::collect_compressed_spike_data( const size_t tid )
{
  if ( use_compressed_spikes_ )
  {

#pragma omp single
    {
      source_table_.resize_compressible_sources();
    } // of omp single; implicit barrier

    source_table_.collect_compressible_sources( tid );
    kernel().get_omp_synchronization_construction_stopwatch().start();
#pragma omp barrier
    kernel().get_omp_synchronization_construction_stopwatch().stop();
#pragma omp single
    {
      source_table_.fill_compressed_spike_data( compressed_spike_data_ );
    } // of omp single; implicit barrier
  }
}

bool
nest::ConnectionManager::fill_target_buffer( const size_t tid,
  const size_t rank_start,
  const size_t rank_end,
  std::vector< TargetData >& send_buffer_target_data,
  TargetSendBufferPosition& send_buffer_position )
{
  // At this point, NEST has at least one synapse type (because we can only get here if at least
  // one connection has been created) and we know that iteration_state_ for each thread
  // contains a valid entry.
  const auto& csd_maps = source_table_.compressed_spike_data_map_;
  auto syn_id = iteration_state_.at( tid ).first;
  auto source_2_idx = iteration_state_.at( tid ).second;

  if ( syn_id >= csd_maps.size() )
  {
    return true; // this thread has previously written all its targets
  }

  do
  {
    const auto& conn_model = kernel().model_manager.get_connection_model( syn_id, tid );
    const bool is_primary = conn_model.has_property( ConnectionModelProperties::IS_PRIMARY );

    while ( source_2_idx != csd_maps.at( syn_id ).end() )
    {
      const auto source_gid = source_2_idx->first;
      const auto source_rank = kernel().mpi_manager.get_process_id_of_node_id( source_gid );
      if ( not( rank_start <= source_rank and source_rank < rank_end ) )
      {
        // We are not responsible for this source.
        ++source_2_idx;
        continue;
      }

      if ( send_buffer_position.is_chunk_filled( source_rank ) )
      {
        // When the we have filled the buffer space for one rank, we stop. If we continued for other ranks,
        // we would need to introduce "processed" markers to avoid multiple insertion (similar to base case).
        // Since sources should be evenly distributed, this should not matter very much.
        //
        // We store where we need to continue and stop iteration for now.
        iteration_state_.at( tid ) =
          std::pair< size_t, std::map< size_t, CSDMapEntry >::const_iterator >( syn_id, source_2_idx );

        return false; // there is data left to communicate
      }

      TargetData next_target_data;
      next_target_data.set_is_primary( is_primary );
      next_target_data.reset_marker();
      next_target_data.set_source_tid(
        kernel().vp_manager.vp_to_thread( kernel().vp_manager.node_id_to_vp( source_gid ) ) );
      next_target_data.set_source_lid( kernel().vp_manager.node_id_to_lid( source_gid ) );

      if ( is_primary )
      {
        TargetDataFields& target_fields = next_target_data.target_data;
        target_fields.set_syn_id( syn_id );
        target_fields.set_tid( 0 ); // meaningless, use 0 as fill
        target_fields.set_lcid( source_2_idx->second.get_source_index() );
      }
      else
      {
        const auto target_thread = source_2_idx->second.get_target_thread();
        const SpikeData& conn_info =
          compressed_spike_data_[ syn_id ][ source_2_idx->second.get_source_index() ][ target_thread ];
        assert( target_thread == static_cast< unsigned long >( conn_info.get_tid() ) );
        const size_t relative_recv_buffer_pos =
          get_secondary_recv_buffer_position( target_thread, syn_id, conn_info.get_lcid() )
          - kernel().mpi_manager.get_recv_displacement_secondary_events_in_int( source_rank );

        SecondaryTargetDataFields& secondary_fields = next_target_data.secondary_data;
        secondary_fields.set_recv_buffer_pos( relative_recv_buffer_pos );
        secondary_fields.set_syn_id( syn_id );
      }

      send_buffer_target_data.at( send_buffer_position.idx( source_rank ) ) = next_target_data;
      send_buffer_position.increase( source_rank );

      ++source_2_idx;
    } // end while

    ++syn_id;
    if ( syn_id < csd_maps.size() )
    {
      source_2_idx = csd_maps.at( syn_id ).begin();
    }
  } while ( syn_id < csd_maps.size() );

  // Store iteration state for this thread. If we get here, ther is nothing more to do for
  // this thread so we store a non-existing syn_id with a meaningless iterator to inform that
  // this thread has nothing to do in the next round.
  iteration_state_.at( tid ) =
    std::pair< size_t, std::map< size_t, CSDMapEntry >::const_iterator >( syn_id, source_2_idx );

  // Mark end of data for this round
  for ( size_t rank = rank_start; rank < rank_end; ++rank )
  {
    if ( send_buffer_position.idx( rank ) > send_buffer_position.begin( rank ) )
    {
      // We have written data for the rank, mark last written entry with END marker
      send_buffer_target_data.at( send_buffer_position.idx( rank ) - 1 ).set_end_marker();
    }
    else
    {
      // We have not written anything, mark beginning of chunk with INVALID marker
      send_buffer_target_data.at( send_buffer_position.begin( rank ) ).set_invalid_marker();
    }
  }

  // If we get here, this thread has written everything.
  return true;
}

void
nest::ConnectionManager::initialize_iteration_state()
{
  const size_t num_threads = kernel().vp_manager.get_num_threads();
  iteration_state_.clear();
  iteration_state_.reserve( num_threads );

  // This method only runs if at least one connection has been created,
  // so we must have at least one synapse model and we can start iteration
  // at the beginning of its compressed spike data map.
  auto begin = source_table_.compressed_spike_data_map_.at( 0 ).cbegin();
  for ( size_t t = 0; t < num_threads; ++t )
  {
    iteration_state_.push_back( std::pair< size_t, std::map< size_t, CSDMapEntry >::const_iterator >( 0, begin ) );
  }
}<|MERGE_RESOLUTION|>--- conflicted
+++ resolved
@@ -481,10 +481,6 @@
   cb.connect();
 }
 
-<<<<<<< HEAD
-=======
-
->>>>>>> aad16b28
 void
 nest::ConnectionManager::update_delay_extrema_()
 {

/*
 *  connection_manager.cpp
 *
 *  This file is part of NEST.
 *
 *  Copyright (C) 2004 The NEST Initiative
 *
 *  NEST is free software: you can redistribute it and/or modify
 *  it under the terms of the GNU General Public License as published by
 *  the Free Software Foundation, either version 2 of the License, or
 *  (at your option) any later version.
 *
 *  NEST is distributed in the hope that it will be useful,
 *  but WITHOUT ANY WARRANTY; without even the implied warranty of
 *  MERCHANTABILITY or FITNESS FOR A PARTICULAR PURPOSE.  See the
 *  GNU General Public License for more details.
 *
 *  You should have received a copy of the GNU General Public License
 *  along with NEST.  If not, see <http://www.gnu.org/licenses/>.
 *
 */

#include "connection_manager.h"

// C++ includes:
#include <algorithm>
#include <cassert>
#include <cmath>
#include <iomanip>
#include <limits>
#include <set>
#include <vector>

// Includes from libnestutil:
#include "compose.hpp"
#include "logging.h"

// Includes from nestkernel:
#include "clopath_archiving_node.h"
#include "conn_builder.h"
#include "conn_builder_factory.h"
#include "connection_label.h"
#include "connector_base.h"
#include "connector_model.h"
#include "delay_checker.h"
#include "exceptions.h"
#include "kernel_manager.h"
#include "nest_names.h"
#include "node.h"
#include "sonata_connector.h"
#include "target_table_devices_impl.h"
#include "vp_manager_impl.h"

// Includes from sli:
#include "dictutils.h"
#include "sliexceptions.h"
#include "token.h"
#include "tokenutils.h"


namespace nest
{

ConnectionManager::ConnectionManager()
  : connruledict_( new Dictionary() )
  , connbuilder_factories_()
  , min_delay_( 1 )
  , max_delay_( 1 )
  , keep_source_table_( true )
  , connections_have_changed_( false )
  , get_connections_has_been_called_( false )
  , use_compressed_spikes_( true )
  , has_primary_connections_( false )
  , check_primary_connections_()
  , secondary_connections_exist_( false )
  , check_secondary_connections_()
  , stdp_eps_( 1.0e-6 )
  , num_corrections_( 0 )
{
}

ConnectionManager::~ConnectionManager()
{
  // Memory leak on purpose!
  // The ConnectionManager is deleted, when the network is deleted, and
  // this happens only, when main() is finished and we give the allocated memory
  // back to the system anyway. Hence, why bother cleaning up our highly
  // scattered connection infrastructure? They do not have any open files, which
  // need to be closed or similar.
}

void
<<<<<<< HEAD
ConnectionManager::initialize()
=======
nest::ConnectionManager::initialize( const bool reset_kernel )
>>>>>>> 8e85268c
{
  if ( reset_kernel )
  {
    keep_source_table_ = true;
    connections_have_changed_ = false;
    get_connections_has_been_called_ = false;
    use_compressed_spikes_ = true;
    stdp_eps_ = 1.0e-6;
    min_delay_ = max_delay_ = 1;
    sw_construction_connect.reset();
  }

  const size_t num_threads = kernel().vp_manager.get_num_threads();
  connections_.resize( num_threads );
  secondary_recv_buffer_pos_.resize( num_threads );
  compressed_spike_data_.resize( 0 );

  has_primary_connections_ = false;
  check_primary_connections_.initialize( num_threads, false );
  secondary_connections_exist_ = false;
  check_secondary_connections_.initialize( num_threads, false );

  // We need to obtain this while in serial context to avoid problems when
  // increasing the number of threads.
  const size_t num_conn_models = kernel().model_manager.get_num_connection_models();

#pragma omp parallel
  {
    const size_t tid = kernel().vp_manager.get_thread_id();
    connections_.at( tid ) = std::vector< ConnectorBase* >( num_conn_models );
    secondary_recv_buffer_pos_.at( tid ) = std::vector< std::vector< size_t > >();
  } // of omp parallel

  source_table_.initialize();
  target_table_.initialize();
  target_table_devices_.initialize();

  std::vector< DelayChecker > tmp( kernel().vp_manager.get_num_threads() );
  delay_checkers_.swap( tmp );

  std::vector< std::vector< size_t > > tmp2( kernel().vp_manager.get_num_threads(), std::vector< size_t >() );
  num_connections_.swap( tmp2 );
}

void
<<<<<<< HEAD
ConnectionManager::finalize()
=======
nest::ConnectionManager::finalize( const bool )
>>>>>>> 8e85268c
{
  source_table_.finalize();
  target_table_.finalize();
  target_table_devices_.finalize();
  delete_connections_();
  std::vector< std::vector< ConnectorBase* > >().swap( connections_ );
  std::vector< std::vector< std::vector< size_t > > >().swap( secondary_recv_buffer_pos_ );
  compressed_spike_data_.clear();
}

void
<<<<<<< HEAD
ConnectionManager::change_number_of_threads()
{
  finalize();
  initialize();
}

void
ConnectionManager::set_status( const DictionaryDatum& d )
=======
nest::ConnectionManager::set_status( const DictionaryDatum& d )
>>>>>>> 8e85268c
{
  for ( size_t i = 0; i < delay_checkers_.size(); ++i )
  {
    delay_checkers_[ i ].set_status( d );
  }

  updateValue< bool >( d, names::keep_source_table, keep_source_table_ );
  if ( not keep_source_table_ and kernel().sp_manager.is_structural_plasticity_enabled() )
  {
    throw KernelException(
      "If structural plasticity is enabled, keep_source_table can not be set "
      "to false." );
  }

  updateValue< bool >( d, names::use_compressed_spikes, use_compressed_spikes_ );

  //  Need to update the saved values if we have changed the delay bounds.
  if ( d->known( names::min_delay ) or d->known( names::max_delay ) )
  {
    update_delay_extrema_();
  }
}

DelayChecker&
ConnectionManager::get_delay_checker()
{
  return delay_checkers_[ kernel().vp_manager.get_thread_id() ];
}

void
ConnectionManager::get_status( DictionaryDatum& dict )
{
  update_delay_extrema_();
  def< double >( dict, names::min_delay, Time( Time::step( min_delay_ ) ).get_ms() );
  def< double >( dict, names::max_delay, Time( Time::step( max_delay_ ) ).get_ms() );

  const size_t n = get_num_connections();
  def< long >( dict, names::num_connections, n );
  def< bool >( dict, names::keep_source_table, keep_source_table_ );
  def< bool >( dict, names::use_compressed_spikes, use_compressed_spikes_ );

  def< size_t >( dict, names::num_corrections, num_corrections_ );

  def< double >( dict, names::time_construction_connect, sw_construction_connect.elapsed() );

  ArrayDatum connection_rules;
  for ( auto const& element : *connruledict_ )
  {
    connection_rules.push_back( new LiteralDatum( element.first ) );
  }
  def< ArrayDatum >( dict, names::connection_rules, connection_rules );
}

DictionaryDatum
ConnectionManager::get_synapse_status( const size_t source_node_id,
  const size_t target_node_id,
  const size_t tid,
  const synindex syn_id,
  const size_t lcid ) const
{
  kernel().model_manager.assert_valid_syn_id( syn_id );

  DictionaryDatum dict( new Dictionary );
  ( *dict )[ names::source ] = source_node_id;
  ( *dict )[ names::synapse_model ] =
    LiteralDatum( kernel().model_manager.get_connection_model( syn_id, /* thread */ 0 ).get_name() );
  ( *dict )[ names::target_thread ] = tid;
  ( *dict )[ names::synapse_id ] = syn_id;
  ( *dict )[ names::port ] = lcid;

  const Node* source = kernel().node_manager.get_node_or_proxy( source_node_id, tid );
  const Node* target = kernel().node_manager.get_node_or_proxy( target_node_id, tid );

  // synapses from neurons to neurons and from neurons to globally
  // receiving devices
  if ( ( source->has_proxies() and target->has_proxies() and connections_[ tid ][ syn_id ] )
    or ( ( source->has_proxies() and not target->has_proxies() and not target->local_receiver()
      and connections_[ tid ][ syn_id ] ) ) )
  {
    connections_[ tid ][ syn_id ]->get_synapse_status( tid, lcid, dict );
  }
  else if ( source->has_proxies() and not target->has_proxies() and target->local_receiver() )
  {
    target_table_devices_.get_synapse_status_to_device( tid, source_node_id, syn_id, dict, lcid );
  }
  else if ( not source->has_proxies() )
  {
    const size_t ldid = source->get_local_device_id();
    target_table_devices_.get_synapse_status_from_device( tid, ldid, syn_id, dict, lcid );
  }
  else
  {
    assert( false );
  }

  return dict;
}

void
ConnectionManager::set_synapse_status( const size_t source_node_id,
  const size_t target_node_id,
  const size_t tid,
  const synindex syn_id,
  const size_t lcid,
  const DictionaryDatum& dict )
{
  kernel().model_manager.assert_valid_syn_id( syn_id );

  const Node* source = kernel().node_manager.get_node_or_proxy( source_node_id, tid );
  const Node* target = kernel().node_manager.get_node_or_proxy( target_node_id, tid );

  try
  {
    ConnectorModel& cm = kernel().model_manager.get_connection_model( syn_id, tid );
    // synapses from neurons to neurons and from neurons to globally
    // receiving devices
    if ( ( source->has_proxies() and target->has_proxies() and connections_[ tid ][ syn_id ] )
      or ( ( source->has_proxies() and not target->has_proxies() and not target->local_receiver()
        and connections_[ tid ][ syn_id ] ) ) )
    {
      connections_[ tid ][ syn_id ]->set_synapse_status( lcid, dict, cm );
    }
    else if ( source->has_proxies() and not target->has_proxies() and target->local_receiver() )
    {
      target_table_devices_.set_synapse_status_to_device( tid, source_node_id, syn_id, cm, dict, lcid );
    }
    else if ( not source->has_proxies() )
    {
      const size_t ldid = source->get_local_device_id();
      target_table_devices_.set_synapse_status_from_device( tid, ldid, syn_id, cm, dict, lcid );
    }
    else
    {
      assert( false );
    }
  }
  catch ( BadProperty& e )
  {
    throw BadProperty(
      String::compose( "Setting status of '%1' connecting from node ID %2 to node ID %3 via port %4: %5",
        kernel().model_manager.get_connection_model( syn_id, tid ).get_name(),
        source_node_id,
        target_node_id,
        lcid,
        e.message() ) );
  }
}

void
ConnectionManager::delete_connections_()
{
  for ( size_t tid = 0; tid < connections_.size(); ++tid )
  {
    for ( auto conn = connections_[ tid ].begin(); conn != connections_[ tid ].end(); ++conn )
    {
      delete *conn;
    }
  }
}

const Time
ConnectionManager::get_min_delay_time_() const
{
  Time min_delay = Time::pos_inf();

  std::vector< DelayChecker >::const_iterator it;
  for ( it = delay_checkers_.begin(); it != delay_checkers_.end(); ++it )
  {
    min_delay = std::min( min_delay, it->get_min_delay() );
  }

  return min_delay;
}

const Time
ConnectionManager::get_max_delay_time_() const
{
  Time max_delay = Time::get_resolution();

  std::vector< DelayChecker >::const_iterator it;
  for ( it = delay_checkers_.begin(); it != delay_checkers_.end(); ++it )
  {
    max_delay = std::max( max_delay, it->get_max_delay() );
  }

  return max_delay;
}

bool
ConnectionManager::get_user_set_delay_extrema() const
{
  bool user_set_delay_extrema = false;

  std::vector< DelayChecker >::const_iterator it;
  for ( it = delay_checkers_.begin(); it != delay_checkers_.end(); ++it )
  {
    user_set_delay_extrema |= it->get_user_set_delay_extrema();
  }

  return user_set_delay_extrema;
}

ConnBuilder*
ConnectionManager::get_conn_builder( const std::string& name,
  NodeCollectionPTR sources,
  NodeCollectionPTR targets,
  const DictionaryDatum& conn_spec,
  const std::vector< DictionaryDatum >& syn_specs )
{
  const size_t rule_id = connruledict_->lookup( name );
  ConnBuilder* cb = connbuilder_factories_.at( rule_id )->create( sources, targets, conn_spec, syn_specs );
  assert( cb );
  return cb;
}

nest::ConnBuilder*
nest::ConnectionManager::get_conn_builder( const std::string& name,
  NodeCollectionPTR sources,
  NodeCollectionPTR targets,
  NodeCollectionPTR third,
  const DictionaryDatum& conn_spec,
  const std::map< Name, std::vector< DictionaryDatum > >& syn_specs )
{
  const size_t rule_id = connruledict_->lookup( name );
  ConnBuilder* cb = connbuilder_factories_.at( rule_id )->create( sources, targets, third, conn_spec, syn_specs );
  assert( cb );
  return cb;
}

void
ConnectionManager::calibrate( const TimeConverter& tc )
{
  for ( size_t tid = 0; tid < kernel().vp_manager.get_num_threads(); ++tid )
  {
    delay_checkers_[ tid ].calibrate( tc );
  }
}

void
ConnectionManager::connect( NodeCollectionPTR sources,
  NodeCollectionPTR targets,
  const DictionaryDatum& conn_spec,
  const std::vector< DictionaryDatum >& syn_specs )
{
  if ( sources->empty() )
  {
    throw IllegalConnection( "Presynaptic nodes cannot be an empty NodeCollection" );
  }
  if ( targets->empty() )
  {
    throw IllegalConnection( "Postsynaptic nodes cannot be an empty NodeCollection" );
  }

  conn_spec->clear_access_flags();

  for ( auto syn_params : syn_specs )
  {
    syn_params->clear_access_flags();
  }

  if ( not conn_spec->known( names::rule ) )
  {
    throw BadProperty( "The connection specification must contain a connection rule." );
  }
  const std::string rule_name = static_cast< const std::string >( ( *conn_spec )[ names::rule ] );

  if ( not connruledict_->known( rule_name ) )
  {
    throw BadProperty( String::compose( "Unknown connection rule: %1", rule_name ) );
  }

  ConnBuilder* cb = get_conn_builder( rule_name, sources, targets, conn_spec, syn_specs );

  // at this point, all entries in conn_spec and syn_spec have been checked
  ALL_ENTRIES_ACCESSED( *conn_spec, "Connect", "Unread dictionary entries in conn_spec: " );
  for ( auto syn_params : syn_specs )
  {
    ALL_ENTRIES_ACCESSED( *syn_params, "Connect", "Unread dictionary entries in syn_spec: " );
  }

  // Set flag before calling cb->connect() in case exception is thrown after some connections have been created.
  set_connections_have_changed();

  cb->connect();
  delete cb;
}


void
ConnectionManager::connect( TokenArray sources, TokenArray targets, const DictionaryDatum& syn_spec )
{
  // Get synapse id
  size_t syn_id = 0;
  auto synmodel = syn_spec->lookup( names::model );
  if ( not synmodel.empty() )
  {
    const std::string synmodel_name = getValue< std::string >( synmodel );
    // The following throws UnknownSynapseType for invalid synmodel_name
    syn_id = kernel().model_manager.get_synapse_model_id( synmodel_name );
  }
  // Connect all sources to all targets
  for ( auto&& source : sources )
  {
    auto source_node = kernel().node_manager.get_node_or_proxy( source );
    for ( auto&& target : targets )
    {
      auto target_node = kernel().node_manager.get_node_or_proxy( target );
      auto target_thread = target_node->get_thread();
      connect_( *source_node, *target_node, source, target_thread, syn_id, syn_spec );
    }
  }
}


void
ConnectionManager::update_delay_extrema_()
{
  if ( kernel().simulation_manager.has_been_simulated() )
  {
    // Once simulation has started, min/max_delay can no longer change,
    // so there is nothing to update.
    return;
  }

  min_delay_ = get_min_delay_time_().get_steps();
  max_delay_ = get_max_delay_time_().get_steps();

  if ( not get_user_set_delay_extrema() )
  {
    // If no min/max_delay is set explicitly, then the default delay used by the
    // SPBuilders have to be respected for min/max_delay.
    min_delay_ = std::min( min_delay_, kernel().sp_manager.builder_min_delay() );
    max_delay_ = std::max( max_delay_, kernel().sp_manager.builder_max_delay() );
  }

  // If the user explicitly set min/max_delay, this happend on all MPI ranks,
  // so all ranks are up to date already. Also, once the user has set min/max_delay
  // explicitly, Connect() cannot induce new extrema. Thuse, we only need to communicate
  // with other ranks if the user has not set the extrema and connections may have
  // been created.
  if ( not kernel().connection_manager.get_user_set_delay_extrema()
    and kernel().connection_manager.connections_have_changed() and kernel().mpi_manager.get_num_processes() > 1 )
  {
    std::vector< long > min_delays( kernel().mpi_manager.get_num_processes() );
    min_delays[ kernel().mpi_manager.get_rank() ] = min_delay_;
    kernel().mpi_manager.communicate( min_delays );
    min_delay_ = *std::min_element( min_delays.begin(), min_delays.end() );

    std::vector< long > max_delays( kernel().mpi_manager.get_num_processes() );
    max_delays[ kernel().mpi_manager.get_rank() ] = max_delay_;
    kernel().mpi_manager.communicate( max_delays );
    max_delay_ = *std::max_element( max_delays.begin(), max_delays.end() );
  }

  if ( min_delay_ == Time::pos_inf().get_steps() )
  {
    min_delay_ = Time::get_resolution().get_steps();
  }
}

// node ID node thread syn_id dict delay weight
void
ConnectionManager::connect( const size_t snode_id,
  Node* target,
  size_t target_thread,
  const synindex syn_id,
  const DictionaryDatum& params,
  const double delay,
  const double axonal_delay,
  const double weight )
{
  kernel().model_manager.assert_valid_syn_id( syn_id );

  Node* source = kernel().node_manager.get_node_or_proxy( snode_id, target_thread );

  ConnectionType connection_type = connection_required( source, target, target_thread );

  switch ( connection_type )
  {
  case CONNECT:
    connect_( *source, *target, snode_id, target_thread, syn_id, params, delay, axonal_delay, weight );
    break;
  case CONNECT_FROM_DEVICE:
    connect_from_device_( *source, *target, target_thread, syn_id, params, delay, weight );
    break;
  case CONNECT_TO_DEVICE:
    connect_to_device_( *source, *target, snode_id, target_thread, syn_id, params, delay, weight );
    break;
  case NO_CONNECTION:
    return;
  }
}

// node_id node_id dict syn_id
bool
ConnectionManager::connect( const size_t snode_id,
  const size_t tnode_id,
  const DictionaryDatum& params,
  const synindex syn_id )
{
  kernel().model_manager.assert_valid_syn_id( syn_id );

  const size_t tid = kernel().vp_manager.get_thread_id();

  if ( not kernel().node_manager.is_local_node_id( tnode_id ) )
  {
    return false;
  }

  Node* target = kernel().node_manager.get_node_or_proxy( tnode_id, tid );
  const size_t target_thread = target->get_thread();
  Node* source = kernel().node_manager.get_node_or_proxy( snode_id, target_thread );

  ConnectionType connection_type = connection_required( source, target, target_thread );
  bool connected = true;

  switch ( connection_type )
  {
  case CONNECT:
    connect_( *source, *target, snode_id, target_thread, syn_id, params );
    break;
  case CONNECT_FROM_DEVICE:
    connect_from_device_( *source, *target, target_thread, syn_id, params );
    break;
  case CONNECT_TO_DEVICE:
    connect_to_device_( *source, *target, snode_id, target_thread, syn_id, params );
    break;
  case NO_CONNECTION:
    connected = false;
    break;
  }

  return connected;
}

void
ConnectionManager::connect_arrays( long* sources,
  long* targets,
  double* weights,
  double* delays,
  double* axonal_delays,
  std::vector< std::string >& p_keys,
  double* p_values,
  size_t n,
  std::string syn_model )
{
  // only place, where stopwatch sw_construction_connect is needed in addition to nestmodule.cpp
  sw_construction_connect.start();

  // Mapping pointers to the first parameter value of each parameter to their respective names.
  // The bool indicates whether the value is an integer or not, and is determined at a later point.
  std::map< Name, std::pair< double*, bool > > param_pointers;
  if ( p_keys.size() != 0 )
  {
    size_t i = 0;
    for ( auto& key : p_keys )
    {
      // Shifting the pointer to the first value of the parameter.
      param_pointers[ key ] = std::make_pair( p_values + i * n, false );
      ++i;
    }
  }

  const auto synapse_model_id = kernel().model_manager.get_synapse_model_id( syn_model );
  const auto syn_model_defaults = kernel().model_manager.get_connector_defaults( synapse_model_id );

  // Dictionary holding additional synapse parameters, passed to the connect call.
  std::vector< DictionaryDatum > param_dicts;
  param_dicts.reserve( kernel().vp_manager.get_num_threads() );
  for ( size_t i = 0; i < kernel().vp_manager.get_num_threads(); ++i )
  {
    param_dicts.emplace_back( new Dictionary );
    for ( auto& param_key : p_keys )
    {
      const Name param_name = param_key; // Convert string to Name
      // Check that the parameter exists for the synapse model.
      const auto syn_model_default_it = syn_model_defaults->find( param_name );
      if ( syn_model_default_it == syn_model_defaults->end() )
      {
        throw BadParameter( syn_model + " does not have parameter " + param_key );
      }

      // If the default value is an integer, the synapse parameter must also be an integer.
      if ( dynamic_cast< IntegerDatum* >( syn_model_default_it->second.datum() ) )
      {
        param_pointers[ param_key ].second = true;
        ( *param_dicts[ i ] )[ param_key ] = Token( new IntegerDatum( 0 ) );
      }
      else
      {
        ( *param_dicts[ i ] )[ param_key ] = Token( new DoubleDatum( 0.0 ) );
      }
    }
  }

  // Increments pointers to weight and delay, if they are specified.
  auto increment_wd = [ weights, delays, axonal_delays ](
                        decltype( weights ) & w, decltype( delays ) & d, decltype( axonal_delays ) & a )
  {
    if ( weights )
    {
      ++w;
    }
    if ( delays )
    {
      ++d;
    }
    if ( axonal_delays )
    {
      ++a;
    }
  };

  // Set flag before entering parallel section in case we have fewer connections than ranks.
  set_connections_have_changed();

  // Vector for storing exceptions raised by threads.
  std::vector< std::shared_ptr< WrappedThreadException > > exceptions_raised( kernel().vp_manager.get_num_threads() );

#pragma omp parallel
  {
    const auto tid = kernel().vp_manager.get_thread_id();
    try
    {
      auto s = sources;
      auto t = targets;
      auto w = weights;
      auto d = delays;
      auto a = axonal_delays;
      double weight_buffer = numerics::nan;
      double delay_buffer = numerics::nan;
      double axonal_delay_buffer = numerics::nan;
      int index_counter = 0; // Index of the current connection, for connection parameters

      for ( ; s != sources + n; ++s, ++t, ++index_counter )
      {
        if ( 0 >= *s or static_cast< size_t >( *s ) > kernel().node_manager.size() )
        {
          throw UnknownNode( *s );
        }
        if ( 0 >= *t or static_cast< size_t >( *t ) > kernel().node_manager.size() )
        {
          throw UnknownNode( *t );
        }
        auto target_node = kernel().node_manager.get_node_or_proxy( *t, tid );
        if ( target_node->is_proxy() )
        {
          increment_wd( w, d, a );
          continue;
        }

        // If weights or delays are specified, the buffers are replaced with the values.
        // If not, the buffers will be NaN and replaced by a default value by the connect function.
        if ( weights )
        {
          weight_buffer = *w;
        }
        if ( delays )
        {
          delay_buffer = *d;
        }
        if ( axonal_delays )
        {
          axonal_delay_buffer = *a;
        }

        // Store the key-value pair of each parameter in the Dictionary.
        for ( auto& param_pointer_pair : param_pointers )
        {
          // Increment the pointer to the parameter value.
          const auto param_pointer = param_pointer_pair.second.first;
          const auto is_int = param_pointer_pair.second.second;
          auto* param = param_pointer + index_counter;

          // Integer parameters are stored as IntegerDatums.
          if ( is_int )
          {
            const auto rtype_as_long = static_cast< long >( *param );

            if ( *param > 1L << 31 or std::abs( *param - rtype_as_long ) > 0 ) // To avoid rounding errors
            {
              const auto msg = std::string( "Expected integer value for " ) + param_pointer_pair.first.toString()
                + ", but got double.";
              throw BadParameter( msg );
            }

            // Change value of dictionary entry without allocating new datum.
            auto id = static_cast< IntegerDatum* >( ( ( *param_dicts[ tid ] )[ param_pointer_pair.first ] ).datum() );
            ( *id ) = rtype_as_long;
          }
          else
          {
            auto dd = static_cast< DoubleDatum* >( ( ( *param_dicts[ tid ] )[ param_pointer_pair.first ] ).datum() );
            ( *dd ) = *param;
          }
        }

        connect( *s,
          target_node,
          tid,
          synapse_model_id,
          param_dicts[ tid ],
          delay_buffer,
          axonal_delay_buffer,
          weight_buffer );

        ALL_ENTRIES_ACCESSED( *param_dicts[ tid ], "connect_arrays", "Unread dictionary entries: " );

        increment_wd( w, d, a );
      }
    }
    catch ( std::exception& err )
    {
      // We must create a new exception here, err's lifetime ends at the end of the catch block.
      exceptions_raised.at( tid ) = std::shared_ptr< WrappedThreadException >( new WrappedThreadException( err ) );
    }
  }
  // check if any exceptions have been raised
  for ( size_t tid = 0; tid < kernel().vp_manager.get_num_threads(); ++tid )
  {
    if ( exceptions_raised.at( tid ).get() )
    {
      throw WrappedThreadException( *( exceptions_raised.at( tid ) ) );
    }
  }

  sw_construction_connect.stop();
}

void
nest::ConnectionManager::connect_sonata( const DictionaryDatum& graph_specs, const long hyberslab_size )
{
#ifdef HAVE_HDF5
  SonataConnector sonata_connector( graph_specs, hyberslab_size );

  // Set flag before calling sonata_connector.connect() in case exception is thrown after some connections have been
  // created.
  set_connections_have_changed();
  sonata_connector.connect();
#else
  throw KernelException( "Cannot use connect_sonata because NEST was compiled without HDF5 support" );
#endif
}

void
nest::ConnectionManager::connect_tripartite( NodeCollectionPTR sources,
  NodeCollectionPTR targets,
  NodeCollectionPTR third,
  const DictionaryDatum& conn_spec,
  const std::map< Name, std::vector< DictionaryDatum > >& syn_specs )
{
  if ( sources->empty() )
  {
    throw IllegalConnection( "Presynaptic nodes cannot be an empty NodeCollection" );
  }
  if ( targets->empty() )
  {
    throw IllegalConnection( "Postsynaptic nodes cannot be an empty NodeCollection" );
  }
  if ( third->empty() )
  {
    throw IllegalConnection( "Third-factor nodes cannot be an empty NodeCollection" );
  }

  conn_spec->clear_access_flags();
  for ( auto& [ key, syn_spec_array ] : syn_specs )
  {
    for ( auto& syn_spec : syn_spec_array )
    {
      syn_spec->clear_access_flags();
    }
  }

  if ( not conn_spec->known( names::rule ) )
  {
    throw BadProperty( "The connection specification must contain a connection rule." );
  }
  const std::string rule_name = static_cast< const std::string >( ( *conn_spec )[ names::rule ] );

  if ( not connruledict_->known( rule_name ) )
  {
    throw BadProperty( String::compose( "Unknown connection rule: %1", rule_name ) );
  }

  ConnBuilder* cb = get_conn_builder( rule_name, sources, targets, third, conn_spec, syn_specs );

  // at this point, all entries in conn_spec and syn_spec have been checked
  ALL_ENTRIES_ACCESSED( *conn_spec, "Connect", "Unread dictionary entries in conn_spec: " );
  for ( auto& [ key, syn_spec_array ] : syn_specs )
  {
    for ( auto& syn_spec : syn_spec_array )
    {
      ALL_ENTRIES_ACCESSED( *syn_spec, "Connect", "Unread dictionary entries in syn_specs: " );
    }
  }

  // Set flag before calling cb->connect() in case exception is thrown after some connections have been created.
  set_connections_have_changed();

  cb->connect();
  delete cb;
}


void
nest::ConnectionManager::connect_( Node& source,
  Node& target,
  const size_t s_node_id,
  const size_t tid,
  const synindex syn_id,
  const DictionaryDatum& params,
  const double delay,
  const double axonal_delay,
  const double weight )
{
  ConnectorModel& conn_model = kernel().model_manager.get_connection_model( syn_id, tid );

  const bool clopath_archiving = conn_model.has_property( ConnectionModelProperties::REQUIRES_CLOPATH_ARCHIVING );
  if ( clopath_archiving and not dynamic_cast< ClopathArchivingNode* >( &target ) )
  {
    throw NotImplemented( "This synapse model is not supported by the neuron model of at least one connection." );
  }

  const bool urbanczik_archiving = conn_model.has_property( ConnectionModelProperties::REQUIRES_URBANCZIK_ARCHIVING );
  if ( urbanczik_archiving and not target.supports_urbanczik_archiving() )
  {
    throw NotImplemented( "This synapse model is not supported by the neuron model of at least one  connection." );
  }

  const bool is_primary = conn_model.has_property( ConnectionModelProperties::IS_PRIMARY );
  conn_model.add_connection( source, target, connections_[ tid ], syn_id, params, delay, axonal_delay, weight );
  source_table_.add_source( tid, syn_id, s_node_id, is_primary );

  increase_connection_count( tid, syn_id );

  // We do not check has_primary_connections_ and secondary_connections_exist_
  // directly as this led to worse performance on the supercomputer Piz Daint.
  if ( check_primary_connections_[ tid ].is_false() and is_primary )
  {
#pragma omp atomic write
    has_primary_connections_ = true;
    check_primary_connections_[ tid ].set_true();
  }
  else if ( check_secondary_connections_[ tid ].is_false() and not is_primary )
  {
#pragma omp atomic write
    secondary_connections_exist_ = true;
    check_secondary_connections_[ tid ].set_true();
  }
}

void
ConnectionManager::connect_to_device_( Node& source,
  Node& target,
  const size_t s_node_id,
  const size_t tid,
  const synindex syn_id,
  const DictionaryDatum& params,
  const double delay,
  const double weight )
{
  // create entries in connection structure for connections to devices
  target_table_devices_.add_connection_to_device( source, target, s_node_id, tid, syn_id, params, delay, weight );

  increase_connection_count( tid, syn_id );
}

void
ConnectionManager::connect_from_device_( Node& source,
  Node& target,
  const size_t tid,
  const synindex syn_id,
  const DictionaryDatum& params,
  const double delay,
  const double weight )
{
  // create entries in connections vector of devices
  target_table_devices_.add_connection_from_device( source, target, tid, syn_id, params, delay, weight );

  increase_connection_count( tid, syn_id );
}

void
ConnectionManager::increase_connection_count( const size_t tid, const synindex syn_id )
{
  if ( num_connections_[ tid ].size() <= syn_id )
  {
    num_connections_[ tid ].resize( syn_id + 1 );
  }
  ++num_connections_[ tid ][ syn_id ];
  if ( num_connections_[ tid ][ syn_id ] > MAX_LCID - 1 )
  {
    // MAX_LCID is used as invalid marker an can therefore not be used as a proper value
    throw KernelException(
      String::compose( "Too many connections: at most %1 connections supported per virtual "
                       "process and synapse model.",
        MAX_LCID - 1 ) );
  }
}

size_t
ConnectionManager::find_connection( const size_t tid,
  const synindex syn_id,
  const size_t snode_id,
  const size_t tnode_id )
{
  // lcid will hold the position of the /first/ connection from node
  // snode_id to any local node, or be invalid
  size_t lcid = source_table_.find_first_source( tid, syn_id, snode_id );
  if ( lcid == invalid_index )
  {
    return invalid_index;
  }

  // lcid will hold the position of the /first/ connection from node
  // snode_id to node tnode_id, or be invalid
  lcid = connections_[ tid ][ syn_id ]->find_first_target( tid, lcid, tnode_id );
  if ( lcid != invalid_index )
  {
    return lcid;
  }

  return lcid;
}

void
ConnectionManager::disconnect( const size_t tid, const synindex syn_id, const size_t snode_id, const size_t tnode_id )
{
  assert( syn_id != invalid_synindex );

  const size_t lcid = find_connection( tid, syn_id, snode_id, tnode_id );

  if ( lcid == invalid_index ) // this function should only be called
                               // with a valid connection
  {
    throw InexistentConnection();
  }

  connections_[ tid ][ syn_id ]->disable_connection( lcid );
  source_table_.disable_connection( tid, syn_id, lcid );

  --num_connections_[ tid ][ syn_id ];
}

void
ConnectionManager::trigger_update_weight( const long vt_id,
  const std::vector< spikecounter >& dopa_spikes,
  const double t_trig )
{
  const size_t tid = kernel().vp_manager.get_thread_id();

  for ( std::vector< ConnectorBase* >::iterator it = connections_[ tid ].begin(); it != connections_[ tid ].end();
        ++it )
  {
    if ( *it )
    {
      ( *it )->trigger_update_weight(
        vt_id, tid, dopa_spikes, t_trig, kernel().model_manager.get_connection_models( tid ) );
    }
  }
}

size_t
ConnectionManager::get_num_target_data( const size_t tid ) const
{
  size_t num_connections = 0;
  for ( synindex syn_id = 0; syn_id < connections_[ tid ].size(); ++syn_id )
  {
    if ( connections_[ tid ][ syn_id ] )
    {
      num_connections += source_table_.num_unique_sources( tid, syn_id );
    }
  }
  return num_connections;
}

size_t
ConnectionManager::get_num_connections() const
{
  size_t num_connections = 0;
  for ( size_t t = 0; t < num_connections_.size(); ++t )
  {
    for ( size_t s = 0; s < num_connections_[ t ].size(); ++s )
    {
      num_connections += num_connections_[ t ][ s ];
    }
  }

  return num_connections;
}

size_t
ConnectionManager::get_num_connections( const synindex syn_id ) const
{
  size_t num_connections = 0;
  for ( size_t t = 0; t < num_connections_.size(); ++t )
  {
    if ( num_connections_[ t ].size() > syn_id )
    {
      num_connections += num_connections_[ t ][ syn_id ];
    }
  }

  return num_connections;
}

ArrayDatum
ConnectionManager::get_connections( const DictionaryDatum& params )
{
  std::deque< ConnectionID > connectome;
  const Token& source_t = params->lookup( names::source );
  const Token& target_t = params->lookup( names::target );
  const Token& syn_model_t = params->lookup( names::synapse_model );
  NodeCollectionPTR source_a = NodeCollectionPTR( nullptr );
  NodeCollectionPTR target_a = NodeCollectionPTR( nullptr );

  long synapse_label = UNLABELED_CONNECTION;
  updateValue< long >( params, names::synapse_label, synapse_label );

  if ( not source_t.empty() )
  {
    source_a = getValue< NodeCollectionDatum >( source_t );
    if ( not source_a->valid() )
    {
      throw KernelException( "GetConnection requires valid source NodeCollection." );
    }
  }
  if ( not target_t.empty() )
  {
    target_a = getValue< NodeCollectionDatum >( target_t );
    if ( not target_a->valid() )
    {
      throw KernelException( "GetConnection requires valid target NodeCollection." );
    }
  }

  // If connections have changed, (re-)build presynaptic infrastructure,
  // as this may involve sorting connections by source node IDs.
  if ( connections_have_changed() )
  {
    // We need to update min_delay because it is used by check_wfr_use() below
    // to set secondary event data size.
    update_delay_extrema_();

    // Check whether waveform relaxation is used on any MPI process;
    // needs to be called before update_connection_infrastructure since
    // it resizes coefficient arrays for secondary events
    kernel().node_manager.check_wfr_use();

#pragma omp parallel
    {
      const size_t tid = kernel().vp_manager.get_thread_id();
      kernel().simulation_manager.update_connection_infrastructure( tid );
    }
  }

  // We check, whether a synapse model is given. If not, we will iterate all.
  size_t syn_id = 0;
  if ( not syn_model_t.empty() )
  {
    const std::string synmodel_name = getValue< std::string >( syn_model_t );
    // The following throws UnknownSynapseType for invalid synmodel_name
    syn_id = kernel().model_manager.get_synapse_model_id( synmodel_name );
    get_connections( connectome, source_a, target_a, syn_id, synapse_label );
  }
  else
  {
    for ( syn_id = 0; syn_id < kernel().model_manager.get_num_connection_models(); ++syn_id )
    {
      get_connections( connectome, source_a, target_a, syn_id, synapse_label );
    }
  }

  ArrayDatum result;
  result.reserve( connectome.size() );

  while ( not connectome.empty() )
  {
    result.push_back( ConnectionDatum( connectome.front() ) );
    connectome.pop_front();
  }

  get_connections_has_been_called_ = true;

  return result;
}

// Helper method which removes ConnectionIDs from input deque and
// appends them to output deque.
static inline std::deque< ConnectionID >&
extend_connectome( std::deque< ConnectionID >& out, std::deque< ConnectionID >& in )
{
  while ( not in.empty() )
  {
    out.push_back( in.front() );
    in.pop_front();
  }

  return out;
}

void
ConnectionManager::split_to_neuron_device_vectors_( const size_t tid,
  NodeCollectionPTR nodecollection,
  std::vector< size_t >& neuron_node_ids,
  std::vector< size_t >& device_node_ids ) const
{
  NodeCollection::const_iterator t_id = nodecollection->begin();
  for ( ; t_id < nodecollection->end(); ++t_id )
  {
    const size_t node_id = ( *t_id ).node_id;
    const auto node = kernel().node_manager.get_node_or_proxy( node_id, tid );
    // Normal neuron nodes have proxies. Globally receiving devices, e.g. volume transmitter, don't have a local
    // receiver, but are connected in the same way as normal neuron nodes. Therefore they have to be treated as such
    // here.
    if ( node->has_proxies() or not node->local_receiver() )
    {
      neuron_node_ids.push_back( node_id );
    }
    else
    {
      device_node_ids.push_back( node_id );
    }
  }
}

void
ConnectionManager::get_connections( std::deque< ConnectionID >& connectome,
  NodeCollectionPTR source,
  NodeCollectionPTR target,
  synindex syn_id,
  long synapse_label ) const
{
  if ( is_source_table_cleared() )
  {
    throw KernelException(
      "Invalid attempt to access connection information: source table was "
      "cleared." );
  }

  const size_t num_connections = get_num_connections( syn_id );

  if ( num_connections == 0 )
  {
    return;
  }

  if ( not source.get() and not target.get() )
  {
#pragma omp parallel
    {
      size_t tid = kernel().vp_manager.get_thread_id();

      std::deque< ConnectionID > conns_in_thread;

      ConnectorBase* connections = connections_[ tid ][ syn_id ];
      if ( connections )
      {
        // Passing target_node_id = 0 ignores target_node_id while getting connections.
        const size_t num_connections_in_thread = connections->size();
        for ( size_t lcid = 0; lcid < num_connections_in_thread; ++lcid )
        {
          const size_t source_node_id = source_table_.get_node_id( tid, syn_id, lcid );
          connections->get_connection( source_node_id, 0, tid, lcid, synapse_label, conns_in_thread );
        }
      }

      target_table_devices_.get_connections( 0, 0, tid, syn_id, synapse_label, conns_in_thread );

      if ( conns_in_thread.size() > 0 )
      {
#pragma omp critical( get_connections )
        {
          extend_connectome( connectome, conns_in_thread );
        }
      }
    } // of omp parallel
    return;
  } // if
  else if ( not source.get() and target.get() )
  {
#pragma omp parallel
    {
      size_t tid = kernel().vp_manager.get_thread_id();

      std::deque< ConnectionID > conns_in_thread;

      // Split targets into neuron- and device-vectors.
      std::vector< size_t > target_neuron_node_ids;
      std::vector< size_t > target_device_node_ids;
      split_to_neuron_device_vectors_( tid, target, target_neuron_node_ids, target_device_node_ids );

      // Getting regular connections, if they exist.
      ConnectorBase* connections = connections_[ tid ][ syn_id ];
      if ( connections )
      {
        const size_t num_connections_in_thread = connections->size();
        for ( size_t lcid = 0; lcid < num_connections_in_thread; ++lcid )
        {
          const size_t source_node_id = source_table_.get_node_id( tid, syn_id, lcid );
          connections->get_connection_with_specified_targets(
            source_node_id, target_neuron_node_ids, tid, lcid, synapse_label, conns_in_thread );
        }
      }

      // Getting connections from devices.
      for ( auto t_node_id : target_neuron_node_ids )
      {
        target_table_devices_.get_connections_from_devices_(
          0, t_node_id, tid, syn_id, synapse_label, conns_in_thread );
      }

      // Getting connections to devices.
      for ( auto t_device_id : target_device_node_ids )
      {
        target_table_devices_.get_connections_to_devices_(
          0, t_device_id, tid, syn_id, synapse_label, conns_in_thread );
      }

      if ( conns_in_thread.size() > 0 )
      {
#pragma omp critical( get_connections )
        {
          extend_connectome( connectome, conns_in_thread );
        }
      }
    } // of omp parallel
    return;
  } // else if
  else if ( source.get() )
  {
#pragma omp parallel
    {
      size_t tid = kernel().vp_manager.get_thread_id();

      std::deque< ConnectionID > conns_in_thread;

      // Split targets into neuron- and device-vectors.
      std::vector< size_t > target_neuron_node_ids;
      std::vector< size_t > target_device_node_ids;
      if ( target.get() )
      {
        split_to_neuron_device_vectors_( tid, target, target_neuron_node_ids, target_device_node_ids );
      }

      const ConnectorBase* connections = connections_[ tid ][ syn_id ];
      if ( connections )
      {
        const size_t num_connections_in_thread = connections->size();
        for ( size_t lcid = 0; lcid < num_connections_in_thread; ++lcid )
        {
          const size_t source_node_id = source_table_.get_node_id( tid, syn_id, lcid );
          if ( source->contains( source_node_id ) )
          {
            if ( not target.get() )
            {
              // Passing target_node_id = 0 ignores target_node_id while getting
              // connections.
              connections->get_connection( source_node_id, 0, tid, lcid, synapse_label, conns_in_thread );
            }
            else
            {
              connections->get_connection_with_specified_targets(
                source_node_id, target_neuron_node_ids, tid, lcid, synapse_label, conns_in_thread );
            }
          }
        }
      }

      NodeCollection::const_iterator s_id = source->begin();
      for ( ; s_id < source->end(); ++s_id )
      {
        const size_t source_node_id = ( *s_id ).node_id;
        if ( not target.get() )
        {
          target_table_devices_.get_connections( source_node_id, 0, tid, syn_id, synapse_label, conns_in_thread );
        }
        else
        {
          for ( std::vector< size_t >::const_iterator t_node_id = target_neuron_node_ids.begin();
                t_node_id != target_neuron_node_ids.end();
                ++t_node_id )
          {
            // target_table_devices_ contains connections both to and from
            // devices. First we get connections from devices.
            target_table_devices_.get_connections_from_devices_(
              source_node_id, *t_node_id, tid, syn_id, synapse_label, conns_in_thread );
          }
          for ( std::vector< size_t >::const_iterator t_node_id = target_device_node_ids.begin();
                t_node_id != target_device_node_ids.end();
                ++t_node_id )
          {
            // Then, we get connections to devices.
            target_table_devices_.get_connections_to_devices_(
              source_node_id, *t_node_id, tid, syn_id, synapse_label, conns_in_thread );
          }
        }
      }

      if ( conns_in_thread.size() > 0 )
      {
#pragma omp critical( get_connections )
        {
          extend_connectome( connectome, conns_in_thread );
        }
      }
    } // of omp parallel
    return;
  } // else if
}

void
ConnectionManager::get_source_node_ids_( const size_t tid,
  const synindex syn_id,
  const size_t tnode_id,
  std::vector< size_t >& sources )
{
  std::vector< size_t > source_lcids;
  if ( connections_[ tid ][ syn_id ] )
  {
    connections_[ tid ][ syn_id ]->get_source_lcids( tid, tnode_id, source_lcids );
    source_table_.get_source_node_ids( tid, syn_id, source_lcids, sources );
  }
}

void
ConnectionManager::get_sources( const std::vector< size_t >& targets,
  const size_t syn_id,
  std::vector< std::vector< size_t > >& sources )
{
  sources.resize( targets.size() );
  for ( std::vector< std::vector< size_t > >::iterator i = sources.begin(); i != sources.end(); ++i )
  {
    ( *i ).clear();
  }

  for ( size_t tid = 0; tid < kernel().vp_manager.get_num_threads(); ++tid )
  {
    for ( size_t i = 0; i < targets.size(); ++i )
    {
      get_source_node_ids_( tid, syn_id, targets[ i ], sources[ i ] );
    }
  }
}

void
ConnectionManager::get_targets( const std::vector< size_t >& sources,
  const size_t syn_id,
  const std::string& post_synaptic_element,
  std::vector< std::vector< size_t > >& targets )
{
  targets.resize( sources.size() );
  for ( std::vector< std::vector< size_t > >::iterator i = targets.begin(); i != targets.end(); ++i )
  {
    ( *i ).clear();
  }

  for ( size_t tid = 0; tid < kernel().vp_manager.get_num_threads(); ++tid )
  {
    for ( size_t i = 0; i < sources.size(); ++i )
    {
      const size_t start_lcid = source_table_.find_first_source( tid, syn_id, sources[ i ] );
      if ( start_lcid != invalid_index )
      {
        connections_[ tid ][ syn_id ]->get_target_node_ids( tid, start_lcid, post_synaptic_element, targets[ i ] );
      }
    }
  }
}

void
ConnectionManager::sort_connections( const size_t tid )
{
  assert( not source_table_.is_cleared() );
  if ( use_compressed_spikes_ )
  {
    for ( synindex syn_id = 0; syn_id < connections_[ tid ].size(); ++syn_id )
    {
      if ( connections_[ tid ][ syn_id ] )
      {
        connections_[ tid ][ syn_id ]->sort_connections( source_table_.get_thread_local_sources( tid )[ syn_id ] );
      }
    }
    remove_disabled_connections( tid );
  }
}

void
ConnectionManager::compute_target_data_buffer_size()
{
  // Determine number of target data on this rank. Since each thread
  // has its own data structures, we need to count connections on every
  // thread separately to compute the total number of sources.
  size_t num_target_data = 0;
  for ( size_t tid = 0; tid < kernel().vp_manager.get_num_threads(); ++tid )
  {
    num_target_data += get_num_target_data( tid );
  }

  // Determine maximum number of target data across all ranks, because
  // all ranks need identically sized buffers.
  std::vector< long > global_num_target_data( kernel().mpi_manager.get_num_processes() );
  global_num_target_data[ kernel().mpi_manager.get_rank() ] = num_target_data;
  kernel().mpi_manager.communicate( global_num_target_data );
  const size_t max_num_target_data = *std::max_element( global_num_target_data.begin(), global_num_target_data.end() );

  // MPI buffers should have at least two entries per process
  const size_t min_num_target_data = 2 * kernel().mpi_manager.get_num_processes();

  // Adjust target data buffers accordingly
  kernel().mpi_manager.set_buffer_size_target_data( std::max( min_num_target_data, max_num_target_data ) );
}

void
ConnectionManager::compute_compressed_secondary_recv_buffer_positions( const size_t tid )
{
#pragma omp single
  {
    buffer_pos_of_source_node_id_syn_id_.clear();
  }

  source_table_.compute_buffer_pos_for_unique_secondary_sources( tid, buffer_pos_of_source_node_id_syn_id_ );
  secondary_recv_buffer_pos_[ tid ].resize( connections_[ tid ].size() );

  const synindex syn_id_end = connections_[ tid ].size();
  for ( synindex syn_id = 0; syn_id < syn_id_end; ++syn_id )
  {
    std::vector< size_t >& positions = secondary_recv_buffer_pos_[ tid ][ syn_id ];

    if ( connections_[ tid ][ syn_id ] )
    {
      ConnectorModel& conn_model = kernel().model_manager.get_connection_model( syn_id, tid );
      const bool is_primary = conn_model.has_property( ConnectionModelProperties::IS_PRIMARY );

      if ( not is_primary )
      {
        positions.clear();
        const size_t lcid_end = get_num_connections_( tid, syn_id );
        positions.resize( lcid_end, 0 );

        // Compute and store the buffer position from which this connection
        // should read secondary events.
        for ( size_t lcid = 0; lcid < lcid_end; ++lcid )
        {
          const size_t source_node_id = source_table_.get_node_id( tid, syn_id, lcid );
          const size_t sg_s_id = source_table_.pack_source_node_id_and_syn_id( source_node_id, syn_id );
          const size_t source_rank = kernel().mpi_manager.get_process_id_of_node_id( source_node_id );

          positions[ lcid ] = buffer_pos_of_source_node_id_syn_id_[ sg_s_id ]
            + kernel().mpi_manager.get_recv_displacement_secondary_events_in_int( source_rank );
        }
      }
    }
  }
}

ConnectionManager::ConnectionType
ConnectionManager::connection_required( Node*& source, Node*& target, size_t tid )
{
  // The caller has to check and guarantee that the target is not a
  // proxy and that it is on thread tid.
  assert( not target->is_proxy() );
  size_t target_vp = target->get_vp();
  assert( kernel().vp_manager.is_local_vp( target_vp ) );
  assert( kernel().vp_manager.vp_to_thread( target_vp ) == tid );

  // Connections to nodes with proxies (neurons or devices with
  // proxies) which are local to tid have always to be
  // established, independently of where and what type the source node
  // is.
  if ( target->has_proxies() )
  {
    if ( source->has_proxies() )
    {
      return CONNECT;
    }
    else
    {
      return CONNECT_FROM_DEVICE;
    }
  }

  // Local receivers are all devices that collect data only from
  // thread-local nodes.
  if ( target->local_receiver() )
  {
    // Connections to nodes with one node per process (MUSIC proxies
    // or similar devices) have to be established by the thread of the
    // target if the source is on the local process even though the
    // source may be a proxy on tid.
    if ( target->one_node_per_process() )
    {
      if ( kernel().node_manager.is_local_node( source ) )
      {
        return CONNECT_TO_DEVICE;
      }
      else
      {
        return NO_CONNECTION;
      }
    }

    // Connections from nodes with proxies (neurons or devices with
    // proxies) to devices are only created if source is not a proxy
    // and source and target are both on thread tid
    const size_t source_thread = source->get_thread();
    const bool source_is_proxy = source->is_proxy();
    if ( source->has_proxies() and source_thread == tid and not source_is_proxy )
    {
      return CONNECT_TO_DEVICE;
    }

    // Connections from devices to devices are established only on the
    // vp that is suggested for the target node. In this case, we also
    // set the pointer to the source node on the target's thread.
    if ( not source->has_proxies() )
    {
      const size_t target_node_id = target->get_node_id();
      target_vp = kernel().vp_manager.node_id_to_vp( target_node_id );
      const bool target_vp_local = kernel().vp_manager.is_local_vp( target_vp );
      const size_t target_thread = kernel().vp_manager.vp_to_thread( target_vp );

      if ( target_vp_local and target_thread == tid )
      {
        const size_t source_node_id = source->get_node_id();
        source = kernel().node_manager.get_node_or_proxy( source_node_id, target_thread );
        return CONNECT_FROM_DEVICE;
      }
    }
  }

  // Globally receiving nodes (e.g. the volume transmitter) have to be
  // connected regardless of where the source is. However, we
  // currently prohibit connections from devices to global receivers.
  else
  {
    if ( source->has_proxies() )
    {
      target = kernel().node_manager.get_node_or_proxy( target->get_node_id(), tid );
      return CONNECT;
    }

    throw IllegalConnection( "We do not allow connection of a device to a global receiver at the moment." );
  }

  return NO_CONNECTION;
}

void
ConnectionManager::set_stdp_eps( const double stdp_eps )
{
  if ( stdp_eps >= Time::get_resolution().get_ms() )
  {
    throw KernelException(
      "The epsilon used for spike-time comparison in STDP must be less "
      "than the simulation resolution." );
  }
  else if ( stdp_eps < 0 )
  {
    throw KernelException(
      "The epsilon used for spike-time comparison in STDP must not be "
      "negative." );
  }
  else
  {
    stdp_eps_ = stdp_eps;

    std::ostringstream os;
    os << "Epsilon for spike-time comparison in STDP was set to "
       << std::setprecision( std::numeric_limits< long double >::digits10 ) << stdp_eps_ << ".";

    LOG( M_INFO, "ConnectionManager::set_stdp_eps", os.str() );
  }
}

// recv_buffer can not be a const reference as iterators used in
// secondary events must not be const
bool
ConnectionManager::deliver_secondary_events( const size_t tid,
  const bool called_from_wfr_update,
  std::vector< unsigned int >& recv_buffer )
{
  const std::vector< ConnectorModel* >& cm = kernel().model_manager.get_connection_models( tid );
  const Time stamp =
    kernel().simulation_manager.get_slice_origin() + Time::step( 1 - kernel().connection_manager.get_min_delay() );
  const std::vector< std::vector< size_t > >& positions_tid = secondary_recv_buffer_pos_[ tid ];

  const synindex syn_id_end = positions_tid.size();
  for ( synindex syn_id = 0; syn_id < syn_id_end; ++syn_id )
  {
    const ConnectorModel& conn_model = kernel().model_manager.get_connection_model( syn_id, tid );
    const bool supports_wfr = conn_model.has_property( ConnectionModelProperties::SUPPORTS_WFR );
    if ( not called_from_wfr_update or supports_wfr )
    {
      if ( positions_tid[ syn_id ].size() > 0 )
      {
        SecondaryEvent& prototype = kernel().model_manager.get_secondary_event_prototype( syn_id, tid );

        size_t lcid = 0;
        const size_t lcid_end = positions_tid[ syn_id ].size();
        while ( lcid < lcid_end )
        {
          std::vector< unsigned int >::iterator readpos = recv_buffer.begin() + positions_tid[ syn_id ][ lcid ];
          prototype << readpos;
          prototype.set_stamp( stamp );

          // send delivers event to all targets with the same source
          // and returns how many targets this event was delivered to
          lcid += connections_[ tid ][ syn_id ]->send( tid, lcid, cm, prototype );
        }
      }
    }
  }

  // Read waveform relaxation done marker from last position in every
  // chunk
  bool done = true;
  for ( size_t rank = 0; rank < kernel().mpi_manager.get_num_processes(); ++rank )
  {
    done =
      done and recv_buffer[ kernel().mpi_manager.get_done_marker_position_in_secondary_events_recv_buffer( rank ) ];
  }
  return done;
}

void
ConnectionManager::compress_secondary_send_buffer_pos( const size_t tid )
{
  target_table_.compress_secondary_send_buffer_pos( tid );
}

void
ConnectionManager::remove_disabled_connections( const size_t tid )
{
  std::vector< ConnectorBase* >& connectors = connections_[ tid ];

  for ( synindex syn_id = 0; syn_id < connectors.size(); ++syn_id )
  {
    if ( not connectors[ syn_id ] )
    {
      continue;
    }

    // Source table and connectors are sorted synchronously. All invalid connections have
    // been sorted to end of source_table_. We find them there, then remove corresponding
    // elements from connectors.
    const size_t first_disabled_index = source_table_.remove_disabled_sources( tid, syn_id );

    if ( first_disabled_index != invalid_index )
    {
      connectors[ syn_id ]->remove_disabled_connections( first_disabled_index );
    }
  }
}

void
ConnectionManager::resize_connections()
{
  kernel().vp_manager.assert_thread_parallel();

  connections_.at( kernel().vp_manager.get_thread_id() ).resize( kernel().model_manager.get_num_connection_models() );

  source_table_.resize_sources();
  target_table_devices_.resize_to_number_of_synapse_types();
}

void
ConnectionManager::sync_has_primary_connections()
{
  has_primary_connections_ = kernel().mpi_manager.any_true( has_primary_connections_ );
}

void
ConnectionManager::check_secondary_connections_exist()
{
  secondary_connections_exist_ = kernel().mpi_manager.any_true( secondary_connections_exist_ );
}

void
ConnectionManager::set_connections_have_changed()
{
  assert( kernel().vp_manager.get_thread_id() == 0 );

  if ( get_connections_has_been_called_ )
  {
    std::string msg =
      "New connections created, connection descriptors previously obtained using 'GetConnections' are now invalid.";
    LOG( M_WARNING, "ConnectionManager", msg );
    // Reset the get_connections_has_been_called_ flag because we have updated connections.
    get_connections_has_been_called_ = false;
  }

  connections_have_changed_ = true;
}

void
ConnectionManager::unset_connections_have_changed()
{
  connections_have_changed_ = false;
}


void
ConnectionManager::collect_compressed_spike_data( const size_t tid )
{
  if ( use_compressed_spikes_ )
  {

#pragma omp single
    {
      source_table_.resize_compressible_sources();
    } // of omp single; implicit barrier

    source_table_.collect_compressible_sources( tid );
#pragma omp barrier
#pragma omp single
    {
      source_table_.fill_compressed_spike_data( compressed_spike_data_ );
    } // of omp single; implicit barrier
  }
}

bool
nest::ConnectionManager::fill_target_buffer( const size_t tid,
  const size_t rank_start,
  const size_t rank_end,
  std::vector< TargetData >& send_buffer_target_data,
  TargetSendBufferPosition& send_buffer_position )
{
  // At this point, NEST has at least one synapse type (because we can only get here if at least
  // one connection has been created) and we know that iteration_state_ for each thread
  // contains a valid entry.
  const auto& csd_maps = source_table_.compressed_spike_data_map_;
  auto syn_id = iteration_state_.at( tid ).first;
  auto source_2_idx = iteration_state_.at( tid ).second;

  if ( syn_id >= csd_maps.size() )
  {
    return true; // this thread has previously written all its targets
  }

  do
  {
    const auto& conn_model = kernel().model_manager.get_connection_model( syn_id, tid );
    const bool is_primary = conn_model.has_property( ConnectionModelProperties::IS_PRIMARY );

    while ( source_2_idx != csd_maps.at( syn_id ).end() )
    {
      const auto source_gid = source_2_idx->first;
      const auto source_rank = kernel().mpi_manager.get_process_id_of_node_id( source_gid );
      if ( not( rank_start <= source_rank and source_rank < rank_end ) )
      {
        // We are not responsible for this source.
        ++source_2_idx;
        continue;
      }

      if ( send_buffer_position.is_chunk_filled( source_rank ) )
      {
        // When the we have filled the buffer space for one rank, we stop. If we continued for other ranks,
        // we would need to introduce "processed" markers to avoid multiple insertion (similar to base case).
        // Since sources should be evenly distributed, this should not matter very much.
        //
        // We store where we need to continue and stop iteration for now.
        iteration_state_.at( tid ) =
          std::pair< size_t, std::map< size_t, CSDMapEntry >::const_iterator >( syn_id, source_2_idx );

        return false; // there is data left to communicate
      }

      TargetData next_target_data;
      next_target_data.set_is_primary( is_primary );
      next_target_data.reset_marker();
      next_target_data.set_source_tid(
        kernel().vp_manager.vp_to_thread( kernel().vp_manager.node_id_to_vp( source_gid ) ) );
      next_target_data.set_source_lid( kernel().vp_manager.node_id_to_lid( source_gid ) );

      if ( is_primary )
      {
        TargetDataFields& target_fields = next_target_data.target_data;
        target_fields.set_syn_id( syn_id );
        target_fields.set_tid( 0 ); // meaningless, use 0 as fill
        target_fields.set_lcid( source_2_idx->second.get_source_index() );
      }
      else
      {
        const auto target_thread = source_2_idx->second.get_target_thread();
        const SpikeData& conn_info =
          compressed_spike_data_[ syn_id ][ source_2_idx->second.get_source_index() ][ target_thread ];
        assert( target_thread == static_cast< unsigned long >( conn_info.get_tid() ) );
        const size_t relative_recv_buffer_pos =
          get_secondary_recv_buffer_position( target_thread, syn_id, conn_info.get_lcid() )
          - kernel().mpi_manager.get_recv_displacement_secondary_events_in_int( source_rank );

        SecondaryTargetDataFields& secondary_fields = next_target_data.secondary_data;
        secondary_fields.set_recv_buffer_pos( relative_recv_buffer_pos );
        secondary_fields.set_syn_id( syn_id );
      }

      send_buffer_target_data.at( send_buffer_position.idx( source_rank ) ) = next_target_data;
      send_buffer_position.increase( source_rank );

      ++source_2_idx;
    } // end while

    ++syn_id;
    if ( syn_id < csd_maps.size() )
    {
      source_2_idx = csd_maps.at( syn_id ).begin();
    }
  } while ( syn_id < csd_maps.size() );

  // Store iteration state for this thread. If we get here, ther is nothing more to do for
  // this thread so we store a non-existing syn_id with a meaningless iterator to inform that
  // this thread has nothing to do in the next round.
  iteration_state_.at( tid ) =
    std::pair< size_t, std::map< size_t, CSDMapEntry >::const_iterator >( syn_id, source_2_idx );

  // Mark end of data for this round
  for ( size_t rank = rank_start; rank < rank_end; ++rank )
  {
    if ( send_buffer_position.idx( rank ) > send_buffer_position.begin( rank ) )
    {
      // We have written data for the rank, mark last written entry with END marker
      send_buffer_target_data.at( send_buffer_position.idx( rank ) - 1 ).set_end_marker();
    }
    else
    {
      // We have not written anything, mark beginning of chunk with INVALID marker
      send_buffer_target_data.at( send_buffer_position.begin( rank ) ).set_invalid_marker();
    }
  }

  // If we get here, this thread has written everything.
  return true;
}

void
nest::ConnectionManager::initialize_iteration_state()
{
  const size_t num_threads = kernel().vp_manager.get_num_threads();
  iteration_state_.clear();
  iteration_state_.reserve( num_threads );

  // This method only runs if at least one connection has been created,
  // so we must have at least one synapse model and we can start iteration
  // at the beginning of its compressed spike data map.
  auto begin = source_table_.compressed_spike_data_map_.at( 0 ).cbegin();
  for ( size_t t = 0; t < num_threads; ++t )
  {
    iteration_state_.push_back( std::pair< size_t, std::map< size_t, CSDMapEntry >::const_iterator >( 0, begin ) );
  }
}

}<|MERGE_RESOLUTION|>--- conflicted
+++ resolved
@@ -25,7 +25,6 @@
 // C++ includes:
 #include <algorithm>
 #include <cassert>
-#include <cmath>
 #include <iomanip>
 #include <limits>
 #include <set>
@@ -90,11 +89,7 @@
 }
 
 void
-<<<<<<< HEAD
-ConnectionManager::initialize()
-=======
-nest::ConnectionManager::initialize( const bool reset_kernel )
->>>>>>> 8e85268c
+ConnectionManager::initialize( const bool reset_kernel )
 {
   if ( reset_kernel )
   {
@@ -140,11 +135,7 @@
 }
 
 void
-<<<<<<< HEAD
-ConnectionManager::finalize()
-=======
-nest::ConnectionManager::finalize( const bool )
->>>>>>> 8e85268c
+ConnectionManager::finalize( const bool )
 {
   source_table_.finalize();
   target_table_.finalize();
@@ -155,19 +146,9 @@
   compressed_spike_data_.clear();
 }
 
-void
-<<<<<<< HEAD
-ConnectionManager::change_number_of_threads()
-{
-  finalize();
-  initialize();
-}
 
 void
 ConnectionManager::set_status( const DictionaryDatum& d )
-=======
-nest::ConnectionManager::set_status( const DictionaryDatum& d )
->>>>>>> 8e85268c
 {
   for ( size_t i = 0; i < delay_checkers_.size(); ++i )
   {

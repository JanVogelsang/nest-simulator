/*
 *  simulation_manager.cpp
 *
 *  This file is part of NEST.
 *
 *  Copyright (C) 2004 The NEST Initiative
 *
 *  NEST is free software: you can redistribute it and/or modify
 *  it under the terms of the GNU General Public License as published by
 *  the Free Software Foundation, either version 2 of the License, or
 *  (at your option) any later version.
 *
 *  NEST is distributed in the hope that it will be useful,
 *  but WITHOUT ANY WARRANTY; without even the implied warranty of
 *  MERCHANTABILITY or FITNESS FOR A PARTICULAR PURPOSE.  See the
 *  GNU General Public License for more details.
 *
 *  You should have received a copy of the GNU General Public License
 *  along with NEST.  If not, see <http://www.gnu.org/licenses/>.
 *
 */

#include "simulation_manager.h"

// C includes:
#include <sys/time.h>

// C++ includes:
#include <iomanip>
#include <limits>
#include <vector>

// Includes from libnestutil:
#include "compose.hpp"
#include "numerics.h"

// Includes from nestkernel:
#include "connection_manager_impl.h"
#include "event_delivery_manager.h"
#include "kernel_manager.h"


nest::SimulationManager::SimulationManager()
  : clock_( Time::tic( 0L ) )
  , slice_( 0L )
  , to_do_( 0L )
  , to_do_total_( 0L )
  , from_step_( 0L )
  , to_step_( 0L ) // consistent with to_do_ == 0
  , t_real_( 0L )
  , prepared_( false )
  , simulating_( false )
  , simulated_( false )
  , inconsistent_state_( false )
  , print_time_( false )
  , use_wfr_( true )
  , wfr_comm_interval_( 1.0 )
  , wfr_tol_( 0.0001 )
  , wfr_max_iterations_( 15 )
  , wfr_interpolation_order_( 3 )
  , update_time_limit_( std::numeric_limits< double >::infinity() )
  , min_update_time_( std::numeric_limits< double >::infinity() )
  , max_update_time_( -std::numeric_limits< double >::infinity() )
{
}

void
nest::SimulationManager::initialize()
{
  Time::reset_to_defaults();
  Time::reset_resolution();

  clock_.set_to_zero();
  clock_.calibrate();

  to_do_ = 0;
  to_do_total_ = 0;
  slice_ = 0;
  from_step_ = 0;
  to_step_ = 0; // consistent with to_do_ = 0
  t_real_ = 0;

  prepared_ = false;
  simulating_ = false;
  simulated_ = false;
  inconsistent_state_ = false;
  print_time_ = false;
  use_wfr_ = true;

  wfr_comm_interval_ = 1.0;
  wfr_tol_ = 0.0001;
  wfr_max_iterations_ = 15;
  wfr_interpolation_order_ = 3;
  update_time_limit_ = std::numeric_limits< double >::infinity();
  min_update_time_ = std::numeric_limits< double >::infinity();
  max_update_time_ = -std::numeric_limits< double >::infinity();

  reset_timers_for_preparation();
  reset_timers_for_dynamics();
}

void
nest::SimulationManager::finalize()
{
}

void
nest::SimulationManager::reset_timers_for_preparation()
{
  sw_communicate_prepare_.reset();
#ifdef TIMER_DETAILED
  sw_gather_target_data_.reset();
#endif
}

void
nest::SimulationManager::reset_timers_for_dynamics()
{
  sw_simulate_.reset();
#ifdef TIMER_DETAILED
  sw_gather_spike_data_.reset();
  sw_update_.reset();
  sw_deliver_spike_data_.reset();
#endif
}

void
nest::SimulationManager::set_status( const dictionary& d )
{
  // Create an instance of time converter here to capture the current
  // representation of time objects: TICS_PER_MS and TICS_PER_STEP
  // will be stored in time_converter.
  // This object can then be used to convert times in steps
  // (e.g. Connection::delay_) or tics to the new representation.
  // We pass this object to ConnectionManager::calibrate to update
  // all time objects in the connection system to the new representation.
  // MH 08-04-14
  TimeConverter time_converter;

  double time;
  if ( d.update_value( names::biological_time, time ) )
  {
    if ( time != 0.0 )
    {
      throw BadProperty( "The simulation time can only be set to 0.0." );
    }

    if ( clock_ > TimeZero )
    {
      // reset only if time has passed
      LOG( M_WARNING,
        "SimulationManager::set_status",
        "Simulation time reset to t=0.0. Resetting the simulation time is not "
        "fully supported in NEST at present. Some spikes may be lost, and "
        "stimulation devices may behave unexpectedly. PLEASE REVIEW YOUR "
        "SIMULATION OUTPUT CAREFULLY!" );

      clock_ = Time::step( 0 );
      from_step_ = 0;
      slice_ = 0;
      // clear all old spikes
      kernel().event_delivery_manager.configure_spike_data_buffers();
    }
  }

  d.update_value( names::print_time, print_time_ );

  // tics_per_ms and resolution must come after local_num_thread /
  // total_num_threads because they might reset the network and the time
  // representation
  double tics_per_ms = 0.0;
  bool tics_per_ms_updated = d.update_value( names::tics_per_ms, tics_per_ms );
  double resd = 0.0;
  bool res_updated = d.update_value( names::resolution, resd );

  if ( tics_per_ms_updated or res_updated )
  {
    std::vector< std::string > errors;
    if ( kernel().node_manager.size() > 0 )
    {
      errors.push_back( "Nodes have already been created" );
    }
    if ( has_been_simulated() )
    {
      errors.push_back( "Network has been simulated" );
    }
    if ( kernel().model_manager.are_model_defaults_modified() )
    {
      errors.push_back( "Model defaults were modified" );
    }

    if ( errors.size() == 1 )
    {
      throw KernelException( errors[ 0 ] + ": time representation cannot be changed." );
    }
    if ( errors.size() > 1 )
    {
      std::string msg = "Time representation unchanged. Error conditions:";
      for ( auto& error : errors )
      {
        msg += " " + error + ".";
      }
      throw KernelException( msg );
    }

    // only allow TICS_PER_MS to be changed together with resolution
    if ( res_updated and tics_per_ms_updated )
    {
      if ( resd < 1.0 / tics_per_ms )
      {
        throw KernelException( "Resolution must be greater than or equal to one tic. Value unchanged." );
      }
      else if ( not is_integer( resd * tics_per_ms ) )
      {
        throw KernelException( "Resolution must be a multiple of the tic length. Value unchanged." );
      }
      else
      {
        const double old_res = nest::Time::get_resolution().get_ms();
        const tic_t old_tpms = nest::Time::get_resolution().get_tics_per_ms();

        nest::Time::set_resolution( tics_per_ms, resd );
        // adjust to new resolution
        clock_.calibrate();
        // adjust delays in the connection system to new resolution
        kernel().connection_manager.calibrate( time_converter );
        kernel().model_manager.calibrate( time_converter );

        std::string msg =
          String::compose( "Tics per ms and resolution changed from %1 tics and %2 ms to %3 tics and %4 ms.",
            old_tpms,
            old_res,
            tics_per_ms,
            resd );
        LOG( M_INFO, "SimulationManager::set_status", msg );

        // make sure that wfr communication interval is always greater or equal
        // to resolution if no wfr is used explicitly set wfr_comm_interval
        // to resolution because communication in every step is needed
        if ( wfr_comm_interval_ < Time::get_resolution().get_ms() or not use_wfr_ )
        {
          wfr_comm_interval_ = Time::get_resolution().get_ms();
        }
      }
    }
    else if ( res_updated ) // only resolution changed
    {
      if ( resd < Time::get_ms_per_tic() )
      {
        throw KernelException( "Resolution must be greater than or equal to one tic. Value unchanged." );
      }
      else if ( not is_integer( resd / Time::get_ms_per_tic() ) )
      {
        throw KernelException( "Resolution must be a multiple of the tic length. Value unchanged." );
      }
      else
      {
        const double old_res = nest::Time::get_resolution().get_ms();

        Time::set_resolution( resd );
        clock_.calibrate(); // adjust to new resolution
        // adjust delays in the connection system to new resolution
        kernel().connection_manager.calibrate( time_converter );
        kernel().model_manager.calibrate( time_converter );

        std::string msg = String::compose( "Temporal resolution changed from %1 to %2 ms.", old_res, resd );
        LOG( M_INFO, "SimulationManager::set_status", msg );

        // make sure that wfr communication interval is always greater or equal
        // to resolution if no wfr is used explicitly set wfr_comm_interval
        // to resolution because communication in every step is needed
        if ( wfr_comm_interval_ < Time::get_resolution().get_ms() or not use_wfr_ )
        {
          wfr_comm_interval_ = Time::get_resolution().get_ms();
        }
      }
    }
    else
    {
      throw KernelException( "Change of tics_per_ms requires simultaneous specification of resolution." );
    }
  }

  // The decision whether the waveform relaxation is used
  // must be set before nodes are created.
  // Important: wfr_comm_interval_ may change depending on use_wfr_
  bool wfr;
  if ( d.update_value( names::use_wfr, wfr ) )
  {
    if ( kernel().node_manager.size() > 0 )
    {
      LOG( M_ERROR,
        "SimulationManager::set_status",
        "Cannot enable/disable usage of waveform relaxation after nodes have "
        "been created. Please call ResetKernel first." );
      throw KernelException();
    }
    else
    {
      use_wfr_ = wfr;
      // if no wfr is used explicitly set wfr_comm_interval to resolution
      // because communication in every step is needed
      if ( not use_wfr_ )
      {
        wfr_comm_interval_ = Time::get_resolution().get_ms();
      }
    }
  }

  // wfr_comm_interval_ can only be changed if use_wfr_ is true and before
  // connections are created. If use_wfr_ is false wfr_comm_interval_ is set to
  // the resolution whenever the resolution changes.
  double wfr_interval;
  if ( d.update_value( names::wfr_comm_interval, wfr_interval ) )
  {
    if ( not use_wfr_ )
    {
      LOG( M_ERROR,
        "SimulationManager::set_status",
        "Cannot set waveform communication interval when usage of waveform "
        "relaxation is disabled. Set use_wfr to true first." );
      throw KernelException();
    }
    else if ( kernel().connection_manager.get_num_connections() != 0 )
    {
      LOG( M_ERROR,
        "SimulationManager::set_status",
        "Cannot change waveform communication interval after connections have "
        "been created. Please call ResetKernel first." );
      throw KernelException();
    }
    else if ( wfr_interval < Time::get_resolution().get_ms() )
    {
      LOG( M_ERROR,
        "SimulationManager::set_status",
        "Communication interval of the waveform relaxation must be greater or "
        "equal to the resolution of the simulation." );
      throw KernelException();
    }
    else
    {
      LOG( M_INFO, "SimulationManager::set_status", "Waveform communication interval changed successfully. " );
      wfr_comm_interval_ = wfr_interval;
    }
  }

  // set the convergence tolerance for the waveform relaxation method
  double tol;
  if ( d.update_value( names::wfr_tol, tol ) )
  {
    if ( tol < 0.0 )
    {
      LOG( M_ERROR, "SimulationManager::set_status", "Tolerance must be zero or positive" );
      throw KernelException();
    }
    else
    {
      wfr_tol_ = tol;
    }
  }

  // set the maximal number of iterations for the waveform relaxation method
  long max_iter;
  if ( d.update_value( names::wfr_max_iterations, max_iter ) )
  {
    if ( max_iter <= 0 )
    {
      LOG( M_ERROR,
        "SimulationManager::set_status",
        "Maximal number of iterations  for the waveform relaxation must be "
        "positive. To disable waveform relaxation set use_wfr instead." );
      throw KernelException();
    }
    else
    {
      wfr_max_iterations_ = max_iter;
    }
  }

  // set the interpolation order for the waveform relaxation method
  long interp_order;
  if ( d.update_value( names::wfr_interpolation_order, interp_order ) )
  {
    if ( ( interp_order < 0 ) or ( interp_order == 2 ) or ( interp_order > 3 ) )
    {
      LOG( M_ERROR, "SimulationManager::set_status", "Interpolation order must be 0, 1, or 3." );
      throw KernelException();
    }
    else
    {
      wfr_interpolation_order_ = interp_order;
    }
  }

  // update time limit
  double t_new = 0.0;
  if ( d.update_value( names::update_time_limit, t_new ) )
  {
    if ( t_new <= 0 )
    {
      LOG( M_ERROR, "SimulationManager::set_status", "update_time_limit > 0 required." );
      throw KernelException();
    }

    update_time_limit_ = t_new;
  }
}

void
nest::SimulationManager::get_status( dictionary& d )
{
  d[ names::ms_per_tic ] = Time::get_ms_per_tic();
  d[ names::tics_per_ms ] = Time::get_tics_per_ms();
  d[ names::tics_per_step ] =
    static_cast< size_t >( Time::get_tics_per_step() ); // casting to avoid extra checks of any types
  d[ names::resolution ] = Time::get_resolution().get_ms();

  d[ names::T_min ] = Time::min().get_ms();
  d[ names::T_max ] = Time::max().get_ms();

  d[ names::biological_time ] = get_time().get_ms();
  d[ names::to_do ] = static_cast< long >( to_do_ ); // casting to avoid extra checks of any types
  d[ names::print_time ] = print_time_;

  d[ names::prepared ] = prepared_;

  d[ names::use_wfr ] = use_wfr_;
  d[ names::wfr_comm_interval ] = wfr_comm_interval_;
  d[ names::wfr_tol ] = wfr_tol_;
  d[ names::wfr_max_iterations ] = wfr_max_iterations_;
  d[ names::wfr_interpolation_order ] = wfr_interpolation_order_;

  d[ names::update_time_limit ] = update_time_limit_;
  d[ names::min_update_time ] = min_update_time_;
  d[ names::max_update_time ] = max_update_time_;

  d[ names::time_simulate ] = sw_simulate_.elapsed();
  d[ names::time_communicate_prepare ] = sw_communicate_prepare_.elapsed();
#ifdef TIMER_DETAILED
<<<<<<< HEAD
  d[ names::time_gather_spike_data ] = sw_gather_spike_data_.elapsed();
  d[ names::time_update ] = sw_update_.elapsed();
  d[ names::time_gather_target_data ] = sw_gather_target_data_.elapsed();
=======
  def< double >( d, names::time_gather_spike_data, sw_gather_spike_data_.elapsed() );
  def< double >( d, names::time_update, sw_update_.elapsed() );
  def< double >( d, names::time_gather_target_data, sw_gather_target_data_.elapsed() );
  def< double >( d, names::time_deliver_spike_data, sw_deliver_spike_data_.elapsed() );
>>>>>>> 85fc8c1c
#endif
}

void
nest::SimulationManager::prepare()
{
  assert( kernel().is_initialized() );

  if ( prepared_ )
  {
    std::string msg = "Prepare called twice.";
    LOG( M_ERROR, "SimulationManager::prepare", msg );
    throw KernelException();
  }

  if ( inconsistent_state_ )
  {
    throw KernelException(
      "Kernel is in inconsistent state after an "
      "earlier error. Please run ResetKernel first." );
  }

  // reset profiling timers
  reset_timers_for_dynamics();
  kernel().event_delivery_manager.reset_timers_for_dynamics();

  t_real_ = 0;
  t_slice_begin_ = timeval(); // set to timeval{0, 0} as unset flag
  t_slice_end_ = timeval();   // set to timeval{0, 0} as unset flag

  // find shortest and longest delay across all MPI processes
  // this call sets the member variables
  kernel().connection_manager.update_delay_extrema_();
  kernel().event_delivery_manager.init_moduli();

  // if at the beginning of a simulation, set up spike buffers
  if ( not simulated_ )
  {
    kernel().event_delivery_manager.configure_spike_data_buffers();
  }

  kernel().node_manager.ensure_valid_thread_local_ids();
  kernel().node_manager.prepare_nodes();

  // we have to do enter_runtime after prepare_nodes, since we use
  // calibrate to map the ports of MUSIC devices, which has to be done
  // before enter_runtime
  if ( not simulated_ ) // only enter the runtime mode once
  {
    double tick = Time::get_resolution().get_ms() * kernel().connection_manager.get_min_delay();
    kernel().music_manager.enter_runtime( tick );
  }
  prepared_ = true;

  // check whether waveform relaxation is used on any MPI process;
  // needs to be called before update_connection_intrastructure_since
  // it resizes coefficient arrays for secondary events
  kernel().node_manager.check_wfr_use();

  if ( kernel().node_manager.have_nodes_changed() or kernel().connection_manager.connections_have_changed() )
  {
#pragma omp parallel
    {
      const size_t tid = kernel().vp_manager.get_thread_id();
      update_connection_infrastructure( tid );
    } // of omp parallel
  }
}

void
nest::SimulationManager::assert_valid_simtime( Time const& t )
{
  if ( t == Time::ms( 0.0 ) )
  {
    return;
  }

  if ( t < Time::step( 1 ) )
  {
    LOG( M_ERROR,
      "SimulationManager::run",
      String::compose( "Simulation time must be >= %1 ms (one time step).", Time::get_resolution().get_ms() ) );
    throw KernelException();
  }

  if ( t.is_finite() )
  {
    Time time1 = clock_ + t;
    if ( not time1.is_finite() )
    {
      std::string msg = String::compose(
        "A clock overflow will occur after %1 of %2 ms. Please reset network "
        "clock first!",
        ( Time::max() - clock_ ).get_ms(),
        t.get_ms() );
      LOG( M_ERROR, "SimulationManager::run", msg );
      throw KernelException();
    }
  }
  else
  {
    std::string msg = String::compose(
      "The requested simulation time exceeds the largest time NEST can handle "
      "(T_max = %1 ms). Please use a shorter time!",
      Time::max().get_ms() );
    LOG( M_ERROR, "SimulationManager::run", msg );
    throw KernelException();
  }
}

void
nest::SimulationManager::run( Time const& t )
{
  assert_valid_simtime( t );

  kernel().random_manager.check_rng_synchrony();

  if ( not prepared_ )
  {
    std::string msg = "Run called without calling Prepare.";
    LOG( M_ERROR, "SimulationManager::run", msg );
    throw KernelException();
  }

  to_do_ += t.get_steps();
  to_do_total_ = to_do_;

  if ( to_do_ == 0 )
  {
    return;
  }

  kernel().io_manager.pre_run_hook();

  // Reset local spike counters within event_delivery_manager
  kernel().event_delivery_manager.reset_counters();

  sw_simulate_.start();

  // from_step_ is not touched here.  If we are at the beginning
  // of a simulation, it has been reset properly elsewhere.  If
  // a simulation was ended and is now continued, from_step_ will
  // have the proper value.  to_step_ is set as in advance_time().
  to_step_ = std::min( from_step_ + to_do_, kernel().connection_manager.get_min_delay() );


  // Warn about possible inconsistencies, see #504.
  // This test cannot come any earlier, because we first need to compute
  // min_delay_
  // above.
  if ( t.get_steps() % kernel().connection_manager.get_min_delay() != 0 )
  {
    LOG( M_WARNING,
      "SimulationManager::run",
      "The requested simulation time is not an integer multiple of the minimal "
      "delay in the network. This may result in inconsistent results under the "
      "following conditions: (i) A network contains more than one source of "
      "randomness, e.g., two different poisson_generators, and (ii) Simulate "
      "is called repeatedly with simulation times that are not multiples of "
      "the minimal delay." );
  }

  call_update_();

  kernel().io_manager.post_run_hook();
  kernel().random_manager.check_rng_synchrony();

  sw_simulate_.stop();
}

void
nest::SimulationManager::cleanup()
{
  if ( not prepared_ )
  {
    std::string msg = "Cleanup called without calling Prepare.";
    LOG( M_ERROR, "SimulationManager::cleanup", msg );
    throw KernelException();
  }

  if ( not simulated_ )
  {
    prepared_ = false;
    return;
  }

  kernel().node_manager.finalize_nodes();
  prepared_ = false;
}

void
nest::SimulationManager::call_update_()
{
  assert( kernel().is_initialized() and not inconsistent_state_ );

  std::ostringstream os;
  double t_sim = to_do_ * Time::get_resolution().get_ms();

  size_t num_active_nodes = kernel().node_manager.get_num_active_nodes();
  os << "Number of local nodes: " << num_active_nodes << std::endl;
  os << "Simulation time (ms): " << t_sim;

#ifdef _OPENMP
  os << std::endl << "Number of OpenMP threads: " << kernel().vp_manager.get_num_threads();
#else
  os << std::endl << "Not using OpenMP";
#endif

#ifdef HAVE_MPI
  os << std::endl << "Number of MPI processes: " << kernel().mpi_manager.get_num_processes();
#else
  os << std::endl << "Not using MPI";
#endif

  LOG( M_INFO, "SimulationManager::start_updating_", os.str() );


  if ( to_do_ == 0 )
  {
    return;
  }

  if ( print_time_ )
  {
    // TODO: Remove direct output
    std::cout << std::endl;
    print_progress_();
  }

  simulating_ = true;
  simulated_ = true;

  update_();

  simulating_ = false;

  if ( print_time_ )
  {
    std::cout << std::endl;
  }

  kernel().mpi_manager.synchronize();

  LOG( M_INFO, "SimulationManager::run", "Simulation finished." );
}

void
nest::SimulationManager::update_connection_infrastructure( const size_t tid )
{
#pragma omp barrier
  if ( tid == 0 )
  {
    sw_communicate_prepare_.start();
  }

  kernel().connection_manager.restructure_connection_tables( tid );
  kernel().connection_manager.sort_connections( tid );
  kernel().connection_manager.collect_compressed_spike_data( tid );

#pragma omp barrier // wait for all threads to finish sorting

#pragma omp single
  {
    kernel().connection_manager.compute_target_data_buffer_size();
    kernel().event_delivery_manager.resize_send_recv_buffers_target_data();

    // check whether primary and secondary connections exists on any
    // compute node
    kernel().connection_manager.sync_has_primary_connections();
    kernel().connection_manager.check_secondary_connections_exist();
  }

  if ( kernel().connection_manager.secondary_connections_exist() )
  {
#pragma omp barrier
    kernel().connection_manager.compute_compressed_secondary_recv_buffer_positions( tid );
#pragma omp barrier
#pragma omp single
    {
      kernel().mpi_manager.communicate_recv_counts_secondary_events();
      kernel().event_delivery_manager.configure_secondary_buffers();
    }
  }

#ifdef TIMER_DETAILED
  if ( tid == 0 )
  {
    sw_gather_target_data_.start();
  }
#endif

  // communicate connection information from postsynaptic to
  // presynaptic side
  if ( kernel().connection_manager.use_compressed_spikes() )
  {
#pragma omp barrier
#pragma omp single
    {
      kernel().connection_manager.initialize_iteration_state(); // could possibly be combined with s'th above
    }
    kernel().event_delivery_manager.gather_target_data_compressed( tid );
  }
  else
  {
    kernel().event_delivery_manager.gather_target_data( tid );
  }

#ifdef TIMER_DETAILED
#pragma omp barrier
  if ( tid == 0 )
  {
    sw_gather_target_data_.stop();
  }
#endif

  if ( kernel().connection_manager.secondary_connections_exist() )
  {
    kernel().connection_manager.compress_secondary_send_buffer_pos( tid );
  }

#pragma omp barrier
#pragma omp single
  {
    kernel().connection_manager.clear_compressed_spike_data_map();
    kernel().node_manager.set_have_nodes_changed( false );
    kernel().connection_manager.unset_connections_have_changed();
  }

#pragma omp barrier
  if ( tid == 0 )
  {
    sw_communicate_prepare_.stop();
  }
}

bool
nest::SimulationManager::wfr_update_( Node* n )
{
  return ( n->wfr_update( clock_, from_step_, to_step_ ) );
}

void
nest::SimulationManager::update_()
{
  // to store done values of the different threads
  std::vector< bool > done;
  bool done_all = true;
  long old_to_step;

  double start_current_update = sw_simulate_.elapsed();
  bool update_time_limit_exceeded = false;

  std::vector< std::shared_ptr< WrappedThreadException > > exceptions_raised( kernel().vp_manager.get_num_threads() );

// parallel section begins
#pragma omp parallel
  {
    const size_t tid = kernel().vp_manager.get_thread_id();

    // We update in a parallel region. Therefore, we need to catch
    // exceptions here and then handle them after the parallel region.
    try
    {
      do
      {
        if ( print_time_ )
        {
          gettimeofday( &t_slice_begin_, nullptr );
        }

        if ( kernel().sp_manager.is_structural_plasticity_enabled()
          and ( std::fmod( Time( Time::step( clock_.get_steps() + from_step_ ) ).get_ms(),
                  kernel().sp_manager.get_structural_plasticity_update_interval() )
            == 0 ) )
        {
          for ( SparseNodeArray::const_iterator i = kernel().node_manager.get_local_nodes( tid ).begin();
                i != kernel().node_manager.get_local_nodes( tid ).end();
                ++i )
          {
            Node* node = i->get_node();
            node->update_synaptic_elements( Time( Time::step( clock_.get_steps() + from_step_ ) ).get_ms() );
          }
#pragma omp barrier
#pragma omp single
          {
            kernel().sp_manager.update_structural_plasticity();
          }
          // Remove 10% of the vacant elements
          for ( SparseNodeArray::const_iterator i = kernel().node_manager.get_local_nodes( tid ).begin();
                i != kernel().node_manager.get_local_nodes( tid ).end();
                ++i )
          {
            Node* node = i->get_node();
            node->decay_synaptic_elements_vacant();
          }

          // after structural plasticity has created and deleted
          // connections, update the connection infrastructure; implies
          // complete removal of presynaptic part and reconstruction
          // from postsynaptic data
          update_connection_infrastructure( tid );

        } // of structural plasticity

        // Do not deliver events at beginning of first slice, nothing can be there yet
        // and invalid markers have not been properly set in send buffers.
        if ( slice_ > 0 and from_step_ == 0 )
        {

          if ( kernel().connection_manager.has_primary_connections() )
          {
#ifdef TIMER_DETAILED
            if ( tid == 0 )
            {
              sw_deliver_spike_data_.start();
            }
#endif
            // Deliver spikes from receive buffer to ring buffers.
            kernel().event_delivery_manager.deliver_events( tid );

#ifdef TIMER_DETAILED
            if ( tid == 0 )
            {
              sw_deliver_spike_data_.stop();
            }
#endif
          }
          if ( kernel().connection_manager.secondary_connections_exist() )
          {
            kernel().event_delivery_manager.deliver_secondary_events( tid, false );
          }


#ifdef HAVE_MUSIC
// advance the time of music by one step (min_delay * h) must
// be done after deliver_events_() since it calls
// music_event_out_proxy::handle(), which hands the spikes over to
// MUSIC *before* MUSIC time is advanced

// wait until all threads are done -> synchronize
#pragma omp barrier
// the following block is executed by the master thread only
// the other threads are enforced to wait at the end of the block
#pragma omp master
          {
            // advance the time of music by one step (min_delay * h) must
            // be done after deliver_events_() since it calls
            // music_event_out_proxy::handle(), which hands the spikes over to
            // MUSIC *before* MUSIC time is advanced
            if ( slice_ > 0 )
            {
              kernel().music_manager.advance_music_time();
            }

            // the following could be made thread-safe
            kernel().music_manager.update_music_event_handlers( clock_, from_step_, to_step_ );
          }
// end of master section, all threads have to synchronize at this point
#pragma omp barrier
#endif
        } // if from_step == 0

        // preliminary update of nodes that use waveform relaxtion, only
        // necessary if secondary connections exist and any node uses
        // wfr
        if ( kernel().connection_manager.secondary_connections_exist() and kernel().node_manager.wfr_is_used() )
        {
#pragma omp single
          {
            // if the end of the simulation is in the middle
            // of a min_delay_ step, we need to make a complete
            // step in the wfr_update and only do
            // the partial step in the final update
            // needs to be done in omp single since to_step_ is a scheduler
            // variable
            old_to_step = to_step_;
            if ( to_step_ < kernel().connection_manager.get_min_delay() )
            {
              to_step_ = kernel().connection_manager.get_min_delay();
            }
          }

          bool max_iterations_reached = true;
          const std::vector< Node* >& thread_local_wfr_nodes = kernel().node_manager.get_wfr_nodes_on_thread( tid );
          for ( long n = 0; n < wfr_max_iterations_; ++n )
          {
            bool done_p = true;

            // this loop may be empty for those threads
            // that do not have any nodes requiring wfr_update
            for ( std::vector< Node* >::const_iterator i = thread_local_wfr_nodes.begin();
                  i != thread_local_wfr_nodes.end();
                  ++i )
            {
              done_p = wfr_update_( *i ) and done_p;
            }

// add done value of thread p to done vector
#pragma omp critical
            done.push_back( done_p );
// parallel section ends, wait until all threads are done -> synchronize
#pragma omp barrier

// the following block is executed by a single thread
// the other threads wait at the end of the block
#pragma omp single
            {
              // check whether all threads are done
              for ( size_t i = 0; i < done.size(); ++i )
              {
                done_all = done[ i ] and done_all;
              }

              // gather SecondaryEvents (e.g. GapJunctionEvents)
              kernel().event_delivery_manager.gather_secondary_events( done_all );

              // reset done and done_all
              //(needs to be in the single threaded part)
              done_all = true;
              done.clear();
            }

            // deliver SecondaryEvents generated during wfr_update
            // returns the done value over all threads
            done_p = kernel().event_delivery_manager.deliver_secondary_events( tid, true );

            if ( done_p )
            {
              max_iterations_reached = false;
              break;
            }
          } // of for (wfr_max_iterations) ...

#pragma omp single
          {
            to_step_ = old_to_step;
            if ( max_iterations_reached )
            {
              std::string msg = String::compose( "Maximum number of iterations reached at interval %1-%2 ms",
                clock_.get_ms(),
                clock_.get_ms() + to_step_ * Time::get_resolution().get_ms() );
              LOG( M_WARNING, "SimulationManager::wfr_update", msg );
            }
          }

        } // of if(wfr_is_used)
          // end of preliminary update

#ifdef TIMER_DETAILED
#pragma omp barrier
        if ( tid == 0 )
        {
          sw_update_.start();
        }
#endif
        const SparseNodeArray& thread_local_nodes = kernel().node_manager.get_local_nodes( tid );

        for ( SparseNodeArray::const_iterator n = thread_local_nodes.begin(); n != thread_local_nodes.end(); ++n )
        {
          Node* node = n->get_node();
          if ( not( node )->is_frozen() )
          {
            ( node )->update( clock_, from_step_, to_step_ );
          }
        }

// parallel section ends, wait until all threads are done -> synchronize
#pragma omp barrier

#ifdef TIMER_DETAILED
        if ( tid == 0 )
        {
          sw_update_.stop();
        }
#endif

        // the following block is executed by the master thread only
// the other threads are enforced to wait at the end of the block
#pragma omp master
        {
          // gather and deliver only at end of slice, i.e., end of min_delay step
          if ( to_step_ == kernel().connection_manager.get_min_delay() )
          {
            if ( kernel().connection_manager.has_primary_connections() )
            {
#ifdef TIMER_DETAILED
              sw_gather_spike_data_.start();
#endif

              kernel().event_delivery_manager.gather_spike_data();
#ifdef TIMER_DETAILED
              sw_gather_spike_data_.stop();
#endif
            }
            if ( kernel().connection_manager.secondary_connections_exist() )
            {
              kernel().event_delivery_manager.gather_secondary_events( true );
            }
          }


          advance_time_();

          if ( print_time_ )
          {
            gettimeofday( &t_slice_end_, nullptr );
            print_progress_();
          }

          // We cannot throw exception inside master, would not get caught.
          const double end_current_update = sw_simulate_.elapsed();
          const double update_time = end_current_update - start_current_update;
          update_time_limit_exceeded = update_time > update_time_limit_;
          min_update_time_ = std::min( min_update_time_, update_time );
          max_update_time_ = std::max( max_update_time_, update_time );
          start_current_update = end_current_update;
        }
// end of master section, all threads have to synchronize at this point
#pragma omp barrier

        // if block to avoid omp barrier if SIONLIB is not used
#ifdef HAVE_SIONLIB
        kernel().io_manager.post_step_hook();
// enforce synchronization after post-step activities of the recording backends
#pragma omp barrier
#endif

        const double end_current_update = sw_simulate_.elapsed();
        if ( end_current_update - start_current_update > update_time_limit_ )
        {
          LOG( M_ERROR, "SimulationManager::update", "Update time limit exceeded." );
          throw KernelException();
        }
        start_current_update = end_current_update;

      } while ( to_do_ > 0 and not update_time_limit_exceeded and not exceptions_raised.at( tid ) );

      // End of the slice, we update the number of synaptic elements
      for ( SparseNodeArray::const_iterator i = kernel().node_manager.get_local_nodes( tid ).begin();
            i != kernel().node_manager.get_local_nodes( tid ).end();
            ++i )
      {
        Node* node = i->get_node();
        node->update_synaptic_elements( Time( Time::step( clock_.get_steps() + to_step_ ) ).get_ms() );
      }
    }
    catch ( std::exception& e )
    {
      // so throw the exception after parallel region
      exceptions_raised.at( tid ) = std::shared_ptr< WrappedThreadException >( new WrappedThreadException( e ) );
    }
  } // of omp parallel

  if ( update_time_limit_exceeded )
  {
    LOG( M_ERROR, "SimulationManager::update", "Update time limit exceeded." );
    throw KernelException();
  }

  // check if any exceptions have been raised
  for ( size_t tid = 0; tid < kernel().vp_manager.get_num_threads(); ++tid )
  {
    if ( exceptions_raised.at( tid ).get() )
    {
      simulating_ = false; // must mark this here, see #311
      inconsistent_state_ = true;
      throw WrappedThreadException( *( exceptions_raised.at( tid ) ) );
    }
  }
}

void
nest::SimulationManager::advance_time_()
{
  // time now advanced time by the duration of the previous step
  to_do_ -= to_step_ - from_step_;

  // advance clock, update modulos, slice counter only if slice completed
  if ( to_step_ == kernel().connection_manager.get_min_delay() )
  {
    clock_ += Time::step( kernel().connection_manager.get_min_delay() );
    ++slice_;
    kernel().event_delivery_manager.update_moduli();
    from_step_ = 0;
  }
  else
  {
    from_step_ = to_step_;
  }

  long end_sim = from_step_ + to_do_;

  if ( kernel().connection_manager.get_min_delay() < end_sim )
  {
    // update to end of time slice
    to_step_ = kernel().connection_manager.get_min_delay();
  }
  else
  {
    to_step_ = end_sim; // update to end of simulation time
  }

  assert( to_step_ - from_step_ <= kernel().connection_manager.get_min_delay() );
}

void
nest::SimulationManager::print_progress_()
{
  double rt_factor = 0.0;

  if ( t_slice_end_.tv_sec != 0 )
  {
    // usec
    long t_real_s = ( t_slice_end_.tv_sec - t_slice_begin_.tv_sec ) * 1e6;
    // usec
    t_real_ += t_real_s + ( t_slice_end_.tv_usec - t_slice_begin_.tv_usec );
    // ms
    double t_real_acc = ( t_real_ ) / 1000.;
    double t_sim_acc = ( to_do_total_ - to_do_ ) * Time::get_resolution().get_ms();
    // real-time factor = wall-clock time / model time
    rt_factor = t_real_acc / t_sim_acc;
  }

  int percentage = ( 100 - static_cast< int >( static_cast< double >( to_do_ ) / to_do_total_ * 100 ) );

  std::cout << "\r[ " << std::setw( 3 ) << std::right << percentage << "% ] "
            << "Model time: " << std::fixed << std::setprecision( 1 ) << clock_.get_ms() << " ms, "
            << "Real-time factor: " << std::setprecision( 4 ) << rt_factor
            << std::resetiosflags( std::ios_base::floatfield );
  std::flush( std::cout );
}

nest::Time const
nest::SimulationManager::get_previous_slice_origin() const
{
  return clock_ - Time::step( kernel().connection_manager.get_min_delay() );
}<|MERGE_RESOLUTION|>--- conflicted
+++ resolved
@@ -437,16 +437,10 @@
   d[ names::time_simulate ] = sw_simulate_.elapsed();
   d[ names::time_communicate_prepare ] = sw_communicate_prepare_.elapsed();
 #ifdef TIMER_DETAILED
-<<<<<<< HEAD
   d[ names::time_gather_spike_data ] = sw_gather_spike_data_.elapsed();
   d[ names::time_update ] = sw_update_.elapsed();
   d[ names::time_gather_target_data ] = sw_gather_target_data_.elapsed();
-=======
-  def< double >( d, names::time_gather_spike_data, sw_gather_spike_data_.elapsed() );
-  def< double >( d, names::time_update, sw_update_.elapsed() );
-  def< double >( d, names::time_gather_target_data, sw_gather_target_data_.elapsed() );
-  def< double >( d, names::time_deliver_spike_data, sw_deliver_spike_data_.elapsed() );
->>>>>>> 85fc8c1c
+  d[ names::time_deliver_spike_data ] = sw_deliver_spike_data_.elapsed();
 #endif
 }
 

--- conflicted
+++ resolved
@@ -871,7 +871,19 @@
           // from the time step preceding the arrival of the spike triggering the weight update.
           if ( kernel().connection_manager.secondary_connections_exist() )
           {
+#ifdef TIMER_DETAILED
+            if ( tid == 0 )
+            {
+              sw_deliver_secondary_data_.start();
+            }
+#endif
             kernel().event_delivery_manager.deliver_secondary_events( tid, false );
+#ifdef TIMER_DETAILED
+            if ( tid == 0 )
+            {
+              sw_deliver_secondary_data_.stop();
+            }
+#endif
           }
 
           if ( kernel().connection_manager.has_primary_connections() )
@@ -892,26 +904,6 @@
             }
 #endif
           }
-<<<<<<< HEAD
-=======
-          if ( kernel().connection_manager.secondary_connections_exist() )
-          {
-#ifdef TIMER_DETAILED
-            if ( tid == 0 )
-            {
-              sw_deliver_secondary_data_.start();
-            }
-#endif
-            kernel().event_delivery_manager.deliver_secondary_events( tid, false );
-#ifdef TIMER_DETAILED
-            if ( tid == 0 )
-            {
-              sw_deliver_secondary_data_.stop();
-            }
-#endif
-          }
->>>>>>> df4c93e3
-
 
 #ifdef HAVE_MUSIC
 // advance the time of music by one step (min_delay * h) must

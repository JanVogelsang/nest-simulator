/*
 *  simulation_manager.cpp
 *
 *  This file is part of NEST.
 *
 *  Copyright (C) 2004 The NEST Initiative
 *
 *  NEST is free software: you can redistribute it and/or modify
 *  it under the terms of the GNU General Public License as published by
 *  the Free Software Foundation, either version 2 of the License, or
 *  (at your option) any later version.
 *
 *  NEST is distributed in the hope that it will be useful,
 *  but WITHOUT ANY WARRANTY; without even the implied warranty of
 *  MERCHANTABILITY or FITNESS FOR A PARTICULAR PURPOSE.  See the
 *  GNU General Public License for more details.
 *
 *  You should have received a copy of the GNU General Public License
 *  along with NEST.  If not, see <http://www.gnu.org/licenses/>.
 *
 */

#include "simulation_manager.h"

// C includes:
#include <sys/time.h>

// C++ includes:
#include <iomanip>
#include <limits>
#include <vector>

// Includes from libnestutil:
#include "compose.hpp"
#include "numerics.h"

// Includes from nestkernel:
#include "connection_manager_impl.h"
#include "event_delivery_manager.h"
#include "kernel_manager.h"
#include "stopwatch_impl.h"


nest::SimulationManager::SimulationManager()
  : clock_( Time::tic( 0L ) )
  , slice_( 0L )
  , to_do_( 0L )
  , to_do_total_( 0L )
  , from_step_( 0L )
  , to_step_( 0L ) // consistent with to_do_ == 0
  , t_real_( 0L )
  , prepared_( false )
  , simulating_( false )
  , simulated_( false )
  , inconsistent_state_( false )
  , print_time_( false )
  , use_wfr_( true )
  , wfr_comm_interval_( 1.0 )
  , wfr_tol_( 0.0001 )
  , wfr_max_iterations_( 15 )
  , wfr_interpolation_order_( 3 )
  , update_time_limit_( std::numeric_limits< double >::infinity() )
  , min_update_time_( std::numeric_limits< double >::infinity() )
  , max_update_time_( -std::numeric_limits< double >::infinity() )
  , eprop_update_interval_( 1000. )
  , eprop_learning_window_( 1000. )
  , eprop_reset_neurons_on_update_( true )
{
}

void
nest::SimulationManager::initialize( const bool adjust_number_of_threads_or_rng_only )
{
  if ( adjust_number_of_threads_or_rng_only )
  {
    return;
  }

  Time::reset_to_defaults();
  Time::reset_resolution();

  clock_.set_to_zero();
  clock_.calibrate();

  to_do_ = 0;
  to_do_total_ = 0;
  slice_ = 0;
  from_step_ = 0;
  to_step_ = 0; // consistent with to_do_ = 0
  t_real_ = 0;

  prepared_ = false;
  simulating_ = false;
  simulated_ = false;
  inconsistent_state_ = false;
  print_time_ = false;
  use_wfr_ = true;

  wfr_comm_interval_ = 1.0;
  wfr_tol_ = 0.0001;
  wfr_max_iterations_ = 15;
  wfr_interpolation_order_ = 3;
  update_time_limit_ = std::numeric_limits< double >::infinity();
  min_update_time_ = std::numeric_limits< double >::infinity();
  max_update_time_ = -std::numeric_limits< double >::infinity();

  reset_timers_for_preparation();
  reset_timers_for_dynamics();
}

void
nest::SimulationManager::finalize( const bool )
{
}

void
nest::SimulationManager::reset_timers_for_preparation()
{
  sw_communicate_prepare_.reset();
  sw_gather_target_data_.reset();
}

void
nest::SimulationManager::reset_timers_for_dynamics()
{
  sw_simulate_.reset();
  sw_gather_spike_data_.reset();
  sw_gather_secondary_data_.reset();
  sw_update_.reset();
  sw_deliver_spike_data_.reset();
  sw_deliver_secondary_data_.reset();
}

void
nest::SimulationManager::set_status( const dictionary& d )
{
  // Create an instance of time converter here to capture the current
  // representation of time objects: TICS_PER_MS and TICS_PER_STEP
  // will be stored in time_converter.
  // This object can then be used to convert times in steps
  // (e.g. Connection::delay_) or tics to the new representation.
  // We pass this object to ConnectionManager::calibrate to update
  // all time objects in the connection system to the new representation.
  // MH 08-04-14
  TimeConverter time_converter;

  double time;
  if ( d.update_value( names::biological_time, time ) )
  {
    if ( time != 0.0 )
    {
      throw BadProperty( "The simulation time can only be set to 0.0." );
    }

    if ( clock_ > TimeZero )
    {
      // reset only if time has passed
      LOG( VerbosityLevel::WARNING,
        "SimulationManager::set_status",
        "Simulation time reset to t=0.0. Resetting the simulation time is not "
        "fully supported in NEST at present. Some spikes may be lost, and "
        "stimulation devices may behave unexpectedly. PLEASE REVIEW YOUR "
        "SIMULATION OUTPUT CAREFULLY!" );

      clock_ = Time::step( 0 );
      from_step_ = 0;
      slice_ = 0;
      // clear all old spikes
      kernel().event_delivery_manager.configure_spike_data_buffers();
    }
  }

  d.update_value( names::print_time, print_time_ );

  // tics_per_ms and resolution must come after local_num_thread /
  // total_num_threads because they might reset the network and the time
  // representation
  long tics_per_ms = 0;
  bool tics_per_ms_updated = d.update_value( names::tics_per_ms, tics_per_ms );
  double resd = 0.0;
  bool res_updated = d.update_value( names::resolution, resd );

  if ( tics_per_ms_updated or res_updated )
  {
    std::vector< std::string > errors;
    if ( kernel().node_manager.size() > 0 )
    {
      errors.push_back( "Nodes have already been created" );
    }
    if ( has_been_simulated() )
    {
      errors.push_back( "Network has been simulated" );
    }
    if ( kernel().model_manager.are_model_defaults_modified() )
    {
      errors.push_back( "Model defaults were modified" );
    }

    if ( errors.size() == 1 )
    {
      throw KernelException( errors[ 0 ] + ": time representation cannot be changed." );
    }
    if ( errors.size() > 1 )
    {
      std::string msg = "Time representation unchanged. Error conditions:";
      for ( auto& error : errors )
      {
        msg += " " + error + ".";
      }
      throw KernelException( msg );
    }

    // only allow TICS_PER_MS to be changed together with resolution
    if ( res_updated and tics_per_ms_updated )
    {
      if ( resd < 1.0 / tics_per_ms )
      {
        throw KernelException( "Resolution must be greater than or equal to one tic. Value unchanged." );
      }
      else if ( not is_integer( resd * tics_per_ms ) )
      {
        throw KernelException( "Resolution must be a multiple of the tic length. Value unchanged." );
      }
      else
      {
        const double old_res = nest::Time::get_resolution().get_ms();
        const tic_t old_tpms = nest::Time::get_resolution().get_tics_per_ms();

        nest::Time::set_resolution( tics_per_ms, resd );
        // adjust to new resolution
        clock_.calibrate();
        // adjust delays in the connection system to new resolution
        kernel().connection_manager.calibrate( time_converter );
        kernel().model_manager.calibrate( time_converter );

        std::string msg =
          String::compose( "Tics per ms and resolution changed from %1 tics and %2 ms to %3 tics and %4 ms.",
            old_tpms,
            old_res,
            tics_per_ms,
            resd );
        LOG( VerbosityLevel::INFO, "SimulationManager::set_status", msg );

        // make sure that wfr communication interval is always greater or equal
        // to resolution if no wfr is used explicitly set wfr_comm_interval
        // to resolution because communication in every step is needed
        if ( wfr_comm_interval_ < Time::get_resolution().get_ms() or not use_wfr_ )
        {
          wfr_comm_interval_ = Time::get_resolution().get_ms();
        }
      }
    }
    else if ( res_updated ) // only resolution changed
    {
      if ( resd < Time::get_ms_per_tic() )
      {
        throw KernelException( "Resolution must be greater than or equal to one tic. Value unchanged." );
      }
      else if ( not is_integer( resd / Time::get_ms_per_tic() ) )
      {
        throw KernelException( "Resolution must be a multiple of the tic length. Value unchanged." );
      }
      else
      {
        const double old_res = nest::Time::get_resolution().get_ms();

        Time::set_resolution( resd );
        clock_.calibrate(); // adjust to new resolution
        // adjust delays in the connection system to new resolution
        kernel().connection_manager.calibrate( time_converter );
        kernel().model_manager.calibrate( time_converter );

        std::string msg = String::compose( "Temporal resolution changed from %1 to %2 ms.", old_res, resd );
        LOG( VerbosityLevel::INFO, "SimulationManager::set_status", msg );

        // make sure that wfr communication interval is always greater or equal
        // to resolution if no wfr is used explicitly set wfr_comm_interval
        // to resolution because communication in every step is needed
        if ( wfr_comm_interval_ < Time::get_resolution().get_ms() or not use_wfr_ )
        {
          wfr_comm_interval_ = Time::get_resolution().get_ms();
        }
      }
    }
    else
    {
      throw KernelException( "Change of tics_per_ms requires simultaneous specification of resolution." );
    }
  }

  // The decision whether the waveform relaxation is used
  // must be set before nodes are created.
  // Important: wfr_comm_interval_ may change depending on use_wfr_
  bool wfr;
  if ( d.update_value( names::use_wfr, wfr ) )
  {
    if ( kernel().node_manager.size() > 0 )
    {
      LOG( VerbosityLevel::ERROR,
        "SimulationManager::set_status",
        "Cannot enable/disable usage of waveform relaxation after nodes have "
        "been created. Please call ResetKernel first." );
      throw KernelException();
    }
    else
    {
      use_wfr_ = wfr;
      // if no wfr is used explicitly set wfr_comm_interval to resolution
      // because communication in every step is needed
      if ( not use_wfr_ )
      {
        wfr_comm_interval_ = Time::get_resolution().get_ms();
      }
    }
  }

  // wfr_comm_interval_ can only be changed if use_wfr_ is true and before
  // connections are created. If use_wfr_ is false wfr_comm_interval_ is set to
  // the resolution whenever the resolution changes.
  double wfr_interval;
  if ( d.update_value( names::wfr_comm_interval, wfr_interval ) )
  {
    if ( not use_wfr_ )
    {
      LOG( VerbosityLevel::ERROR,
        "SimulationManager::set_status",
        "Cannot set waveform communication interval when usage of waveform "
        "relaxation is disabled. Set use_wfr to true first." );
      throw KernelException();
    }
    else if ( kernel().connection_manager.get_num_connections() != 0 )
    {
      LOG( VerbosityLevel::ERROR,
        "SimulationManager::set_status",
        "Cannot change waveform communication interval after connections have "
        "been created. Please call ResetKernel first." );
      throw KernelException();
    }
    else if ( wfr_interval < Time::get_resolution().get_ms() )
    {
      LOG( VerbosityLevel::ERROR,
        "SimulationManager::set_status",
        "Communication interval of the waveform relaxation must be greater or "
        "equal to the resolution of the simulation." );
      throw KernelException();
    }
    else
    {
      LOG( VerbosityLevel::INFO,
        "SimulationManager::set_status",
        "Waveform communication interval changed successfully. " );
      wfr_comm_interval_ = wfr_interval;
    }
  }

  // set the convergence tolerance for the waveform relaxation method
  double tol;
  if ( d.update_value( names::wfr_tol, tol ) )
  {
    if ( tol < 0.0 )
    {
      LOG( VerbosityLevel::ERROR, "SimulationManager::set_status", "Tolerance must be zero or positive" );
      throw KernelException();
    }
    else
    {
      wfr_tol_ = tol;
    }
  }

  // set the maximal number of iterations for the waveform relaxation method
  long max_iter;
  if ( d.update_value( names::wfr_max_iterations, max_iter ) )
  {
    if ( max_iter <= 0 )
    {
      LOG( VerbosityLevel::ERROR,
        "SimulationManager::set_status",
        "Maximal number of iterations  for the waveform relaxation must be "
        "positive. To disable waveform relaxation set use_wfr instead." );
      throw KernelException();
    }
    else
    {
      wfr_max_iterations_ = max_iter;
    }
  }

  // set the interpolation order for the waveform relaxation method
  long interp_order;
  if ( d.update_value( names::wfr_interpolation_order, interp_order ) )
  {
    if ( ( interp_order < 0 ) or ( interp_order == 2 ) or ( interp_order > 3 ) )
    {
      LOG( VerbosityLevel::ERROR, "SimulationManager::set_status", "Interpolation order must be 0, 1, or 3." );
      throw KernelException();
    }
    else
    {
      wfr_interpolation_order_ = interp_order;
    }
  }

  // update time limit
  double t_new = 0.0;
  if ( d.update_value( names::update_time_limit, t_new ) )
  {
    if ( t_new <= 0 )
    {
      LOG( VerbosityLevel::ERROR, "SimulationManager::set_status", "update_time_limit > 0 required." );
      throw KernelException();
    }

    update_time_limit_ = t_new;
  }

  // eprop update interval
  double eprop_update_interval_new = 0.0;
  if ( d.update_value( names::eprop_update_interval, eprop_update_interval_new ) )
  {
    if ( eprop_update_interval_new <= 0 )
    {
      LOG( VerbosityLevel::ERROR, "SimulationManager::set_status", "eprop_update_interval > 0 required." );
      throw KernelException();
    }

    eprop_update_interval_ = eprop_update_interval_new;
  }

  // eprop learning window
  double eprop_learning_window_new = 0.0;
  if ( d.update_value( names::eprop_learning_window, eprop_learning_window_new ) )
  {
    if ( eprop_learning_window_new <= 0 )
    {
      LOG( VerbosityLevel::ERROR, "SimulationManager::set_status", "eprop_learning_window > 0 required." );
      throw KernelException();
    }
    if ( eprop_learning_window_new > eprop_update_interval_ )
    {
      LOG( VerbosityLevel::ERROR,
        "SimulationManager::set_status",
        "eprop_learning_window <= eprop_update_interval required." );
      throw KernelException();
    }

    eprop_learning_window_ = eprop_learning_window_new;
  }

  d.update_value( names::eprop_reset_neurons_on_update, eprop_reset_neurons_on_update_ );
}

void
nest::SimulationManager::get_status( dictionary& d )
{
  d[ names::ms_per_tic ] = Time::get_ms_per_tic();
  d[ names::tics_per_ms ] = Time::get_tics_per_ms();
  d[ names::tics_per_step ] =
    static_cast< size_t >( Time::get_tics_per_step() ); // casting to avoid extra checks of any types
  d[ names::resolution ] = Time::get_resolution().get_ms();

  d[ names::T_min ] = Time::min().get_ms();
  d[ names::T_max ] = Time::max().get_ms();

  d[ names::biological_time ] = get_time().get_ms();
  d[ names::to_do ] = static_cast< long >( to_do_ ); // casting to avoid extra checks of any types
  d[ names::print_time ] = print_time_;

  d[ names::prepared ] = prepared_;

  d[ names::use_wfr ] = use_wfr_;
  d[ names::wfr_comm_interval ] = wfr_comm_interval_;
  d[ names::wfr_tol ] = wfr_tol_;
  d[ names::wfr_max_iterations ] = wfr_max_iterations_;
  d[ names::wfr_interpolation_order ] = wfr_interpolation_order_;

  d[ names::update_time_limit ] = update_time_limit_;
  d[ names::min_update_time ] = min_update_time_;
  d[ names::max_update_time ] = max_update_time_;

  sw_simulate_.get_status( d, names::time_simulate, names::time_simulate_cpu );
  sw_communicate_prepare_.get_status( d, names::time_communicate_prepare, names::time_communicate_prepare_cpu );
  sw_gather_spike_data_.get_status( d, names::time_gather_spike_data, names::time_gather_spike_data_cpu );
  sw_gather_secondary_data_.get_status( d, names::time_gather_secondary_data, names::time_gather_secondary_data_cpu );
  sw_update_.get_status( d, names::time_update, names::time_update_cpu );
  sw_gather_target_data_.get_status( d, names::time_gather_target_data, names::time_gather_target_data_cpu );
  sw_deliver_spike_data_.get_status( d, names::time_deliver_spike_data, names::time_deliver_spike_data_cpu );
  sw_deliver_secondary_data_.get_status(
    d, names::time_deliver_secondary_data, names::time_deliver_secondary_data_cpu );

  d[ names::eprop_update_interval ] = eprop_update_interval_;
  d[ names::eprop_learning_window ] = eprop_learning_window_;
  d[ names::eprop_reset_neurons_on_update ] = eprop_reset_neurons_on_update_;
}

void
nest::SimulationManager::prepare()
{
  assert( kernel().is_initialized() );

  if ( prepared_ )
  {
    std::string msg = "Prepare called twice.";
    LOG( VerbosityLevel::ERROR, "SimulationManager::prepare", msg );
    throw KernelException();
  }

  if ( inconsistent_state_ )
  {
    throw KernelException(
      "Kernel is in inconsistent state after an "
      "earlier error. Please run ResetKernel first." );
  }

  // reset profiling timers
  reset_timers_for_dynamics();
  kernel().event_delivery_manager.reset_timers_for_dynamics();

  t_real_ = 0;
  t_slice_begin_ = timeval(); // set to timeval{0, 0} as unset flag
  t_slice_end_ = timeval();   // set to timeval{0, 0} as unset flag

  // find shortest and longest delay across all MPI processes
  // this call sets the member variables
  kernel().connection_manager.update_delay_extrema_();
  kernel().event_delivery_manager.init_moduli();

  // if at the beginning of a simulation, set up spike buffers
  if ( not simulated_ )
  {
    kernel().event_delivery_manager.configure_spike_data_buffers();
  }

  kernel().node_manager.update_thread_local_node_data();
  kernel().node_manager.prepare_nodes();

  // we have to do enter_runtime after prepare_nodes, since we use
  // calibrate to map the ports of MUSIC devices, which has to be done
  // before enter_runtime
  if ( not simulated_ ) // only enter the runtime mode once
  {
    double tick = Time::get_resolution().get_ms() * kernel().connection_manager.get_min_delay();
    kernel().music_manager.enter_runtime( tick );
  }
  prepared_ = true;

  // check whether waveform relaxation is used on any MPI process;
  // needs to be called before update_connection_intrastructure_since
  // it resizes coefficient arrays for secondary events
  kernel().node_manager.check_wfr_use();

  if ( kernel().node_manager.have_nodes_changed() or kernel().connection_manager.connections_have_changed() )
  {
#pragma omp parallel
    {
      const size_t tid = kernel().vp_manager.get_thread_id();
      update_connection_infrastructure( tid );
    } // of omp parallel
  }
}

void
nest::SimulationManager::assert_valid_simtime( Time const& t )
{
  if ( t == Time::ms( 0.0 ) )
  {
    return;
  }

  if ( t < Time::step( 1 ) )
  {
    LOG( VerbosityLevel::ERROR,
      "SimulationManager::run",
      String::compose( "Simulation time must be >= %1 ms (one time step).", Time::get_resolution().get_ms() ) );
    throw KernelException();
  }

  if ( t.is_finite() )
  {
    Time time1 = clock_ + t;
    if ( not time1.is_finite() )
    {
      std::string msg = String::compose(
        "A clock overflow will occur after %1 of %2 ms. Please reset network "
        "clock first!",
        ( Time::max() - clock_ ).get_ms(),
        t.get_ms() );
      LOG( VerbosityLevel::ERROR, "SimulationManager::run", msg );
      throw KernelException();
    }
  }
  else
  {
    std::string msg = String::compose(
      "The requested simulation time exceeds the largest time NEST can handle "
      "(T_max = %1 ms). Please use a shorter time!",
      Time::max().get_ms() );
    LOG( VerbosityLevel::ERROR, "SimulationManager::run", msg );
    throw KernelException();
  }
}

void
nest::SimulationManager::run( Time const& t )
{
  assert_valid_simtime( t );

  kernel().random_manager.check_rng_synchrony();

  if ( not prepared_ )
  {
    std::string msg = "Run called without calling Prepare.";
    LOG( VerbosityLevel::ERROR, "SimulationManager::run", msg );
    throw KernelException();
  }

  to_do_ += t.get_steps();
  to_do_total_ = to_do_;

  if ( to_do_ == 0 )
  {
    return;
  }

  kernel().io_manager.pre_run_hook();

  // Reset local spike counters within event_delivery_manager
  kernel().event_delivery_manager.reset_counters();

  sw_simulate_.start();

  // from_step_ is not touched here.  If we are at the beginning
  // of a simulation, it has been reset properly elsewhere.  If
  // a simulation was ended and is now continued, from_step_ will
  // have the proper value.  to_step_ is set as in advance_time().
  to_step_ = std::min( from_step_ + to_do_, kernel().connection_manager.get_min_delay() );


  // Warn about possible inconsistencies, see #504.
  // This test cannot come any earlier, because we first need to compute
  // min_delay_
  // above.
  if ( t.get_steps() % kernel().connection_manager.get_min_delay() != 0 )
  {
    LOG( VerbosityLevel::WARNING,
      "SimulationManager::run",
      "The requested simulation time is not an integer multiple of the minimal "
      "delay in the network. This may result in inconsistent results under the "
      "following conditions: (i) A network contains more than one source of "
      "randomness, e.g., two different poisson_generators, and (ii) Simulate "
      "is called repeatedly with simulation times that are not multiples of "
      "the minimal delay." );
  }

  call_update_();

  kernel().io_manager.post_run_hook();
  kernel().random_manager.check_rng_synchrony();

  sw_simulate_.stop();
}

void
nest::SimulationManager::cleanup()
{
  if ( not prepared_ )
  {
    std::string msg = "Cleanup called without calling Prepare.";
    LOG( VerbosityLevel::ERROR, "SimulationManager::cleanup", msg );
    throw KernelException();
  }

  if ( not simulated_ )
  {
    prepared_ = false;
    return;
  }

  kernel().node_manager.finalize_nodes();
  prepared_ = false;
}

void
nest::SimulationManager::call_update_()
{
  assert( kernel().is_initialized() and not inconsistent_state_ );

  std::ostringstream os;
  double t_sim = to_do_ * Time::get_resolution().get_ms();

  size_t num_active_nodes = kernel().node_manager.get_num_active_nodes();
  os << "Number of local nodes: " << num_active_nodes << std::endl;
  os << "Simulation time (ms): " << t_sim;

#ifdef _OPENMP
  os << std::endl << "Number of OpenMP threads: " << kernel().vp_manager.get_num_threads();
#else
  os << std::endl << "Not using OpenMP";
#endif

#ifdef HAVE_MPI
  os << std::endl << "Number of MPI processes: " << kernel().mpi_manager.get_num_processes();
#else
  os << std::endl << "Not using MPI";
#endif

  LOG( VerbosityLevel::INFO, "SimulationManager::start_updating_", os.str() );


  if ( to_do_ == 0 )
  {
    return;
  }

  if ( print_time_ )
  {
    // TODO: Remove direct output
    std::cout << std::endl;
    print_progress_();
  }

  simulating_ = true;
  simulated_ = true;

  update_();

  simulating_ = false;

  if ( print_time_ )
  {
    std::cout << std::endl;
  }

  kernel().mpi_manager.synchronize();

  LOG( VerbosityLevel::INFO, "SimulationManager::run", "Simulation finished." );
}

void
nest::SimulationManager::update_connection_infrastructure( const size_t tid )
{
  kernel().get_omp_synchronization_construction_stopwatch().start();
#pragma omp barrier
  kernel().get_omp_synchronization_construction_stopwatch().stop();

  sw_communicate_prepare_.start();

  kernel().connection_manager.sort_connections( tid );
  sw_gather_target_data_.start();
  kernel().connection_manager.restructure_connection_tables( tid );
  kernel().connection_manager.collect_compressed_spike_data( tid );
  sw_gather_target_data_.stop();

  kernel().get_omp_synchronization_construction_stopwatch().start();
#pragma omp barrier // wait for all threads to finish sorting
  kernel().get_omp_synchronization_construction_stopwatch().stop();

#pragma omp single
  {
    kernel().connection_manager.compute_target_data_buffer_size();
    kernel().event_delivery_manager.resize_send_recv_buffers_target_data();

    // check whether primary and secondary connections exists on any
    // compute node
    kernel().connection_manager.sync_has_primary_connections();
    kernel().connection_manager.check_secondary_connections_exist();
  }

  if ( kernel().connection_manager.secondary_connections_exist() )
  {
    kernel().get_omp_synchronization_construction_stopwatch().start();
#pragma omp barrier
    kernel().get_omp_synchronization_construction_stopwatch().stop();

    kernel().connection_manager.compute_compressed_secondary_recv_buffer_positions( tid );

    kernel().get_omp_synchronization_construction_stopwatch().start();
#pragma omp barrier
    kernel().get_omp_synchronization_construction_stopwatch().stop();

#pragma omp single
    {
      kernel().mpi_manager.communicate_recv_counts_secondary_events();
      kernel().event_delivery_manager.configure_secondary_buffers();
    }
  }

  sw_gather_target_data_.start();

  // communicate connection information from postsynaptic to
  // presynaptic side
  if ( kernel().connection_manager.use_compressed_spikes() )
  {
#pragma omp barrier
#pragma omp single
    {
      kernel().connection_manager.initialize_iteration_state(); // could possibly be combined with s'th above
    }
    kernel().event_delivery_manager.gather_target_data_compressed( tid );
  }
  else
  {
    kernel().event_delivery_manager.gather_target_data( tid );
  }

  sw_gather_target_data_.stop();

  if ( kernel().connection_manager.secondary_connections_exist() )
  {
    kernel().connection_manager.compress_secondary_send_buffer_pos( tid );
  }

  kernel().get_omp_synchronization_construction_stopwatch().start();
#pragma omp barrier
  kernel().get_omp_synchronization_construction_stopwatch().stop();
#pragma omp single
  {
    kernel().connection_manager.clear_compressed_spike_data_map();
    kernel().node_manager.set_have_nodes_changed( false );
    kernel().connection_manager.unset_connections_have_changed();
  }
  sw_communicate_prepare_.stop();
}

bool
nest::SimulationManager::wfr_update_( Node* n )
{
  return ( n->wfr_update( clock_, from_step_, to_step_ ) );
}

void
nest::SimulationManager::update_()
{
  // to store done values of the different threads
  std::vector< bool > done;
  bool done_all = true;
  long old_to_step;

  // These variables will be updated only by the master thread below
  double start_current_update = sw_simulate_.elapsed();
  bool update_time_limit_exceeded = false;
  // End of variables updated by master thread

  std::vector< std::exception_ptr > exceptions_raised( kernel().vp_manager.get_num_threads() );

// parallel section begins
#pragma omp parallel
  {
    const size_t tid = kernel().vp_manager.get_thread_id();

    // We update in a parallel region. Therefore, we need to catch
    // exceptions here and then handle them after the parallel region.
    try
    {
      do
      {
        if ( print_time_ )
        {
          gettimeofday( &t_slice_begin_, nullptr );
        }

        // Do not deliver events at beginning of first slice, nothing can be there yet
        // and invalid markers have not been properly set in send buffers.
        if ( slice_ > 0 and from_step_ == 0 )
        {
          // Deliver secondary events before primary events
          //
          // Delivering secondary events ahead of primary events ensures that LearningSignalConnectionEvents
          // reach target neurons before spikes are propagated through eprop synapses.
          // This sequence safeguards the gradient computation from missing critical information
          // from the time step preceding the arrival of the spike triggering the weight update.
          if ( kernel().connection_manager.secondary_connections_exist() )
          {
            sw_deliver_secondary_data_.start();
            kernel().event_delivery_manager.deliver_secondary_events( tid, false );
            sw_deliver_secondary_data_.stop();
          }

          if ( kernel().connection_manager.has_primary_connections() )
          {
            sw_deliver_spike_data_.start();
            // Deliver spikes from receive buffer to ring buffers.
            kernel().event_delivery_manager.deliver_events( tid );

            sw_deliver_spike_data_.stop();
          }

#ifdef HAVE_MUSIC
          // advance the time of music by one step (min_delay * h) must
          // be done after deliver_events_() since it calls
          // music_event_out_proxy::handle(), which hands the spikes over to
          // MUSIC *before* MUSIC time is advanced

          // wait until all threads are done -> synchronize
          kernel().get_omp_synchronization_simulation_stopwatch().start();
#pragma omp barrier
          kernel().get_omp_synchronization_simulation_stopwatch().stop();
// the following block is executed by the master thread only
// the other threads are enforced to wait at the end of the block
#pragma omp master
          {
            // advance the time of music by one step (min_delay * h) must
            // be done after deliver_events_() since it calls
            // music_event_out_proxy::handle(), which hands the spikes over to
            // MUSIC *before* MUSIC time is advanced
            if ( slice_ > 0 )
            {
              kernel().music_manager.advance_music_time();
            }

            // the following could be made thread-safe
            kernel().music_manager.update_music_event_handlers( clock_, from_step_, to_step_ );
          }
// end of master section, all threads have to synchronize at this point
#pragma omp barrier
#endif
        } // if from_step == 0

        // preliminary update of nodes that use waveform relaxtion, only
        // necessary if secondary connections exist and any node uses
        // wfr
        if ( kernel().connection_manager.secondary_connections_exist() and kernel().node_manager.wfr_is_used() )
        {
#pragma omp single
          {
            // if the end of the simulation is in the middle
            // of a min_delay_ step, we need to make a complete
            // step in the wfr_update and only do
            // the partial step in the final update
            // needs to be done in omp single since to_step_ is a scheduler
            // variable
            old_to_step = to_step_;
            if ( to_step_ < kernel().connection_manager.get_min_delay() )
            {
              to_step_ = kernel().connection_manager.get_min_delay();
            }
          }

          bool max_iterations_reached = true;
          const std::vector< Node* >& thread_local_wfr_nodes = kernel().node_manager.get_wfr_nodes_on_thread( tid );
          for ( long n = 0; n < wfr_max_iterations_; ++n )
          {
            bool done_p = true;

            // this loop may be empty for those threads
            // that do not have any nodes requiring wfr_update
            for ( std::vector< Node* >::const_iterator i = thread_local_wfr_nodes.begin();
                  i != thread_local_wfr_nodes.end();
                  ++i )
            {
              done_p = wfr_update_( *i ) and done_p;
            }

// add done value of thread p to done vector
#pragma omp critical
            {
              done.push_back( done_p );
            }
            // parallel section ends, wait until all threads are done -> synchronize
            kernel().get_omp_synchronization_simulation_stopwatch().start();
#pragma omp barrier
            kernel().get_omp_synchronization_simulation_stopwatch().stop();

// the following block is executed by a single thread
// the other threads wait at the end of the block
#pragma omp single
            {
              // check whether all threads are done
              for ( size_t i = 0; i < done.size(); ++i )
              {
                done_all = done[ i ] and done_all;
              }

              // gather SecondaryEvents (e.g. GapJunctionEvents)
              kernel().event_delivery_manager.gather_secondary_events( done_all );

              // reset done and done_all
              //(needs to be in the single threaded part)
              done_all = true;
              done.clear();
            }

            // deliver SecondaryEvents generated during wfr_update
            // returns the done value over all threads
            done_p = kernel().event_delivery_manager.deliver_secondary_events( tid, true );

            if ( done_p )
            {
              max_iterations_reached = false;
              break;
            }
          } // of for (wfr_max_iterations) ...

#pragma omp single
          {
            to_step_ = old_to_step;
            if ( max_iterations_reached )
            {
              std::string msg = String::compose( "Maximum number of iterations reached at interval %1-%2 ms",
                clock_.get_ms(),
                clock_.get_ms() + to_step_ * Time::get_resolution().get_ms() );
              LOG( VerbosityLevel::WARNING, "SimulationManager::wfr_update", msg );
            }
          }

        } // of if(wfr_is_used)
          // end of preliminary update

        if ( kernel().sp_manager.is_structural_plasticity_enabled()
          and ( std::fmod( Time( Time::step( clock_.get_steps() + from_step_ ) ).get_ms(),
                  kernel().sp_manager.get_structural_plasticity_update_interval() )
            == 0 ) )
        {
#pragma omp barrier
          for ( SparseNodeArray::const_iterator i = kernel().node_manager.get_local_nodes( tid ).begin();
                i != kernel().node_manager.get_local_nodes( tid ).end();
                ++i )
          {
            Node* node = i->get_node();
            node->update_synaptic_elements( Time( Time::step( clock_.get_steps() + from_step_ ) ).get_ms() );
          }
          kernel().get_omp_synchronization_simulation_stopwatch().start();
#pragma omp barrier
          kernel().get_omp_synchronization_simulation_stopwatch().stop();
#pragma omp single
          {
            kernel().sp_manager.update_structural_plasticity();
          }
          // Remove 10% of the vacant elements
          for ( SparseNodeArray::const_iterator i = kernel().node_manager.get_local_nodes( tid ).begin();
                i != kernel().node_manager.get_local_nodes( tid ).end();
                ++i )
          {
            Node* node = i->get_node();
            node->decay_synaptic_elements_vacant();
          }

          // after structural plasticity has created and deleted
          // connections, update the connection infrastructure; implies
          // complete removal of presynaptic part and reconstruction
          // from postsynaptic data
          update_connection_infrastructure( tid );

        } // of structural plasticity

        sw_update_.start();
        const SparseNodeArray& thread_local_nodes = kernel().node_manager.get_local_nodes( tid );

        for ( SparseNodeArray::const_iterator n = thread_local_nodes.begin(); n != thread_local_nodes.end(); ++n )
        {
          Node* node = n->get_node();
          if ( not( node )->is_frozen() )
          {
            ( node )->update( clock_, from_step_, to_step_ );
          }
        }

        sw_update_.stop();

        // parallel section ends, wait until all threads are done -> synchronize
        kernel().get_omp_synchronization_simulation_stopwatch().start();
#pragma omp barrier
        kernel().get_omp_synchronization_simulation_stopwatch().stop();

        // the following block is executed by the master thread only
        // the other threads are enforced to wait at the end of the block
#pragma omp master
        {
          // gather and deliver only at end of slice, i.e., end of min_delay step
          if ( to_step_ == kernel().connection_manager.get_min_delay() )
          {
            if ( kernel().connection_manager.has_primary_connections() )
            {
              sw_gather_spike_data_.start();
              kernel().event_delivery_manager.gather_spike_data();
              sw_gather_spike_data_.stop();
            }
            if ( kernel().connection_manager.secondary_connections_exist() )
            {
              sw_gather_secondary_data_.start();
              kernel().event_delivery_manager.gather_secondary_events( true );
              sw_gather_secondary_data_.stop();
            }
          }

          advance_time_();

          if ( print_time_ )
          {
            gettimeofday( &t_slice_end_, nullptr );
            print_progress_();
          }

          // Track time needed for single update cycle
          const double end_current_update = sw_simulate_.elapsed();
          const double update_time = end_current_update - start_current_update;
          start_current_update = end_current_update;

          min_update_time_ = std::min( min_update_time_, update_time );
          max_update_time_ = std::max( max_update_time_, update_time );

          // If the simulation slowed down excessively, we cannot throw an exception here
          // in the master section, as it will not be caught by our mechanism for handling
          // exceptions in parallel context. So we set a flag and process it immediately
          // after the master section.
          update_time_limit_exceeded = update_time > update_time_limit_;
        }
// end of master section, all threads have to synchronize at this point
#pragma omp barrier

        if ( update_time_limit_exceeded )
        {
          LOG( M_ERROR, "SimulationManager::update", "Update time limit exceeded." );
          throw KernelException();
        }

        // if block to avoid omp barrier if SIONLIB is not used
#ifdef HAVE_SIONLIB
        kernel().io_manager.post_step_hook();
        // enforce synchronization after post-step activities of the recording backends
        kernel().get_omp_synchronization_simulation_stopwatch().start();
#pragma omp barrier
        kernel().get_omp_synchronization_simulation_stopwatch().stop();
#endif

<<<<<<< HEAD
        const double end_current_update = sw_simulate_.elapsed();
        if ( end_current_update - start_current_update > update_time_limit_ )
        {
          LOG( VerbosityLevel::ERROR, "SimulationManager::update", "Update time limit exceeded." );
          throw KernelException();
        }
        start_current_update = end_current_update;

      } while ( to_do_ > 0 and not update_time_limit_exceeded and not exceptions_raised.at( tid ) );
=======
      } while ( to_do_ > 0 );
>>>>>>> aad16b28

      // End of the slice, we update the number of synaptic elements
      for ( SparseNodeArray::const_iterator i = kernel().node_manager.get_local_nodes( tid ).begin();
            i != kernel().node_manager.get_local_nodes( tid ).end();
            ++i )
      {
        Node* node = i->get_node();
        node->update_synaptic_elements( Time( Time::step( clock_.get_steps() + to_step_ ) ).get_ms() );
      }
    }
    catch ( ... )
    {
      // Capture the current exception object and create an std::exception_ptr
      exceptions_raised.at( tid ) = std::current_exception();
    }
  } // of omp parallel

  if ( update_time_limit_exceeded )
  {
    LOG( VerbosityLevel::ERROR, "SimulationManager::update", "Update time limit exceeded." );
    throw KernelException();
  }

  // check if any exceptions have been raised
  for ( auto eptr : exceptions_raised )
  {
    if ( eptr )
    {
      simulating_ = false; // must mark this here, see #311
      inconsistent_state_ = true;
      std::rethrow_exception( eptr );
    }
  }
}

void
nest::SimulationManager::advance_time_()
{
  // time now advanced time by the duration of the previous step
  to_do_ -= to_step_ - from_step_;

  // advance clock, update modulos, slice counter only if slice completed
  if ( to_step_ == kernel().connection_manager.get_min_delay() )
  {
    clock_ += Time::step( kernel().connection_manager.get_min_delay() );
    ++slice_;
    kernel().event_delivery_manager.update_moduli();
    from_step_ = 0;
  }
  else
  {
    from_step_ = to_step_;
  }

  long end_sim = from_step_ + to_do_;

  if ( kernel().connection_manager.get_min_delay() < end_sim )
  {
    // update to end of time slice
    to_step_ = kernel().connection_manager.get_min_delay();
  }
  else
  {
    to_step_ = end_sim; // update to end of simulation time
  }

  assert( to_step_ - from_step_ <= kernel().connection_manager.get_min_delay() );
}

void
nest::SimulationManager::print_progress_()
{
  double rt_factor = 0.0;

  if ( t_slice_end_.tv_sec != 0 )
  {
    // usec
    long t_real_s = ( t_slice_end_.tv_sec - t_slice_begin_.tv_sec ) * 1e6;
    // usec
    t_real_ += t_real_s + ( t_slice_end_.tv_usec - t_slice_begin_.tv_usec );
    // ms
    double t_real_acc = ( t_real_ ) / 1000.;
    double t_sim_acc = ( to_do_total_ - to_do_ ) * Time::get_resolution().get_ms();
    // real-time factor = wall-clock time / model time
    rt_factor = t_real_acc / t_sim_acc;
  }

  int percentage = ( 100 - static_cast< int >( static_cast< double >( to_do_ ) / to_do_total_ * 100 ) );

  std::cout << "\r[ " << std::setw( 3 ) << std::right << percentage << "% ] "
            << "Model time: " << std::fixed << std::setprecision( 1 ) << clock_.get_ms() << " ms, "
            << "Real-time factor: " << std::setprecision( 4 ) << rt_factor
            << std::resetiosflags( std::ios_base::floatfield );
  std::flush( std::cout );
}

nest::Time const
nest::SimulationManager::get_previous_slice_origin() const
{
  return clock_ - Time::step( kernel().connection_manager.get_min_delay() );
}<|MERGE_RESOLUTION|>--- conflicted
+++ resolved
@@ -1110,7 +1110,7 @@
 
         if ( update_time_limit_exceeded )
         {
-          LOG( M_ERROR, "SimulationManager::update", "Update time limit exceeded." );
+          LOG( VerbosityLevel::ERROR, "SimulationManager::update", "Update time limit exceeded." );
           throw KernelException();
         }
 
@@ -1123,19 +1123,7 @@
         kernel().get_omp_synchronization_simulation_stopwatch().stop();
 #endif
 
-<<<<<<< HEAD
-        const double end_current_update = sw_simulate_.elapsed();
-        if ( end_current_update - start_current_update > update_time_limit_ )
-        {
-          LOG( VerbosityLevel::ERROR, "SimulationManager::update", "Update time limit exceeded." );
-          throw KernelException();
-        }
-        start_current_update = end_current_update;
-
-      } while ( to_do_ > 0 and not update_time_limit_exceeded and not exceptions_raised.at( tid ) );
-=======
       } while ( to_do_ > 0 );
->>>>>>> aad16b28
 
       // End of the slice, we update the number of synaptic elements
       for ( SparseNodeArray::const_iterator i = kernel().node_manager.get_local_nodes( tid ).begin();

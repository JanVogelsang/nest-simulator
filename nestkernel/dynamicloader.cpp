--- conflicted
+++ resolved
@@ -83,14 +83,8 @@
   DynamicLoaderModule relies on the presence of
   the following SLI datastructures: Name, Dictionary.
 */
-<<<<<<< HEAD
 DynamicLoaderModule::DynamicLoaderModule( SLIInterpreter& interpreter )
   : loadmodule_function( dyn_modules )
-  , unloadmodule_function( dyn_modules )
-=======
-DynamicLoaderModule::DynamicLoaderModule( Network* pNet, SLIInterpreter& interpreter )
-  : loadmodule_function( pNet, dyn_modules )
->>>>>>> 74be75e7
 {
   interpreter.def( "moduledict", new DictionaryDatum( moduledict_ ) );
 }
@@ -249,88 +243,6 @@
   }
 }
 
-<<<<<<< HEAD
-/*
-  BeginDocumentation
-  Name: Uninstall - Uninstall a previously loaded module.
-  Description:
-  Synopsis: handle Uninstall
-  See: Install
-*/
-DynamicLoaderModule::UnloadModuleFunction::UnloadModuleFunction( vecDynModules& dyn_modules )
-  : dyn_modules_( dyn_modules )
-{
-}
-
-void
-DynamicLoaderModule::UnloadModuleFunction::execute( SLIInterpreter* i ) const
-{
-
-  if ( i->OStack.load() < 1 )
-  {
-    i->raiseerror( i->StackUnderflowError );
-    return;
-  }
-
-  IntegerDatum* mod_id = dynamic_cast< IntegerDatum* >( i->OStack.top().datum() );
-
-  if ( mod_id == NULL )
-  {
-    i->message( SLIInterpreter::M_ERROR, "Uninstall", "expected argument of type integer" );
-    i->raiseerror( i->ArgumentTypeError );
-    return;
-  }
-
-  // check, if given id is in correct range
-  if ( static_cast< size_t >( mod_id->get() ) >= dyn_modules_.size()
-    || dyn_modules_[ mod_id->get() ].handle == 0 )
-  {
-    i->message( SLIInterpreter::M_ERROR, "Uninstall", "id is not bound to any loaded module" );
-    i->raiseerror( "ArgumentError" );
-    return;
-  }
-
-  // Check if there are any user defined models. We cannot unload in that case.
-  if ( Network::get_network().has_user_models() )
-  {
-    i->message(
-      SLIInterpreter::M_ERROR, "Uninstall", "Modules cannot be unloaded after use of CopyModel." );
-    i->raiseerror( "KernelError" );
-    return;
-  }
-
-  // unregister symbols/dictionaries defined in this module
-  try
-  {
-    DynModule* pMod = dyn_modules_[ mod_id->get() ].pModule;
-    pMod->unregister( i );
-  }
-  catch ( KernelException& e )
-  {
-    i->message( SLIInterpreter::M_ERROR, "Uninstall", "Modules cannot be unloaded." );
-    i->message( SLIInterpreter::M_ERROR, "Uninstall", e.what() );
-    i->raiseerror( "KernelError" );
-    return;
-  }
-
-  // unload the module
-  lt_dlclose( dyn_modules_[ mod_id->get() ].handle );
-  lt_dlerror(); // remove any error caused by lt_dlclose()
-
-  dyn_modules_[ mod_id->get() ].pModule = 0; // mark as unloaded
-  dyn_modules_[ mod_id->get() ].handle = 0;  // mark as unloaded
-  dyn_modules_[ mod_id->get() ].name = "";   // mark as unloaded
-
-  i->message( SLIInterpreter::M_INFO, "Uninstall", "sucessfully unloaded module" );
-
-  // remove operand and operator from stack
-  i->OStack.pop();
-  i->EStack.pop();
-}
-
-
-=======
->>>>>>> 74be75e7
 void
 DynamicLoaderModule::init( SLIInterpreter* i )
 {
@@ -385,11 +297,7 @@
       SLIInterpreter::M_STATUS, "DynamicLoaderModule::initLinkedModules", "adding linked module" );
     interpreter.message(
       SLIInterpreter::M_STATUS, "DynamicLoaderModule::initLinkedModules", ( *it )->name().c_str() );
-<<<<<<< HEAD
-    interpreter.addlinkeddynmodule( *it );
-=======
     interpreter.addlinkedusermodule( *it );
->>>>>>> 74be75e7
   }
 }
 

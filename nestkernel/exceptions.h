--- conflicted
+++ resolved
@@ -58,24 +58,11 @@
  * @defgroup KernelExceptions NEST kernel exception classes
  *
  * Exception classes that are thrown by the NEST kernel to indicate
-<<<<<<< HEAD
- * a user error.
- *
- * @ingroup Exceptions
-=======
  * an error.
->>>>>>> c201d671
  */
 
 /**
  * Base class for all Kernel exceptions.
-<<<<<<< HEAD
- *
- * std::runtime_error will handle the error string, so there is no need
- * to override what()
- * @ingroup Exceptions
-=======
->>>>>>> c201d671
  * @ingroup KernelExceptions
  */
 class KernelException : public std::runtime_error

/*
 *  exceptions.h
 *
 *  This file is part of NEST.
 *
 *  Copyright (C) 2004 The NEST Initiative
 *
 *  NEST is free software: you can redistribute it and/or modify
 *  it under the terms of the GNU General Public License as published by
 *  the Free Software Foundation, either version 2 of the License, or
 *  (at your option) any later version.
 *
 *  NEST is distributed in the hope that it will be useful,
 *  but WITHOUT ANY WARRANTY; without even the implied warranty of
 *  MERCHANTABILITY or FITNESS FOR A PARTICULAR PURPOSE.  See the
 *  GNU General Public License for more details.
 *
 *  You should have received a copy of the GNU General Public License
 *  along with NEST.  If not, see <http://www.gnu.org/licenses/>.
 *
 */

#ifndef EXCEPTIONS_H
#define EXCEPTIONS_H

#include <exception>

// Includes from nestkernel:
#include "nest_time.h"

namespace nest
{

class Event;

/**
 * @addtogroup Exceptions Exception classes
 * Exception classes that are thrown to indicate
 * an error.
 */

/**
 * @defgroup KernelExceptions NEST kernel exception classes
 * Exception classes that are thrown by the NEST kernel to indicate
 * an error.
 * @ingroup Exceptions
 */

/**
 * Base class for all Kernel exceptions.
 * @ingroup Exceptions
 * @ingroup KernelExceptions
 */
class KernelException : public std::runtime_error
{
public:
  explicit KernelException()
    : std::runtime_error( "" )
  {
  }

  explicit KernelException( const std::string& msg )
    : std::runtime_error( msg )
  {
  }
};

/**
 * Throw if a feature is unavailable.
 * @ingroup KernelExceptions
 */
class NotImplemented : public KernelException
{
public:
  explicit NotImplemented( const std::string& msg )
    : KernelException( msg )
  {
  }
};

/**
 * Exception to be thrown if a given SLI type does not match the
 * expected type.
 * @ingroup KernelExceptions
 */

class TypeMismatch : public KernelException
{

public:
  explicit TypeMismatch()
    : KernelException( "The expected datatype is unknown in the current context." )
  {
  }

<<<<<<< HEAD
  explicit TypeMismatch( const std::string& expectedType )
    : KernelException( "Expected datatype: " + expectedType )
  {
  }

  explicit TypeMismatch( const std::string& expectedType, const std::string& providedType )
    : KernelException( "Expected datatype: " + expectedType + ", provided datatype: " + providedType )
=======
  explicit KernelException( char const* const what )
    : SLIException( what )
  {
  }

  explicit KernelException( const std::string& what )
    : SLIException( what )
>>>>>>> 7bdb9963
  {
  }
};

<<<<<<< HEAD
/**
 * Class for packaging exceptions thrown in threads.
 *
 * This class is used to wrap exceptions thrown in threads.
 * It essentially packages the message of the wrapped exception,
 * avoiding the need of a clone() operation for each exception type.
 * @ingroup KernelExceptions
 */
class WrappedThreadException : public KernelException
{
public:
  explicit WrappedThreadException( const std::exception& e )
    : KernelException( e.what() )
=======
  ~KernelException() throw() override
>>>>>>> 7bdb9963
  {
  }
};

<<<<<<< HEAD
/**
 * @brief Not all elements in a dictionary have been accessed.
 *
 * @param what Which parameter triggers the error
 * @param where Which function the error occurs in
 * @param missed Dictionary keys that have not been accessed
 *
 */
class UnaccessedDictionaryEntry : public KernelException
{
public:
  UnaccessedDictionaryEntry( const std::string& what, const std::string& where, const std::string& missed )
    : KernelException( std::string( "unaccessed elements in " ) + what + std::string( ", in function " ) + where
      + std::string( ": " ) + missed )
=======
  std::string
  message() const override
>>>>>>> 7bdb9963
  {
  }
};

/**
 * Exception to be thrown if a model with the the specified name
 * does not exist.
 * @see UnknownComponent
 * @ingroup KernelExceptions
 */
class UnknownModelName : public KernelException
{
  std::string compose_msg_( const std::string& model_name ) const;

public:
<<<<<<< HEAD
  UnknownModelName( const std::string& model_name )
    : KernelException( compose_msg_( model_name ) )
  {
  }
=======
  explicit UnknownModelName( const Name& n )
    : KernelException( "UnknownModelName" )
    , n_( n )
  {
  }

  ~UnknownModelName() throw() override
  {
  }
  std::string message() const override;
>>>>>>> 7bdb9963
};

/**
 * Exception to be thrown if a component with the the specified name
 * does not exist.
 * @see UnknownModelName
 * @ingroup KernelExceptions
 */
class UnknownComponent : public KernelException
{
  const std::string model_name_;

public:
<<<<<<< HEAD
  NewModelNameExists( const std::string& model_name )
    : KernelException( "NewModelNameExists" )
    , model_name_( model_name )
  {
  }

  const char* what() const noexcept override;
=======
  explicit UnknownComponent( const Name& n )
    : KernelException( "UnknownComponent" )
    , n_( n )
  {
  }

  ~UnknownComponent() throw() override
  {
  }
  std::string message() const override;
>>>>>>> 7bdb9963
};

/**
 * Exception to be thrown if a name requested for a user-defined
 * model exist already.
 * @ingroup KernelExceptions
 */
class NewModelNameExists : public KernelException
{
  const Name n_;

public:
  explicit NewModelNameExists( const Name& n )
    : KernelException( "NewModelNameExists" )
    , n_( n )
  {
  }
<<<<<<< HEAD

  const char* what() const noexcept override;
=======
  ~NewModelNameExists() throw() override
  {
  }
  std::string message() const override;
};

/**
 * Exception to be thrown if a (neuron/synapse) model with the the specified ID
 * is used within the network and the providing module hence cannot be
 * uninstalled. This exception can occur if the user tries to uninstall a
 * module.
 * @ingroup KernelExceptions
 */
class ModelInUse : public KernelException
{
  const std::string modelname_;

public:
  ModelInUse( const std::string& modelname )
    : KernelException( "ModelInUse" )
    , modelname_( modelname )
  {
  }

  ~ModelInUse() throw() override
  {
  }
  std::string message() const override;
>>>>>>> 7bdb9963
};

/**
 * Exception to be thrown if the specified
 * Synapse type does not exist.
 * @ingroup KernelExceptions
 */
class UnknownSynapseType : public KernelException
{
  std::string compose_msg_( const int id ) const;
  std::string compose_msg_( const std::string& name ) const;

  int synapseid_;
  std::string synapsename_;

  std::string msg_;

public:
  UnknownSynapseType( int id )
    : KernelException( "UnknownSynapseType id" )
    , synapseid_( id )
    , synapsename_()
    , msg_( compose_msg_( id ) )
  {
  }

  UnknownSynapseType( std::string name )
    : KernelException( "UnknownSynapseType name" )
    , synapseid_( -1 )
    , synapsename_( name )
    , msg_( compose_msg_( name ) )
  {
  }

<<<<<<< HEAD
  const char* what() const noexcept override;
=======
  ~UnknownSynapseType() throw() override
  {
  }

  std::string message() const override;
>>>>>>> 7bdb9963
};

/**
 * Exception to be thrown if the specified
 * Node does not exist.
 * This exception is thrown, if
 * -# an address did not point to an existing node.
 * -# a node id did not point to an existing node.
 * @ingroup KernelExceptions
 */

class UnknownNode : public KernelException
{
  int id_;

public:
  UnknownNode()
    : KernelException( "UnknownNode" )
    , id_( -1 )
  {
  }
  UnknownNode( int id )
    : KernelException( "UnknownNode" )
    , id_( id )
  {
  }

<<<<<<< HEAD
  const char* what() const noexcept override;
=======
  ~UnknownNode() throw() override
  {
  }

  std::string message() const override;
>>>>>>> 7bdb9963
};

/**
 * Exception to be thrown if the specified
 * Node does not exist.
 * This exception is thrown, if
 * -# an address did not point to an existing node.
 * -# a node id did not point to an existing node.
 * @ingroup KernelExceptions
 */

class NoThreadSiblingsAvailable : public KernelException
{
  int id_;

public:
  NoThreadSiblingsAvailable()
    : KernelException( "UnknownNode" )
    , id_( -1 )
  {
  }
  NoThreadSiblingsAvailable( int id )
    : KernelException( "UnknownNode" )
    , id_( id )
  {
  }

<<<<<<< HEAD
  const char* what() const noexcept override;
};

=======
  ~NoThreadSiblingsAvailable() throw() override
  {
  }

  std::string message() const override;
};


class LocalNodeExpected : public KernelException
{
  int id_;

public:
  LocalNodeExpected( int id )
    : KernelException( "LocalNodeExpected" )
    , id_( id )
  {
  }

  ~LocalNodeExpected() throw() override
  {
  }

  std::string message() const override;
};

class NodeWithProxiesExpected : public KernelException
{
  int id_;

public:
  NodeWithProxiesExpected( int id )
    : KernelException( "NodeWithProxiesExpected" )
    , id_( id )
  {
  }

  ~NodeWithProxiesExpected() throw() override
  {
  }

  std::string message() const override;
};
>>>>>>> 7bdb9963

/*
 * Exception to be thrown if the parent
 * compartment does not exist
 */
class UnknownCompartment : public KernelException
{
  long compartment_idx_;
  std::string info_;

public:
  UnknownCompartment( long compartment_idx, std::string info )
    : KernelException( "UnknownCompartment" )
    , compartment_idx_( compartment_idx )
    , info_( info )
  {
  }

  ~UnknownCompartment() throw() override
  {
  }
  std::string message() const override;
};


/**
 * Exception to be thrown if the specified
 * receptor type does not exist in the node.
 */

class UnknownReceptorType : public KernelException
{
  long receptor_type_;
  std::string name_;

public:
  UnknownReceptorType( long receptor_type, std::string name )
    : KernelException( "UnknownReceptorType" )
    , receptor_type_( receptor_type )
    , name_( name )
  {
  }

<<<<<<< HEAD
  const char* what() const noexcept override;
=======
  ~UnknownReceptorType() throw() override
  {
  }
  std::string message() const override;
>>>>>>> 7bdb9963
};

/**
 * Exception to be thrown if the specified
 * receptor type does not accept the event type.
 */

class IncompatibleReceptorType : public KernelException
{
  long receptor_type_;
  std::string name_;
  std::string event_type_;

public:
  IncompatibleReceptorType( long receptor_type, std::string name, std::string event )
    : KernelException( "IncompatibleReceptorType" )
    , receptor_type_( receptor_type )
    , name_( name )
    , event_type_( event )
  {
  }

<<<<<<< HEAD
  const char* what() const noexcept override;
=======
  ~IncompatibleReceptorType() throw() override
  {
  }
  std::string message() const override;
>>>>>>> 7bdb9963
};

/**
 * To be thrown if a port does not exists.
 * This exception is thrown if a specified port (or r-port) number
 * was unknown at the specified node.
 * @ingroup KernelExceptions
 */
class UnknownPort : public KernelException
{
  int id_;
  std::string info_;

public:
  UnknownPort( int id )
    : KernelException( "UnknownPort" )
    , id_( id )
    , info_( "" )
  {
  }
  UnknownPort( int id, std::string info )
    : KernelException( "UnknownPort" )
    , id_( id )
    , info_( info )
  {
  }

<<<<<<< HEAD
  const char* what() const noexcept override;
=======
  ~UnknownPort() throw() override
  {
  }

  std::string message() const override;
>>>>>>> 7bdb9963
};

/**
 * To be thrown if a connection is not possible.
 * This exception is e.g. thrown if a connection was attempted with
 * an unsupported Event type.
 * @ingroup KernelExceptions
 */
class IllegalConnection : public KernelException
{
public:
  IllegalConnection()
    : KernelException( "IllegalConnection" )
    , msg_()
  {
  }

  IllegalConnection( std::string msg )
    : KernelException( "IllegalConnection" )
    , msg_( msg )
  {
  }

<<<<<<< HEAD
  const char* what() const noexcept override;
=======
  ~IllegalConnection() throw() override
  {
  }

  std::string message() const override;
>>>>>>> 7bdb9963

private:
  std::string msg_;
};

/**
 * To be thrown if a connection does not exists but something is to be done with
 * it.
 * This exception is e.g. thrown if a deletion was attempted with
 * an inexistent connection.
 * @ingroup KernelExceptions
 */
class InexistentConnection : public KernelException
{
public:
  InexistentConnection()
    : KernelException( "The connection does not exist" )
    , msg_()
  {
  }

  InexistentConnection( std::string msg )
    : KernelException( "The connection does not exist" )
    , msg_( msg )
  {
  }

<<<<<<< HEAD
  const char* what() const noexcept override;
=======
  ~InexistentConnection() throw() override
  {
  }

  std::string message() const override;
>>>>>>> 7bdb9963

private:
  std::string msg_;
};

/**
<<<<<<< HEAD
=======
 * Exception to be thrown if a thread id outside the range encountered.
 * @ingroup KernelExceptions
 */
class UnknownThread : public KernelException
{
  int id_;

public:
  UnknownThread( int id )
    : KernelException( "UnknownThread" )
    , id_( id )
  {
  }

  ~UnknownThread() throw() override
  {
  }

  std::string message() const override;
};

/**
>>>>>>> 7bdb9963
 * Exception to be thrown if an invalid delay is used in a
 * connection.
 * @ingroup KernelExceptions
 */
class BadDelay : public KernelException
{
  double delay_;
  std::string message_;

public:
  BadDelay( double delay, std::string message )
    : KernelException( "BadDelay" )
    , delay_( delay )
    , message_( message )
  {
  }

<<<<<<< HEAD
  const char* what() const noexcept override;
=======
  ~BadDelay() throw() override
  {
  }

  std::string message() const override;
>>>>>>> 7bdb9963
};

/**
 * Exception to be thrown by the event handler
 * of a node if it receives an event it cannot handle.
 * This case should be prevented by connect_sender().
 * @ingroup KernelExceptions
 */
class UnexpectedEvent : public KernelException
{
public:
  UnexpectedEvent()
    : KernelException( "UnexpectedEvent" )
  {
  }

  UnexpectedEvent( std::string msg )
    : KernelException( "UnexpectedEvent" )
    , msg_( msg )
  {
  }

<<<<<<< HEAD
  const char* what() const noexcept override;
=======
  ~UnexpectedEvent() throw() override
  {
  }

  std::string message() const override;
>>>>>>> 7bdb9963

private:
  std::string msg_;
};


/**
<<<<<<< HEAD
=======
 * Exception to be thrown by a Connection object if
 * a connection with an unsupported event type is
 * attempted
 * @ingroup KernelExceptions
 */
class UnsupportedEvent : public KernelException
{
public:
  UnsupportedEvent()
    : KernelException( "UnsupportedEvent" )
  {
  }

  ~UnsupportedEvent() throw() override
  {
  }
  std::string message() const override;
};

/**
>>>>>>> 7bdb9963
 * Exception to be thrown if a status parameter
 * is incomplete or inconsistent.
 * Thrown by Node::set_/get_property methods.
 * @ingroup KernelExceptions
 */
class BadProperty : public KernelException
{
  std::string msg_;

public:
  //! @param detailed error message
  BadProperty()
    : KernelException( "BadProperty" )
    , msg_()
  {
  }
  BadProperty( std::string msg )
    : KernelException( "BadProperty" )
    , msg_( msg )
  {
  }

<<<<<<< HEAD
  const char* what() const noexcept override;
=======
  ~BadProperty() throw() override
  {
  }

  std::string message() const override;
>>>>>>> 7bdb9963
};

/**
 * Exception to be thrown if a parameter
 * cannot be set.
 * Thrown by Node::set_/get_property methods.
 * @ingroup KernelExceptions
 */
class BadParameter : public KernelException
{
  std::string msg_;

public:
  //! @param detailed error message
  BadParameter()
    : KernelException( "BadParameter" )
    , msg_()
  {
  }
  BadParameter( std::string msg )
    : KernelException( "BadParameter" )
    , msg_( msg )
  {
  }

<<<<<<< HEAD
  const char* what() const noexcept override;
};

/**
 * Exception to be thrown if a parameter value
 * is not acceptable.
 */
class BadParameterValue : public KernelException
{
  std::string msg_;

public:
  //! @param detailed error message
  BadParameterValue()
    : KernelException( "BadParameterValue" )
    , msg_()
  {
  }

  BadParameterValue( std::string msg )
    : KernelException( "BadParameterValue" )
    , msg_( msg )
  {
  }

  ~BadParameterValue() throw()
=======
  ~BadParameter() throw() override
>>>>>>> 7bdb9963
  {
  }

  std::string message() const override;
};

/**
 * Exception to be thrown if the dimensions
 * of two or more objects do not agree.
 * Thrown by Node::set_/get_property methods.
 * @ingroup KernelExceptions
 */
class DimensionMismatch : public KernelException
{
  int expected_;
  int provided_;
  std::string msg_;

public:
  DimensionMismatch()
    : KernelException( "DimensionMismatch" )
    , expected_( -1 )
    , provided_( -1 )
  {
  }

  DimensionMismatch( int expected, int provided )
    : KernelException( "DimensionMismatch" )
    , expected_( expected )
    , provided_( provided )
  {
  }

  DimensionMismatch( const std::string& msg )
    : KernelException( "DimensionMismatch" )
    , expected_( -1 )
    , provided_( -1 )
    , msg_( msg )
  {
  }

<<<<<<< HEAD
  const char* what() const noexcept override;
=======

  ~DimensionMismatch() throw() override
  {
  }

  std::string message() const override;
};

/**
 * Exception to be thrown if a problem with the
 * distribution of elements is encountered
 * @ingroup KernelExceptions
 */
class DistributionError : public KernelException
{
public:
  DistributionError()
    : KernelException( "DistributionError" )
  {
  }
  ~DistributionError() throw() override
  {
  }

  std::string message() const override;
>>>>>>> 7bdb9963
};

/**
 * Exception to be thrown on prototype construction if Time objects
 * incompatible. This exception is to be thrown by the default constructor of
 * nodes which require that Time objects have properties wrt resolution.
 * @ingroup KernelExceptions
 * @see InvalidTimeInModel
 */
class InvalidDefaultResolution : public KernelException
{
public:
  /**
   * @note model should be passed from get_name() to ensure that
   *             names of copied models are reported correctly.
   * @param model     name of model causing problem
   * @param property  name of property conflicting
   * @param value     value of property conflicting
   */
  InvalidDefaultResolution( const std::string& model, const std::string& property, const Time& value )
    : KernelException( "InvalidDefaultResolution" )
    , model_( model )
    , prop_( property )
    , val_( value )
  {
  }
<<<<<<< HEAD

  const char* what() const noexcept override;
=======
  ~InvalidDefaultResolution() throw() override
  {
  }

  std::string message() const override;
>>>>>>> 7bdb9963

private:
  const std::string model_;
  const std::string prop_;
  const Time val_;
};

/**
 * Exception to be thrown on instance construction if Time objects incompatible.
 * This exception is to be thrown by the copy constructor of nodes which
 * require that Time objects have properties wrt resolution.
 * @ingroup KernelExceptions
 * @see InvalidDefaultResolution
 */
class InvalidTimeInModel : public KernelException
{
public:
  /**
   * @note model should be passed from get_name() to ensure that
   *             names of copied models are reported correctly.
   * @param model     name of model causing problem
   * @param property  name of property conflicting
   * @param value     value of property conflicting
   */
  InvalidTimeInModel( const std::string& model, const std::string& property, const Time& value )
    : KernelException( "InvalidTimeInModel" )
    , model_( model )
    , prop_( property )
    , val_( value )
  {
  }
<<<<<<< HEAD

  const char* what() const noexcept override;
=======
  ~InvalidTimeInModel() throw() override
  {
  }

  std::string message() const override;
>>>>>>> 7bdb9963

private:
  const std::string model_;
  const std::string prop_;
  const Time val_;
};

/**
 * Exception to be thrown if a Time object should be multiple of the resolution.
 * @see TimeMultipleRequired
 * @ingroup KernelExceptions
 */
class StepMultipleRequired : public KernelException
{
public:
  /**
   * @note model should be passed from get_name() to ensure that
   *             names of copied models are reported correctly.
   * @param model     name of model causing problem
   * @param property  name of property conflicting
   * @param value     value of property conflicting
   */
  StepMultipleRequired( const std::string& model, const std::string& property, const Time& value )
    : KernelException( "StepMultipleRequired" )
    , model_( model )
    , prop_( property )
    , val_( value )
  {
  }
<<<<<<< HEAD

  const char* what() const noexcept override;
=======
  ~StepMultipleRequired() throw() override
  {
  }

  std::string message() const override;
>>>>>>> 7bdb9963

private:
  const std::string model_;
  const std::string prop_;
  const Time val_;
};

/**
 * Exception to be thrown if a Time object should be a multiple of another.
 * @see StepMultipleRequired
 * @ingroup KernelExceptions
 */
class TimeMultipleRequired : public KernelException
{
public:
  /**
   * @note model should be passed from get_name() to ensure that
   *             names of copied models are reported correctly.
   * @param model    name of model causing problem
   * @param name_a   name of dividend
   * @param value_a  value of dividend
   * @param name_b   name of divisor
   * @param value_b  value of divisor
   */
  TimeMultipleRequired( const std::string& model,
    const std::string& name_a,
    const Time& value_a,
    const std::string& name_b,
    const Time& value_b )
    : KernelException( "StepMultipleRequired" )
    , model_( model )
    , prop_a_( name_a )
    , val_a_( value_a )
    , prop_b_( name_b )
    , val_b_( value_b )
  {
  }
<<<<<<< HEAD

  const char* what() const noexcept override;
=======
  ~TimeMultipleRequired() throw() override
  {
  }

  std::string message() const override;
>>>>>>> 7bdb9963

private:
  const std::string model_;
  const std::string prop_a_;
  const Time val_a_;
  const std::string prop_b_;
  const Time val_b_;
};

/**
 * Exception to be thrown if a GSL solver does not return GSL_SUCCESS
 * @ingroup KernelExceptions
 */
class GSLSolverFailure : public KernelException
{
public:
  /**
   * @note model should be passed from get_name() to ensure that
   *             names of copied models are reported correctly.
   * @param model name of model causing problem
   * @param status exit status of the GSL solver
   */
  GSLSolverFailure( const std::string& model, const int status )
    : KernelException( "GSLSolverFailure" )
    , model_( model )
    , status_( status )
  {
  }
<<<<<<< HEAD

  const char* what() const noexcept override;
=======
  ~GSLSolverFailure() throw() override
  {
  }

  std::string message() const override;
>>>>>>> 7bdb9963

private:
  const std::string model_;
  const int status_;
};

/**
 * Exception to be thrown if numerical instabilities are detected.
 * @ingroup KernelExceptions
 */
class NumericalInstability : public KernelException
{
public:
  /**
   * @note model should be passed from get_name() to ensure that
   *             names of copied models are reported correctly.
   * @param model name of model causing problem
   */
  NumericalInstability( const std::string& model )
    : KernelException( "NumericalInstability" )
    , model_( model )
  {
  }
<<<<<<< HEAD

  const char* what() const noexcept override;
=======
  ~NumericalInstability() throw() override
  {
  }

  std::string message() const override;
>>>>>>> 7bdb9963

private:
  const std::string model_;
};

/**
 * Exception to be thrown if when trying to delete an entry from
 * DynamicRecordablesMap that does not exist.
 * @ingroup KernelExceptions
 */
class KeyError : public KernelException
{
  const std::string key_;
  const std::string map_type_;
  const std::string map_op_;

public:
  KeyError( const std::string& key, const std::string& map_type, const std::string& map_op )
    : KernelException( "KeyError" )
    , key_( key )
    , map_type_( map_type )
    , map_op_( map_op )
  {
  }

<<<<<<< HEAD
  const char* what() const noexcept override;
=======
  ~KeyError() throw() override
  {
  }
  std::string message() const override;
>>>>>>> 7bdb9963
};

/**
 * Exception to be thrown if an internal error occurs.
 * @ingroup KernelExceptions
 */
class InternalError : public KernelException
{
  std::string msg_;

public:
  //! @param detailed error message
  InternalError()
    : KernelException()
    , msg_( "InternalError" )
  {
  }
  InternalError( std::string msg )
    : KernelException( msg )
  {
  }

<<<<<<< HEAD
  const char* what() const noexcept override;
=======
  ~InternalError() throw() override
  {
  }

  std::string message() const override;
>>>>>>> 7bdb9963
};


#ifdef HAVE_MUSIC
/**
 * Exception to be thrown if a music_event_out_proxy is generated, but the music
 * port is unmapped.
 * @ingroup KernelExceptions
 */
class MUSICPortUnconnected : public KernelException
{
public:
  /**
   * @note model should be passed from get_name() to ensure that
   *             names of copied models are reported correctly.
   * @param model     name of model causing problem
   * @param portname  name of MUSIC port
   */
  MUSICPortUnconnected( const std::string& model, const std::string& portname )
    : KernelException( "MUSICPortUnconnected" )
    , model_( model )
    , portname_( portname )
  {
  }

  const char* what() const noexcept override;

private:
  const std::string model_;
  const std::string portname_;
};

/**
 * Exception to be thrown if a music_event_out_proxy is generated, but the
 * music port has no width.
 * @ingroup KernelExceptions
 */
class MUSICPortHasNoWidth : public KernelException
{
public:
  /**
   * @note model should be passed from get_name() to ensure that
   *             names of copied models are reported correctly.
   * @param model     name of model causing problem
   * @param portname  name of music port
   */
  MUSICPortHasNoWidth( const std::string& model, const std::string& portname )
    : KernelException( "MUSICPortHasNoWidth" )
    , model_( model )
    , portname_( portname )
  {
  }

  const char* what() const noexcept override;

private:
  const std::string model_;
  const std::string portname_;
};


/**
 * Exception to be thrown if the user tries to change the name of an already
 * published port.
 * @ingroup KernelExceptions
 */
class MUSICPortAlreadyPublished : public KernelException
{
public:
  /**
   * @note model should be passed from get_name() to ensure that
   *             names of copied models are reported correctly.
   * @param model     name of model causing problem
   */
  MUSICPortAlreadyPublished( const std::string& model, const std::string& portname )
    : KernelException( "MUSICPortAlreadyPublished" )
    , model_( model )
    , portname_( portname )
  {
  }

  const char* what() const noexcept override;

private:
  const std::string model_;
  const std::string portname_;
};

/**
 * Exception to be thrown if the user tries to change the name of an already
 * published port.
 * @ingroup KernelExceptions
 */
class MUSICSimulationHasRun : public KernelException
{
public:
  /**
   * @note model should be passed from get_name() to ensure that
   *             names of copied models are reported correctly.
   * @param model     name of model causing problem
   */
  MUSICSimulationHasRun( const std::string& model )
    : KernelException( "MUSICSimulationHasRun" )
    , model_( model )
  {
  }

  const char* what() const noexcept override;

private:
  const std::string model_;
};


/**
 * Exception to be thrown if the user tries to map a channel that exceeds the
 * width of the MUSIC port.
 * @ingroup KernelExceptions
 */
class MUSICChannelUnknown : public KernelException
{
public:
  /**
   * @note model should be passed from get_name() to ensure that
   *             names of copied models are reported correctly.
   * @param model     name of model causing problem
   */
  MUSICChannelUnknown( const std::string& model, const std::string& portname, int channel )
    : KernelException( "MUSICChannelUnknown" )
    , portname_( portname )
    , channel_( channel )
    , model_( model )
  {
  }

  const char* what() const noexcept override;

private:
  const std::string portname_;
  const int channel_;
  const std::string model_;
};

/**
 * Exception to be thrown if the user tries to use a port that is not known to
 * NEST.
 * @ingroup KernelExceptions
 */
class MUSICPortUnknown : public KernelException
{
public:
  MUSICPortUnknown( const std::string& portname )
    : KernelException( "MUSICPortUnknown" )
    , portname_( portname )
  {
  }

  const char* what() const noexcept override;

private:
  const std::string portname_;
};

/**
 * Exception to be thrown if the user tries to map a channel that exceeds the
 * width of the MUSIC port.
 * @ingroup KernelExceptions
 */
class MUSICChannelAlreadyMapped : public KernelException
{
public:
  /**
   * @note model should be passed from get_name() to ensure that
   *             names of copied models are reported correctly.
   * @param model     name of model causing problem
   */
  MUSICChannelAlreadyMapped( const std::string& model, const std::string& portname, int channel )
    : KernelException( "MUSICChannelAlreadyMapped" )
    , portname_( portname )
    , channel_( channel )
    , model_( model )
  {
  }

  const char* what() const noexcept override;

private:
  const std::string portname_;
  const int channel_;
  const std::string model_;
};

#endif

#ifdef HAVE_MPI
class MPIPortsFileUnknown : public KernelException
{
public:
  explicit MPIPortsFileUnknown( const index node_id )
    : node_id_( node_id )
  {
  }

  const char* what() const noexcept override;

private:
  const index node_id_;
};
#endif

<<<<<<< HEAD
=======
class UnmatchedSteps : public KernelException
{
public:
  UnmatchedSteps( int steps_left, int total_steps )
    : current_step_( total_steps - steps_left )
    , total_steps_( total_steps )
  {
  }

  std::string message() const override;

private:
  const int current_step_;
  const int total_steps_;
};

>>>>>>> 7bdb9963
class BackendPrepared : public KernelException
{
public:
  BackendPrepared( const std::string& backend )
    : backend_( backend )
  {
  }

  BackendPrepared( std::string&& backend )
    : backend_( std::move( backend ) )
  {
  }

<<<<<<< HEAD
  const char* what() const noexcept override;
=======

  std::string message() const override;
>>>>>>> 7bdb9963

private:
  const std::string backend_;
};

<<<<<<< HEAD
=======
class BackendNotPrepared : public KernelException
{
public:
  BackendNotPrepared( const std::string& backend )
    : backend_( backend )
  {
  }

  BackendNotPrepared( std::string&& backend )
    : backend_( std::move( backend ) )
  {
  }

  std::string message() const override;

private:
  const std::string backend_;
};
>>>>>>> 7bdb9963

class LayerExpected : public KernelException
{
public:
  LayerExpected()
    : KernelException( "LayerExpected" )
  {
  }
<<<<<<< HEAD
=======
  ~LayerExpected() throw() override
  {
  }

  std::string message() const override;
>>>>>>> 7bdb9963
};


class UndefinedName : public KernelException
{
  const std::string name_;

public:
<<<<<<< HEAD
  UndefinedName( std::string name )
    : KernelException( "UndefinedName" )
    , name_( name )
  {
  }

  const char* what() const noexcept override;
=======
  LayerNodeExpected()
    : KernelException( "LayerNodeExpected" )
  {
  }
  ~LayerNodeExpected() throw() override
  {
  }

  std::string message() const override;
>>>>>>> 7bdb9963
};


} // namespace nest

#endif<|MERGE_RESOLUTION|>--- conflicted
+++ resolved
@@ -35,14 +35,20 @@
 
 /**
  * @addtogroup Exceptions Exception classes
- * Exception classes that are thrown to indicate
- * an error.
+ *
+ * Exception classes that are thrown to indicate a user error.
+ *
+ * Programmatic errors or deviations from the expected behavior of
+ * internal API conventions should never be handles by using
+ * exceptions, but C++ `assert`s should be used for such cases.
  */
 
 /**
  * @defgroup KernelExceptions NEST kernel exception classes
+ *
  * Exception classes that are thrown by the NEST kernel to indicate
- * an error.
+ * a user error.
+ *
  * @ingroup Exceptions
  */
 
@@ -66,7 +72,7 @@
 };
 
 /**
- * Throw if a feature is unavailable.
+ * Exception to be thrown if a feature is unavailable.
  * @ingroup KernelExceptions
  */
 class NotImplemented : public KernelException
@@ -79,8 +85,7 @@
 };
 
 /**
- * Exception to be thrown if a given SLI type does not match the
- * expected type.
+ * Exception to be thrown if a given type does not match the expected type.
  * @ingroup KernelExceptions
  */
 
@@ -93,28 +98,17 @@
   {
   }
 
-<<<<<<< HEAD
-  explicit TypeMismatch( const std::string& expectedType )
-    : KernelException( "Expected datatype: " + expectedType )
-  {
-  }
-
-  explicit TypeMismatch( const std::string& expectedType, const std::string& providedType )
-    : KernelException( "Expected datatype: " + expectedType + ", provided datatype: " + providedType )
-=======
-  explicit KernelException( char const* const what )
-    : SLIException( what )
-  {
-  }
-
-  explicit KernelException( const std::string& what )
-    : SLIException( what )
->>>>>>> 7bdb9963
-  {
-  }
-};
-
-<<<<<<< HEAD
+  explicit TypeMismatch( const std::string& expected )
+    : KernelException( "Expected datatype: " + expected )
+  {
+  }
+
+  explicit TypeMismatch( const std::string& expected, const std::string& provided )
+    : KernelException( "Expected datatype: " + expected + ", provided datatype: " + provided )
+  {
+  }
+};
+
 /**
  * Class for packaging exceptions thrown in threads.
  *
@@ -128,14 +122,10 @@
 public:
   explicit WrappedThreadException( const std::exception& e )
     : KernelException( e.what() )
-=======
-  ~KernelException() throw() override
->>>>>>> 7bdb9963
-  {
-  }
-};
-
-<<<<<<< HEAD
+  {
+  }
+};
+
 /**
  * @brief Not all elements in a dictionary have been accessed.
  *
@@ -148,12 +138,7 @@
 {
 public:
   UnaccessedDictionaryEntry( const std::string& what, const std::string& where, const std::string& missed )
-    : KernelException( std::string( "unaccessed elements in " ) + what + std::string( ", in function " ) + where
-      + std::string( ": " ) + missed )
-=======
-  std::string
-  message() const override
->>>>>>> 7bdb9963
+    : KernelException( "unaccessed elements in " + what + ", in function " + where + ": " + missed )
   {
   }
 };
@@ -169,23 +154,10 @@
   std::string compose_msg_( const std::string& model_name ) const;
 
 public:
-<<<<<<< HEAD
   UnknownModelName( const std::string& model_name )
     : KernelException( compose_msg_( model_name ) )
   {
   }
-=======
-  explicit UnknownModelName( const Name& n )
-    : KernelException( "UnknownModelName" )
-    , n_( n )
-  {
-  }
-
-  ~UnknownModelName() throw() override
-  {
-  }
-  std::string message() const override;
->>>>>>> 7bdb9963
 };
 
 /**
@@ -196,29 +168,13 @@
  */
 class UnknownComponent : public KernelException
 {
-  const std::string model_name_;
-
-public:
-<<<<<<< HEAD
-  NewModelNameExists( const std::string& model_name )
-    : KernelException( "NewModelNameExists" )
-    , model_name_( model_name )
-  {
-  }
-
-  const char* what() const noexcept override;
-=======
-  explicit UnknownComponent( const Name& n )
-    : KernelException( "UnknownComponent" )
-    , n_( n )
-  {
-  }
-
-  ~UnknownComponent() throw() override
-  {
-  }
-  std::string message() const override;
->>>>>>> 7bdb9963
+  std::string compose_msg_( const std::string& model_name ) const;
+
+public:
+  explicit UnknownComponent( const std::string& component_name )
+    : KernelException( compose_msg_( component_name ) )
+  {
+  }
 };
 
 /**
@@ -228,22 +184,13 @@
  */
 class NewModelNameExists : public KernelException
 {
-  const Name n_;
-
-public:
-  explicit NewModelNameExists( const Name& n )
-    : KernelException( "NewModelNameExists" )
-    , n_( n )
-  {
-  }
-<<<<<<< HEAD
-
-  const char* what() const noexcept override;
-=======
-  ~NewModelNameExists() throw() override
-  {
-  }
-  std::string message() const override;
+  std::string compose_msg_( const std::string& model_name ) const;
+
+public:
+  NewModelNameExists( const std::string& model_name )
+    : KernelException( compose_msg_( model_name ) )
+  {
+  }
 };
 
 /**
@@ -255,20 +202,13 @@
  */
 class ModelInUse : public KernelException
 {
-  const std::string modelname_;
-
-public:
-  ModelInUse( const std::string& modelname )
-    : KernelException( "ModelInUse" )
-    , modelname_( modelname )
-  {
-  }
-
-  ~ModelInUse() throw() override
-  {
-  }
-  std::string message() const override;
->>>>>>> 7bdb9963
+  std::string compose_msg_( const std::string& model_name ) const;
+
+public:
+  ModelInUse( const std::string& model_name )
+    : KernelException( compose_msg_( model_name ) )
+  {
+  }
 };
 
 /**
@@ -281,37 +221,16 @@
   std::string compose_msg_( const int id ) const;
   std::string compose_msg_( const std::string& name ) const;
 
-  int synapseid_;
-  std::string synapsename_;
-
-  std::string msg_;
-
 public:
   UnknownSynapseType( int id )
-    : KernelException( "UnknownSynapseType id" )
-    , synapseid_( id )
-    , synapsename_()
-    , msg_( compose_msg_( id ) )
+    : KernelException( compose_msg_( id ) )
   {
   }
 
   UnknownSynapseType( std::string name )
-    : KernelException( "UnknownSynapseType name" )
-    , synapseid_( -1 )
-    , synapsename_( name )
-    , msg_( compose_msg_( name ) )
-  {
-  }
-
-<<<<<<< HEAD
-  const char* what() const noexcept override;
-=======
-  ~UnknownSynapseType() throw() override
-  {
-  }
-
-  std::string message() const override;
->>>>>>> 7bdb9963
+    : KernelException( compose_msg_( name ) )
+  {
+  }
 };
 
 /**
@@ -325,29 +244,18 @@
 
 class UnknownNode : public KernelException
 {
-  int id_;
+  std::string compose_msg_( const int id ) const;
 
 public:
   UnknownNode()
     : KernelException( "UnknownNode" )
-    , id_( -1 )
-  {
-  }
+  {
+  }
+
   UnknownNode( int id )
-    : KernelException( "UnknownNode" )
-    , id_( id )
-  {
-  }
-
-<<<<<<< HEAD
-  const char* what() const noexcept override;
-=======
-  ~UnknownNode() throw() override
-  {
-  }
-
-  std::string message() const override;
->>>>>>> 7bdb9963
+    : KernelException( compose_msg_( id ) )
+  {
+  }
 };
 
 /**
@@ -361,69 +269,41 @@
 
 class NoThreadSiblingsAvailable : public KernelException
 {
-  int id_;
+  std::string compose_msg_( const int id ) const;
 
 public:
   NoThreadSiblingsAvailable()
     : KernelException( "UnknownNode" )
-    , id_( -1 )
-  {
-  }
+  {
+  }
+
   NoThreadSiblingsAvailable( int id )
-    : KernelException( "UnknownNode" )
-    , id_( id )
-  {
-  }
-
-<<<<<<< HEAD
-  const char* what() const noexcept override;
-};
-
-=======
-  ~NoThreadSiblingsAvailable() throw() override
-  {
-  }
-
-  std::string message() const override;
-};
-
+    : KernelException( compose_msg_( id ) )
+  {
+  }
+};
 
 class LocalNodeExpected : public KernelException
 {
-  int id_;
+  std::string compose_msg_( const int id ) const;
 
 public:
   LocalNodeExpected( int id )
-    : KernelException( "LocalNodeExpected" )
-    , id_( id )
-  {
-  }
-
-  ~LocalNodeExpected() throw() override
-  {
-  }
-
-  std::string message() const override;
+    : KernelException( compose_msg_( id ) )
+  {
+  }
 };
 
 class NodeWithProxiesExpected : public KernelException
 {
-  int id_;
+  std::string compose_msg_( const int id ) const;
 
 public:
   NodeWithProxiesExpected( int id )
-    : KernelException( "NodeWithProxiesExpected" )
-    , id_( id )
-  {
-  }
-
-  ~NodeWithProxiesExpected() throw() override
-  {
-  }
-
-  std::string message() const override;
-};
->>>>>>> 7bdb9963
+    : KernelException( compose_msg_( id ) )
+  {
+  }
+};
 
 /*
  * Exception to be thrown if the parent
@@ -431,23 +311,14 @@
  */
 class UnknownCompartment : public KernelException
 {
-  long compartment_idx_;
-  std::string info_;
+  std::string compose_msg_( const long compartment_idx, const std::string info ) const;
 
 public:
   UnknownCompartment( long compartment_idx, std::string info )
-    : KernelException( "UnknownCompartment" )
-    , compartment_idx_( compartment_idx )
-    , info_( info )
-  {
-  }
-
-  ~UnknownCompartment() throw() override
-  {
-  }
-  std::string message() const override;
-};
-
+    : KernelException( compose_msg_( compartment_idx, info ) )
+  {
+  }
+};
 
 /**
  * Exception to be thrown if the specified
@@ -456,25 +327,13 @@
 
 class UnknownReceptorType : public KernelException
 {
-  long receptor_type_;
-  std::string name_;
+  std::string compose_msg_( const long receptor_type, const std::string name ) const;
 
 public:
   UnknownReceptorType( long receptor_type, std::string name )
-    : KernelException( "UnknownReceptorType" )
-    , receptor_type_( receptor_type )
-    , name_( name )
-  {
-  }
-
-<<<<<<< HEAD
-  const char* what() const noexcept override;
-=======
-  ~UnknownReceptorType() throw() override
-  {
-  }
-  std::string message() const override;
->>>>>>> 7bdb9963
+    : KernelException( compose_msg_( receptor_type, name ) )
+  {
+  }
 };
 
 /**
@@ -484,27 +343,13 @@
 
 class IncompatibleReceptorType : public KernelException
 {
-  long receptor_type_;
-  std::string name_;
-  std::string event_type_;
-
-public:
-  IncompatibleReceptorType( long receptor_type, std::string name, std::string event )
-    : KernelException( "IncompatibleReceptorType" )
-    , receptor_type_( receptor_type )
-    , name_( name )
-    , event_type_( event )
-  {
-  }
-
-<<<<<<< HEAD
-  const char* what() const noexcept override;
-=======
-  ~IncompatibleReceptorType() throw() override
-  {
-  }
-  std::string message() const override;
->>>>>>> 7bdb9963
+  std::string compose_msg( const long receptor_type, const std::string name, const std::string event);
+
+public:
+  IncompatibleReceptorType( long receptor_type, std::string name, std::string event_type )
+    : KernelException( compose_msg( receptor_type, name, event_type ) )
+  {
+  }
 };
 
 /**
@@ -515,32 +360,19 @@
  */
 class UnknownPort : public KernelException
 {
-  int id_;
-  std::string info_;
-
+  std::string compose_msg_( const int id ) const;
+  std::string compose_msg_( const int id, const std::string msg ) const;
+  
 public:
   UnknownPort( int id )
-    : KernelException( "UnknownPort" )
-    , id_( id )
-    , info_( "" )
-  {
-  }
-  UnknownPort( int id, std::string info )
-    : KernelException( "UnknownPort" )
-    , id_( id )
-    , info_( info )
-  {
-  }
-
-<<<<<<< HEAD
-  const char* what() const noexcept override;
-=======
-  ~UnknownPort() throw() override
-  {
-  }
-
-  std::string message() const override;
->>>>>>> 7bdb9963
+    : KernelException( compose_msg_( id ) )
+  {
+  }
+
+  UnknownPort( int id, std::string msg )
+    : KernelException( compose_msg_( id, msg ) )
+  {
+  }
 };
 
 /**
@@ -564,15 +396,7 @@
   {
   }
 
-<<<<<<< HEAD
-  const char* what() const noexcept override;
-=======
-  ~IllegalConnection() throw() override
-  {
-  }
-
-  std::string message() const override;
->>>>>>> 7bdb9963
+  const char* what() const noexcept override;
 
 private:
   std::string msg_;
@@ -600,23 +424,13 @@
   {
   }
 
-<<<<<<< HEAD
-  const char* what() const noexcept override;
-=======
-  ~InexistentConnection() throw() override
-  {
-  }
-
-  std::string message() const override;
->>>>>>> 7bdb9963
+  const char* what() const noexcept override;
 
 private:
   std::string msg_;
 };
 
 /**
-<<<<<<< HEAD
-=======
  * Exception to be thrown if a thread id outside the range encountered.
  * @ingroup KernelExceptions
  */
@@ -631,15 +445,10 @@
   {
   }
 
-  ~UnknownThread() throw() override
-  {
-  }
-
-  std::string message() const override;
-};
-
-/**
->>>>>>> 7bdb9963
+  const char* what() const noexcept override;
+};
+
+/**
  * Exception to be thrown if an invalid delay is used in a
  * connection.
  * @ingroup KernelExceptions
@@ -657,15 +466,7 @@
   {
   }
 
-<<<<<<< HEAD
-  const char* what() const noexcept override;
-=======
-  ~BadDelay() throw() override
-  {
-  }
-
-  std::string message() const override;
->>>>>>> 7bdb9963
+  const char* what() const noexcept override;
 };
 
 /**
@@ -688,15 +489,7 @@
   {
   }
 
-<<<<<<< HEAD
-  const char* what() const noexcept override;
-=======
-  ~UnexpectedEvent() throw() override
-  {
-  }
-
-  std::string message() const override;
->>>>>>> 7bdb9963
+  const char* what() const noexcept override;
 
 private:
   std::string msg_;
@@ -704,8 +497,6 @@
 
 
 /**
-<<<<<<< HEAD
-=======
  * Exception to be thrown by a Connection object if
  * a connection with an unsupported event type is
  * attempted
@@ -713,20 +504,16 @@
  */
 class UnsupportedEvent : public KernelException
 {
+  std::string compose_msg_() const;
+  
 public:
   UnsupportedEvent()
-    : KernelException( "UnsupportedEvent" )
-  {
-  }
-
-  ~UnsupportedEvent() throw() override
-  {
-  }
-  std::string message() const override;
-};
-
-/**
->>>>>>> 7bdb9963
+    : KernelException( compose_msg_() )
+  {
+  }
+};
+
+/**
  * Exception to be thrown if a status parameter
  * is incomplete or inconsistent.
  * Thrown by Node::set_/get_property methods.
@@ -749,15 +536,7 @@
   {
   }
 
-<<<<<<< HEAD
-  const char* what() const noexcept override;
-=======
-  ~BadProperty() throw() override
-  {
-  }
-
-  std::string message() const override;
->>>>>>> 7bdb9963
+  const char* what() const noexcept override;
 };
 
 /**
@@ -783,7 +562,6 @@
   {
   }
 
-<<<<<<< HEAD
   const char* what() const noexcept override;
 };
 
@@ -810,13 +588,10 @@
   }
 
   ~BadParameterValue() throw()
-=======
-  ~BadParameter() throw() override
->>>>>>> 7bdb9963
-  {
-  }
-
-  std::string message() const override;
+  {
+  }
+
+  std::string message() const;
 };
 
 /**
@@ -836,6 +611,7 @@
     : KernelException( "DimensionMismatch" )
     , expected_( -1 )
     , provided_( -1 )
+    , msg_( "" )
   {
   }
 
@@ -843,6 +619,7 @@
     : KernelException( "DimensionMismatch" )
     , expected_( expected )
     , provided_( provided )
+    , msg_( "" )
   {
   }
 
@@ -854,15 +631,7 @@
   {
   }
 
-<<<<<<< HEAD
-  const char* what() const noexcept override;
-=======
-
-  ~DimensionMismatch() throw() override
-  {
-  }
-
-  std::string message() const override;
+ const char* what() const noexcept override;
 };
 
 /**
@@ -877,12 +646,6 @@
     : KernelException( "DistributionError" )
   {
   }
-  ~DistributionError() throw() override
-  {
-  }
-
-  std::string message() const override;
->>>>>>> 7bdb9963
 };
 
 /**
@@ -909,16 +672,8 @@
     , val_( value )
   {
   }
-<<<<<<< HEAD
-
-  const char* what() const noexcept override;
-=======
-  ~InvalidDefaultResolution() throw() override
-  {
-  }
-
-  std::string message() const override;
->>>>>>> 7bdb9963
+
+  const char* what() const noexcept override;
 
 private:
   const std::string model_;
@@ -950,16 +705,8 @@
     , val_( value )
   {
   }
-<<<<<<< HEAD
-
-  const char* what() const noexcept override;
-=======
-  ~InvalidTimeInModel() throw() override
-  {
-  }
-
-  std::string message() const override;
->>>>>>> 7bdb9963
+
+  const char* what() const noexcept override;
 
 private:
   const std::string model_;
@@ -989,16 +736,8 @@
     , val_( value )
   {
   }
-<<<<<<< HEAD
-
-  const char* what() const noexcept override;
-=======
-  ~StepMultipleRequired() throw() override
-  {
-  }
-
-  std::string message() const override;
->>>>>>> 7bdb9963
+
+  const char* what() const noexcept override;
 
 private:
   const std::string model_;
@@ -1036,16 +775,8 @@
     , val_b_( value_b )
   {
   }
-<<<<<<< HEAD
-
-  const char* what() const noexcept override;
-=======
-  ~TimeMultipleRequired() throw() override
-  {
-  }
-
-  std::string message() const override;
->>>>>>> 7bdb9963
+
+  const char* what() const noexcept override;
 
 private:
   const std::string model_;
@@ -1074,16 +805,8 @@
     , status_( status )
   {
   }
-<<<<<<< HEAD
-
-  const char* what() const noexcept override;
-=======
-  ~GSLSolverFailure() throw() override
-  {
-  }
-
-  std::string message() const override;
->>>>>>> 7bdb9963
+
+  const char* what() const noexcept override;
 
 private:
   const std::string model_;
@@ -1107,16 +830,8 @@
     , model_( model )
   {
   }
-<<<<<<< HEAD
-
-  const char* what() const noexcept override;
-=======
-  ~NumericalInstability() throw() override
-  {
-  }
-
-  std::string message() const override;
->>>>>>> 7bdb9963
+
+  const char* what() const noexcept override;
 
 private:
   const std::string model_;
@@ -1142,14 +857,7 @@
   {
   }
 
-<<<<<<< HEAD
-  const char* what() const noexcept override;
-=======
-  ~KeyError() throw() override
-  {
-  }
-  std::string message() const override;
->>>>>>> 7bdb9963
+  const char* what() const noexcept override;
 };
 
 /**
@@ -1172,15 +880,7 @@
   {
   }
 
-<<<<<<< HEAD
-  const char* what() const noexcept override;
-=======
-  ~InternalError() throw() override
-  {
-  }
-
-  std::string message() const override;
->>>>>>> 7bdb9963
+  const char* what() const noexcept override;
 };
 
 
@@ -1391,8 +1091,6 @@
 };
 #endif
 
-<<<<<<< HEAD
-=======
 class UnmatchedSteps : public KernelException
 {
 public:
@@ -1402,14 +1100,13 @@
   {
   }
 
-  std::string message() const override;
+  const char* what() const noexcept override;
 
 private:
   const int current_step_;
   const int total_steps_;
 };
 
->>>>>>> 7bdb9963
 class BackendPrepared : public KernelException
 {
 public:
@@ -1423,19 +1120,12 @@
   {
   }
 
-<<<<<<< HEAD
-  const char* what() const noexcept override;
-=======
-
-  std::string message() const override;
->>>>>>> 7bdb9963
+  const char* what() const noexcept override;
 
 private:
   const std::string backend_;
 };
 
-<<<<<<< HEAD
-=======
 class BackendNotPrepared : public KernelException
 {
 public:
@@ -1449,12 +1139,11 @@
   {
   }
 
-  std::string message() const override;
+  const char* what() const noexcept override;
 
 private:
   const std::string backend_;
 };
->>>>>>> 7bdb9963
 
 class LayerExpected : public KernelException
 {
@@ -1463,23 +1152,22 @@
     : KernelException( "LayerExpected" )
   {
   }
-<<<<<<< HEAD
-=======
-  ~LayerExpected() throw() override
-  {
-  }
-
-  std::string message() const override;
->>>>>>> 7bdb9963
-};
-
+};
+
+class LayerNodeExpected : public KernelException
+{
+public:
+  LayerNodeExpected()
+    : KernelException( "LayerNodeExpected" )
+  {
+  }
+};
 
 class UndefinedName : public KernelException
 {
   const std::string name_;
 
 public:
-<<<<<<< HEAD
   UndefinedName( std::string name )
     : KernelException( "UndefinedName" )
     , name_( name )
@@ -1487,19 +1175,7 @@
   }
 
   const char* what() const noexcept override;
-=======
-  LayerNodeExpected()
-    : KernelException( "LayerNodeExpected" )
-  {
-  }
-  ~LayerNodeExpected() throw() override
-  {
-  }
-
-  std::string message() const override;
->>>>>>> 7bdb9963
-};
-
+};
 
 } // namespace nest
 

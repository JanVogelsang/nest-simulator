--- conflicted
+++ resolved
@@ -186,15 +186,6 @@
   void get_status( dictionary& ) const override;
   void set_status( const dictionary& ) override;
 
-<<<<<<< HEAD
-  void
-  check_synapse_params( const dictionary& syn_spec ) const override
-  {
-    default_connection_.check_synapse_params( syn_spec );
-  }
-
-=======
->>>>>>> c201d671
   typename ConnectionT::CommonPropertiesType const&
   get_common_properties() const override
   {

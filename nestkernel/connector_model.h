--- conflicted
+++ resolved
@@ -121,13 +121,9 @@
    */
   virtual void check_synapse_params( const DictionaryDatum& ) const = 0;
 
-<<<<<<< HEAD
   virtual void check_valid_default_delay_parameters( DictionaryDatum syn_params ) const = 0;
 
-  virtual SecondaryEvent* get_secondary_event() = 0;
-=======
   virtual std::unique_ptr< SecondaryEvent > get_secondary_event() = 0;
->>>>>>> bb840fef
 
   virtual size_t get_syn_id() const = 0;
   virtual void set_syn_id( synindex syn_id ) = 0;
@@ -212,13 +208,9 @@
 
   void check_synapse_params( const DictionaryDatum& syn_spec ) const override;
 
-<<<<<<< HEAD
   void check_valid_default_delay_parameters( DictionaryDatum syn_params ) const override;
 
-  SecondaryEvent*
-=======
   std::unique_ptr< SecondaryEvent >
->>>>>>> bb840fef
   get_secondary_event() override
   {
     return default_connection_.get_secondary_event();

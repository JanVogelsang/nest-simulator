/*
 *  stimulation_device.h
 *
 *  This file is part of NEST.
 *
 *  Copyright (C) 2004 The NEST Initiative
 *
 *  NEST is free software: you can redistribute it and/or modify
 *  it under the terms of the GNU General Public License as published by
 *  the Free Software Foundation, either version 2 of the License, or
 *  (at your option) any later version.
 *
 *  NEST is distributed in the hope that it will be useful,
 *  but WITHOUT ANY WARRANTY; without even the implied warranty of
 *  MERCHANTABILITY or FITNESS FOR A PARTICULAR PURPOSE.  See the
 *  GNU General Public License for more details.
 *
 *  You should have received a copy of the GNU General Public License
 *  along with NEST.  If not, see <http://www.gnu.org/licenses/>.
 *
 */

#ifndef STIMULATION_DEVICE_H
#define STIMULATION_DEVICE_H

// Includes from nestkernel:
#include "device.h"
#include "device_node.h"
#include "nest_types.h"


// Includes from libnestutil:
#include "compose.hpp"

// From standard library:
#include <string>

namespace nest
{

/* BeginUserDocs: NOINDEX

All stimulation devices share the parameters ``start`` and ``stop``,
which control the stimulation period. The property ``origin`` is a
global offset that shifts the stimulation period. All three values are
set as times in ms.

- For spike-emitting devices, only spikes with times `t` that fulfill
  `start` < `t` <= `stop` are emitted. Spikes that have timestamp of
  `t` = `start` are not emitted.

- For current-emitting devices, the current is activated and
  deactivated such that the current first affects the target dynamics
  during the update step (start, start+h], i.e., an effect can be
  recorded at the earliest at time start+h. The last interval during
  which the current affects the target's dynamics is (stop-h, stop].

The property ``stimulus_source`` defaults to an empty string. It can
be set to the name of a stimulation backend, in which case it will
take its parameters from the configured backend instead of from the
internally stored values. More details on available backends and their
properties can be found in the :ref:`guide to stimulating the network
<sec_stimulation_backends>`.

Parameters
++++++++++

label
    A string (default: `""`) specifying an arbitrary textual label for
    the device. Stimulation backends might use the label to generate
    device specific identifiers like filenames and such.

origin
    A positive floating point number (default : `0.0`) used as the
    reference time in ms for `start` and `stop`.

start
    A positive floating point number (default: `0.0`) specifying the
    activation time in ms, relative to `origin`.

stimulus_source
    A string (default: `""`) specifying the name of the stimulation
    backend from which to get the data for updating the stimulus
    parameters of the device. By default the device uses its
    internally stored parameters for updating the stimulus.

stop
    A floating point number (default: `infinity`) specifying the
    deactivation time in ms, relative to `origin`. The value of `stop`
    must be greater than or equal to `start`.

EndUserDocs */

/**
 * Base class for common properties of StimulationDevices.
 *
 * Stimulation devices are all devices injecting currents, spike trains
 * or other signals into a network. They provide only output and do not
 * receive any input.
 *
 * Stimulation devices come in (at least) two varieties: those providing
 * analog signals (CurrentEvent) and thos providing spike trains (SpikeEvent).
 * Device activation needs to be handled differently in both cases. The general
 * principle is that of the left-open, right-closed interval (start, stop].
 * For devices emitting spikes, spikes with times in that interval will be
 * emitted.
 *
 * For analog stimuli, e.g., currents, a stimulus is present in the
 * interval (t, t+h], where h is the simulation resolution, if the effect
 * of the stimulus can be observed at t+h. Thus, if a stimulus is to be
 * active from time a, its effect will first be observable at a+h. This
 * requires that the Event communicating the stimulus must be delivered
 * at time a, i.e., by the deliver_events() call prior to the update for
 * (a, a+h].
 *
 * Since stimulation devices are connected to their targets with a delay of one
 * time step, this means that analog stimulation devices need to emit the event
 * during the update step for the interval (a-h, a]. Thus, the device needs
 * to be PRO-ACTIVE.
 *
 * Further, activity of stimulation devices is determined on the basis of
 * simulation time, not event time stamps. This means that the first simulation
 * time step during which the device must emit events is the step for which
 * the global clock has time a-h. If stimulation is to end by time b, this means
 * that the last event should be emitted during the time step for which the
 * global clock has time b-2h.
 *
 * @note Any stimulation devices transmitting analog signals must NOT HAVE
 * PROXIES.
 *
 * @note The distinction between analog and spike emitting devices is
 *       implemented by making StimulationDevice a template class with the type
 *       of the Event sent as template parameter. Member is_active() is not
 *       implemented in general and is available only for those cases for which
 *       it is explicitly specialized.
 *
 * @note StimulationDevice inherits protected from Device, so that
 *       implementations of is_active() can access t_min and t_max.
 *
 * @todo The timing of analog devices is correct only if they are transmitted
 *       using Network::send_local(), but we cannot enforce this currently.
 *
 * @ingroup Devices
 */
class StimulationDevice : public DeviceNode, public Device
{
public:
  StimulationDevice();
  StimulationDevice( StimulationDevice const& );
  ~StimulationDevice() override = default;

  /**
   * Determine whether device is active.
   * The argument is the value of the simulation time.
   * @see class comment for details.
   */
  bool is_active( const Time& ) const override;
  void get_status( dictionary& d ) const override;
  void set_status( const dictionary& ) override;

  bool has_proxies() const override;
  std::string get_element_type() const override;

<<<<<<< HEAD
  using Device::calibrate;
  using Device::init_buffers;
  using Device::init_state;
  using Node::calibrate;
=======
  using Device::init_buffers;
  using Device::init_state;
  using Device::pre_run_hook;
  using Node::pre_run_hook;
>>>>>>> 7bdb9963

  void pre_run_hook() override;

  //! Throws IllegalConnection if synapse id differs from initial synapse id
  void enforce_single_syn_type( synindex );

  /**
   * Device type.
   */
  enum Type
  {
    CURRENT_GENERATOR,
    SPIKE_GENERATOR,
    DOUBLE_DATA_GENERATOR,
    DELAYED_RATE_CONNECTION_GENERATOR,
  };

  virtual Type
  get_type() const
  {
    throw KernelException( "WORNG TYPE" );
  };
  const std::string& get_label() const;
  virtual void set_data_from_stimulation_backend( std::vector< double >& ) {};
  void update( Time const&, const long, const long ) override {};

protected:
  void set_initialized_() final;

  struct Parameters_
  {
    std::string label_;           //!< A user-defined label for symbolic device names.
    std::string stimulus_source_; //!< Origin of the stimulation signal.

    Parameters_();
    Parameters_( const Parameters_& ) = default;
<<<<<<< HEAD
    void get( dictionary& ) const;
    void set( const dictionary& );
=======
    Parameters_& operator=( const Parameters_& ) = default;
    void get( DictionaryDatum& ) const;
    void set( const DictionaryDatum& );
>>>>>>> 7bdb9963
  } P_;

private:
  /**
   * Synapse type of the first outgoing connection made by the Device.
   *
   * Used to check that devices connect using only a single synapse type,
   * see #481 and #737. Since this value must survive resets, it is
   * stored here, even though it is an implementation detail.
   */
  synindex first_syn_id_;

  dictionary backend_params_;
};

inline std::string
StimulationDevice::get_element_type() const
{
  return names::stimulator;
}

inline bool
StimulationDevice::has_proxies() const
{
  return false;
}

} // namespace nest


#endif<|MERGE_RESOLUTION|>--- conflicted
+++ resolved
@@ -27,7 +27,6 @@
 #include "device.h"
 #include "device_node.h"
 #include "nest_types.h"
-
 
 // Includes from libnestutil:
 #include "compose.hpp"
@@ -161,17 +160,10 @@
   bool has_proxies() const override;
   std::string get_element_type() const override;
 
-<<<<<<< HEAD
-  using Device::calibrate;
-  using Device::init_buffers;
-  using Device::init_state;
-  using Node::calibrate;
-=======
   using Device::init_buffers;
   using Device::init_state;
   using Device::pre_run_hook;
   using Node::pre_run_hook;
->>>>>>> 7bdb9963
 
   void pre_run_hook() override;
 
@@ -208,14 +200,9 @@
 
     Parameters_();
     Parameters_( const Parameters_& ) = default;
-<<<<<<< HEAD
+    Parameters_& operator=( const Parameters_& ) = default;
     void get( dictionary& ) const;
     void set( const dictionary& );
-=======
-    Parameters_& operator=( const Parameters_& ) = default;
-    void get( DictionaryDatum& ) const;
-    void set( const DictionaryDatum& );
->>>>>>> 7bdb9963
   } P_;
 
 private:

/*
 *  nest.h
 *
 *  This file is part of NEST.
 *
 *  Copyright (C) 2004 The NEST Initiative
 *
 *  NEST is free software: you can redistribute it and/or modify
 *  it under the terms of the GNU General Public License as published by
 *  the Free Software Foundation, either version 2 of the License, or
 *  (at your option) any later version.
 *
 *  NEST is distributed in the hope that it will be useful,
 *  but WITHOUT ANY WARRANTY; without even the implied warranty of
 *  MERCHANTABILITY or FITNESS FOR A PARTICULAR PURPOSE.  See the
 *  GNU General Public License for more details.
 *
 *  You should have received a copy of the GNU General Public License
 *  along with NEST.  If not, see <http://www.gnu.org/licenses/>.
 *
 */

#ifndef NEST_H
#define NEST_H

// C++ includes:
#include <ostream>

// Includes from libnestutil:
#include "dictionary.h"
#include "logging.h"

// Includes from nestkernel:
#include "nest_datums.h"
#include "nest_time.h"
#include "nest_types.h"

namespace nest
{
void init_nest( int* argc, char** argv[] );
void fail_exit( int exitcode );

void install_module( const std::string& module_name );

void reset_kernel();

void enable_dryrun_mode( const index n_procs );

void register_logger_client( const deliver_logging_event_ptr client_callback );

int get_rank();
int get_num_mpi_processes();

std::string print_nodes_to_string();

std::string pprint_to_string( NodeCollectionPTR nc );

size_t nc_size( NodeCollectionPTR nc );

dictionary get_modeldict();
dictionary get_synapsedict();
dictionary get_connruledict();

void set_kernel_status( const dictionary& dict );
dictionary get_kernel_status();

dictionary get_nc_status( NodeCollectionPTR node_collection );
void set_nc_status( NodeCollectionPTR nc, dictionary& params );

void set_node_status( const index node_id, const dictionary& dict );
dictionary get_node_status( const index node_id );

void set_connection_status( const std::deque< ConnectionID >& conns, const dictionary& dict );
void set_connection_status( const std::deque< ConnectionID >& conns, const std::vector< dictionary >& dicts );
std::vector< dictionary > get_connection_status( const std::deque< ConnectionID >& conns );

NodeCollectionPTR slice_nc( const NodeCollectionPTR nc, long start, long stop, long step );

NodeCollectionPTR create( const std::string model_name, const index n );
NodeCollectionPTR create_spatial( const dictionary& layer_dict );

NodeCollectionPTR make_nodecollection( const std::vector< index > node_ids );

NodeCollectionPTR get_nodes( const dictionary& dict, const bool local_only );
long find( const NodeCollectionPTR nc, size_t node_id );
dictionary get_metadata( const NodeCollectionPTR nc );

bool equal( const NodeCollectionPTR lhs, const NodeCollectionPTR rhs );
bool contains( const NodeCollectionPTR nc, const size_t node_id );

void connect( NodeCollectionPTR sources,
  NodeCollectionPTR targets,
  const dictionary& connectivity,
  const std::vector< dictionary >& synapse_params );

/**
 * @brief Connect arrays of node IDs one-to-one
 *
 * Connects an array of sources to an array of targets, with weights and
 * delays from specified arrays, using the one-to-one
 * rule. Additional synapse parameters can be specified with p_keys and p_values.
 * Sources, targets, weights, delays, and receptor types are given
 * as pointers to the first element. All arrays must have the same length,
 * n. Weights, delays, and receptor types can be unspecified by passing a
 * nullptr.
 *
 * The p_keys vector contains keys of additional synapse parameters, with
 * associated values in the flat array p_values. If there are n sources and targets,
 * and M additional synapse parameters, p_keys has a size of M, and the p_values array
 * has length of M*n.
 */
void connect_arrays( long* sources,
  long* targets,
  double* weights,
  double* delays,
  std::vector< std::string >& p_keys,
  double* p_values,
  size_t n,
  std::string syn_model );

std::deque< ConnectionID > get_connections( const dictionary& dict );

void simulate( const double& t );

/**
 * @fn run(const double& time)
 * @brief Run a partial simulation for `time` ms
 *
 * Runs a partial simulation for `time` ms
 * after a call to prepare() and before a cleanup().
 * Can be called multiple times between a prepare()/cleanup()
 * pair to divide a simulation into multiple pieces with access
 * to the API in between.
 *
 * Thus, simulate(t) = prepare(); run(t/2); run(t/2); cleanup()
 *
 * @see prepare()
 * @see cleanup()
 */
void run( const double& t );

/**
 * @fn prepare()
 * @brief do calibrations for network, open files, ... before run()
 *
 * Prepares a simulation before calling any number of run(t_n)
 * calls to actually run the simulation
 *
 * @see run()
 * @see cleanup()
 */
void prepare();

/**
 * @fn cleanup()
 * @brief do cleanup after a simulation, such as closing files
 *
 * Do cleanup to end a simulation using run() commands.
 * After calling cleanup(), further run() calls must only happen
 * after another call to prepare()
 *
 * @see run()
 * @see prepare()
 */
void cleanup();

void copy_model( const std::string& oldmodname, const std::string& newmodname, const dictionary& dict );

void set_model_defaults( const std::string& model_name, const dictionary& );
dictionary get_model_defaults( const std::string& model_name );

// TODO-PYNEST-NG: static functions?
std::shared_ptr< Parameter > create_parameter( const boost::any& );
std::shared_ptr< Parameter > create_parameter( const std::shared_ptr< Parameter > );
std::shared_ptr< Parameter > create_parameter( const double );
std::shared_ptr< Parameter > create_parameter( const int );
std::shared_ptr< Parameter > create_parameter( const dictionary& param_dict );
std::shared_ptr< Parameter > create_parameter( const std::string& name, const dictionary& d );

using ParameterFactory = GenericFactory< Parameter >;

ParameterFactory& parameter_factory_();

<<<<<<< HEAD
=======
void set_model_defaults( const std::string model_name, const DictionaryDatum& );
DictionaryDatum get_model_defaults( const std::string model_name );
>>>>>>> 7bdb9963

double get_value( const ParameterDatum& param );
bool is_spatial( const ParameterDatum& param );
std::vector< double > apply( const ParameterDatum& param, const NodeCollectionDatum& nc );
std::vector< double > apply( const ParameterDatum& param, const dictionary& positions );

NodeCollectionPTR node_collection_array_index( NodeCollectionPTR node_collection, const long* array, unsigned long n );
NodeCollectionPTR node_collection_array_index( NodeCollectionPTR node_collection, const bool* array, unsigned long n );

<<<<<<< HEAD
template < class T >
inline bool
register_parameter( const std::string& name )
{
  return parameter_factory_().register_subtype< T >( name );
}
=======
Datum* node_collection_array_index( const Datum* datum, const long* array, unsigned long n );
Datum* node_collection_array_index( const Datum* datum, const bool* array, unsigned long n );

/**
 * @brief Get only positions of the sliced nodes if metadata contains node positions and the NodeCollection is sliced.
 *
 * Puts an array of positions sliced the same way as a sliced NodeCollection into dict.
 * Positions have to be sliced on introspection because metadata of a sliced NodeCollection
 * for internal consistency and efficiency points to the metadata of the original
 * NodeCollection.
 */
void slice_positions_if_sliced_nc( DictionaryDatum& dict, const NodeCollectionDatum& nc );
>>>>>>> 7bdb9963
}


#endif /* NEST_H */<|MERGE_RESOLUTION|>--- conflicted
+++ resolved
@@ -28,15 +28,57 @@
 
 // Includes from libnestutil:
 #include "dictionary.h"
+#include "enum_bitfield.h"
 #include "logging.h"
 
 // Includes from nestkernel:
-#include "nest_datums.h"
+#include "connection_id.h"
 #include "nest_time.h"
 #include "nest_types.h"
+#include "parameter.h"
+#include "random_generators.h"
 
 namespace nest
 {
+enum class RegisterConnectionModelFlags : unsigned
+{
+  REGISTER_HPC = 1 << 0,
+  REGISTER_LBL = 1 << 1,
+  IS_PRIMARY = 1 << 2,
+  HAS_DELAY = 1 << 3,
+  SUPPORTS_WFR = 1 << 4,
+  REQUIRES_SYMMETRIC = 1 << 5,
+  REQUIRES_CLOPATH_ARCHIVING = 1 << 6,
+  REQUIRES_URBANCZIK_ARCHIVING = 1 << 7
+};
+
+template <>
+struct EnableBitMaskOperators< RegisterConnectionModelFlags >
+{
+  static const bool enable = true;
+};
+
+const RegisterConnectionModelFlags default_connection_model_flags = RegisterConnectionModelFlags::REGISTER_HPC
+  | RegisterConnectionModelFlags::REGISTER_LBL | RegisterConnectionModelFlags::IS_PRIMARY
+  | RegisterConnectionModelFlags::HAS_DELAY;
+
+const RegisterConnectionModelFlags default_secondary_connection_model_flags =
+  RegisterConnectionModelFlags::SUPPORTS_WFR | RegisterConnectionModelFlags::HAS_DELAY;
+
+/**
+ * Register connection model (i.e. an instance of a class inheriting from `Connection`).
+ */
+template < template < typename > class ConnectorModelT >
+void register_connection_model( const std::string& name,
+  const RegisterConnectionModelFlags flags = default_connection_model_flags );
+
+/**
+ * Register secondary connection models (e.g. gap junctions, rate-based models).
+ */
+template < template < typename > class ConnectorModelT >
+void register_secondary_connection_model( const std::string& name,
+  const RegisterConnectionModelFlags flags = default_secondary_connection_model_flags );
+
 void init_nest( int* argc, char** argv[] );
 void fail_exit( int exitcode );
 
@@ -57,15 +99,11 @@
 
 size_t nc_size( NodeCollectionPTR nc );
 
-dictionary get_modeldict();
-dictionary get_synapsedict();
-dictionary get_connruledict();
-
 void set_kernel_status( const dictionary& dict );
 dictionary get_kernel_status();
 
 dictionary get_nc_status( NodeCollectionPTR node_collection );
-void set_nc_status( NodeCollectionPTR nc, dictionary& params );
+  void set_nc_status( NodeCollectionPTR nc, std::vector< dictionary >& params );
 
 void set_node_status( const index node_id, const dictionary& dict );
 dictionary get_node_status( const index node_id );
@@ -75,6 +113,27 @@
 std::vector< dictionary > get_connection_status( const std::deque< ConnectionID >& conns );
 
 NodeCollectionPTR slice_nc( const NodeCollectionPTR nc, long start, long stop, long step );
+
+NodeCollectionPTR create( const std::string model_name, const index n );
+NodeCollectionPTR create_spatial( const dictionary& layer_dict );
+
+NodeCollectionPTR make_nodecollection( const std::vector< index > node_ids );
+
+NodeCollectionPTR get_nodes( const dictionary& dict, const bool local_only );
+long find( const NodeCollectionPTR nc, size_t node_id );
+dictionary get_metadata( const NodeCollectionPTR nc );
+
+bool equal( const NodeCollectionPTR lhs, const NodeCollectionPTR rhs );
+bool contains( const NodeCollectionPTR nc, const size_t node_id );
+
+void print_nodes_to_stream( std::ostream& out = std::cout );
+
+RngPtr get_rank_synced_rng();
+RngPtr get_vp_synced_rng( thread tid );
+RngPtr get_vp_specific_rng( thread tid );
+
+void set_kernel_status( const dictionary& dict );
+dictionary get_kernel_status();
 
 NodeCollectionPTR create( const std::string model_name, const index n );
 NodeCollectionPTR create_spatial( const dictionary& layer_dict );
@@ -170,41 +229,32 @@
 dictionary get_model_defaults( const std::string& model_name );
 
 // TODO-PYNEST-NG: static functions?
-std::shared_ptr< Parameter > create_parameter( const boost::any& );
-std::shared_ptr< Parameter > create_parameter( const std::shared_ptr< Parameter > );
-std::shared_ptr< Parameter > create_parameter( const double );
-std::shared_ptr< Parameter > create_parameter( const int );
-std::shared_ptr< Parameter > create_parameter( const dictionary& param_dict );
-std::shared_ptr< Parameter > create_parameter( const std::string& name, const dictionary& d );
+ParameterPTR create_parameter( const boost::any& );
+ParameterPTR create_parameter( const ParameterPTR );
+ParameterPTR create_parameter( const double );
+ParameterPTR create_parameter( const int );
+ParameterPTR create_parameter( const dictionary& param_dict );
+ParameterPTR create_parameter( const std::string& name, const dictionary& d );
 
 using ParameterFactory = GenericFactory< Parameter >;
 
 ParameterFactory& parameter_factory_();
 
-<<<<<<< HEAD
-=======
-void set_model_defaults( const std::string model_name, const DictionaryDatum& );
-DictionaryDatum get_model_defaults( const std::string model_name );
->>>>>>> 7bdb9963
-
-double get_value( const ParameterDatum& param );
-bool is_spatial( const ParameterDatum& param );
-std::vector< double > apply( const ParameterDatum& param, const NodeCollectionDatum& nc );
-std::vector< double > apply( const ParameterDatum& param, const dictionary& positions );
+
+double get_value( const ParameterPTR param );
+bool is_spatial( const ParameterPTR param );
+std::vector< double > apply( const ParameterPTR param, const NodeCollectionPTR nc );
+std::vector< double > apply( const ParameterPTR param, const dictionary& positions );
 
 NodeCollectionPTR node_collection_array_index( NodeCollectionPTR node_collection, const long* array, unsigned long n );
 NodeCollectionPTR node_collection_array_index( NodeCollectionPTR node_collection, const bool* array, unsigned long n );
 
-<<<<<<< HEAD
 template < class T >
 inline bool
 register_parameter( const std::string& name )
 {
   return parameter_factory_().register_subtype< T >( name );
 }
-=======
-Datum* node_collection_array_index( const Datum* datum, const long* array, unsigned long n );
-Datum* node_collection_array_index( const Datum* datum, const bool* array, unsigned long n );
 
 /**
  * @brief Get only positions of the sliced nodes if metadata contains node positions and the NodeCollection is sliced.
@@ -214,8 +264,7 @@
  * for internal consistency and efficiency points to the metadata of the original
  * NodeCollection.
  */
-void slice_positions_if_sliced_nc( DictionaryDatum& dict, const NodeCollectionDatum& nc );
->>>>>>> 7bdb9963
+void slice_positions_if_sliced_nc( dictionary& dict, const NodeCollectionPTR node_collection );
 }
 
 

/*
 *  nest.h
 *
 *  This file is part of NEST.
 *
 *  Copyright (C) 2004 The NEST Initiative
 *
 *  NEST is free software: you can redistribute it and/or modify
 *  it under the terms of the GNU General Public License as published by
 *  the Free Software Foundation, either version 2 of the License, or
 *  (at your option) any later version.
 *
 *  NEST is distributed in the hope that it will be useful,
 *  but WITHOUT ANY WARRANTY; without even the implied warranty of
 *  MERCHANTABILITY or FITNESS FOR A PARTICULAR PURPOSE.  See the
 *  GNU General Public License for more details.
 *
 *  You should have received a copy of the GNU General Public License
 *  along with NEST.  If not, see <http://www.gnu.org/licenses/>.
 *
 */

#ifndef NEST_H
#define NEST_H

// C++ includes:
#include <ostream>

// Includes from libnestutil:
#include "dictionary.h"
#include "enum_bitfield.h"
#include "logging.h"

// Includes from nestkernel:
#include "connection_id.h"
#include "mask.h"
#include "mask_impl.h"
#include "nest_time.h"
#include "nest_types.h"
#include "parameter.h"
#include "random_generators.h"

namespace nest
{
<<<<<<< HEAD
enum class RegisterConnectionModelFlags : unsigned
{
  REGISTER_HPC = 1 << 0,
  REGISTER_LBL = 1 << 1,
  IS_PRIMARY = 1 << 2,
  HAS_DELAY = 1 << 3,
  SUPPORTS_WFR = 1 << 4,
  REQUIRES_SYMMETRIC = 1 << 5,
  REQUIRES_CLOPATH_ARCHIVING = 1 << 6,
  REQUIRES_URBANCZIK_ARCHIVING = 1 << 7
};

template <>
struct EnableBitMaskOperators< RegisterConnectionModelFlags >
{
  static const bool enable = true;
};

const RegisterConnectionModelFlags default_connection_model_flags = RegisterConnectionModelFlags::REGISTER_HPC
  | RegisterConnectionModelFlags::REGISTER_LBL | RegisterConnectionModelFlags::IS_PRIMARY
  | RegisterConnectionModelFlags::HAS_DELAY;

const RegisterConnectionModelFlags default_secondary_connection_model_flags =
  RegisterConnectionModelFlags::SUPPORTS_WFR | RegisterConnectionModelFlags::HAS_DELAY;
=======

void init_nest( int* argc, char** argv[] );
void fail_exit( int exitcode );

void install_module( const std::string& module_name );

void reset_kernel();

void enable_dryrun_mode( const index n_procs );

void register_logger_client( const deliver_logging_event_ptr client_callback );
>>>>>>> c8146f3f

/**
 * Register connection model (i.e. an instance of a class inheriting from `Connection`).
 */
template < template < typename > class ConnectorModelT >
void register_connection_model( const std::string& name );

void init_nest( int* argc, char** argv[] );
void fail_exit( int exitcode );

void install_module( const std::string& module_name );

void reset_kernel();

severity_t get_verbosity();
void set_verbosity( severity_t s );

void enable_dryrun_mode( const index n_procs );

void enable_structural_plasticity();
void disable_structural_plasticity();

void register_logger_client( const deliver_logging_event_ptr client_callback );

int get_rank();
int get_num_mpi_processes();

std::string print_nodes_to_string();

std::string pprint_to_string( NodeCollectionPTR nc );

size_t nc_size( NodeCollectionPTR nc );

void set_kernel_status( const dictionary& dict );
dictionary get_kernel_status();

dictionary get_nc_status( NodeCollectionPTR node_collection );
void set_nc_status( NodeCollectionPTR nc, std::vector< dictionary >& params );

void set_node_status( const index node_id, const dictionary& dict );
dictionary get_node_status( const index node_id );

void set_connection_status( const std::deque< ConnectionID >& conns, const dictionary& dict );
void set_connection_status( const std::deque< ConnectionID >& conns, const std::vector< dictionary >& dicts );
std::vector< dictionary > get_connection_status( const std::deque< ConnectionID >& conns );

NodeCollectionPTR slice_nc( const NodeCollectionPTR nc, long start, long stop, long step );

NodeCollectionPTR create( const std::string model_name, const index n );
NodeCollectionPTR create_spatial( const dictionary& layer_dict );

NodeCollectionPTR make_nodecollection( const std::vector< index > node_ids );

NodeCollectionPTR get_nodes( const dictionary& dict, const bool local_only );
long find( const NodeCollectionPTR nc, size_t node_id );
dictionary get_metadata( const NodeCollectionPTR nc );

bool equal( const NodeCollectionPTR lhs, const NodeCollectionPTR rhs );
bool contains( const NodeCollectionPTR nc, const size_t node_id );

void print_nodes_to_stream( std::ostream& out = std::cout );

RngPtr get_rank_synced_rng();
RngPtr get_vp_synced_rng( thread tid );
RngPtr get_vp_specific_rng( thread tid );

void set_kernel_status( const dictionary& dict );
dictionary get_kernel_status();

NodeCollectionPTR create( const std::string model_name, const index n );
NodeCollectionPTR create_spatial( const dictionary& layer_dict );

NodeCollectionPTR make_nodecollection( const std::vector< index > node_ids );

NodeCollectionPTR get_nodes( const dictionary& dict, const bool local_only );
long find( const NodeCollectionPTR nc, size_t node_id );
dictionary get_metadata( const NodeCollectionPTR nc );

bool equal( const NodeCollectionPTR lhs, const NodeCollectionPTR rhs );
bool contains( const NodeCollectionPTR nc, const size_t node_id );

void connect( NodeCollectionPTR sources,
  NodeCollectionPTR targets,
  const dictionary& connectivity,
  const std::vector< dictionary >& synapse_params );

void disconnect( NodeCollectionPTR sources,
  NodeCollectionPTR targets,
  const dictionary& connectivity,
  const dictionary& synapse_params );

/**
 * @brief Connect arrays of node IDs one-to-one
 *
 * Connects an array of sources to an array of targets, with weights and
 * delays from specified arrays, using the one-to-one
 * rule. Additional synapse parameters can be specified with p_keys and p_values.
 * Sources, targets, weights, delays, and receptor types are given
 * as pointers to the first element. All arrays must have the same length,
 * n. Weights, delays, and receptor types can be unspecified by passing a
 * nullptr.
 *
 * The p_keys vector contains keys of additional synapse parameters, with
 * associated values in the flat array p_values. If there are n sources and targets,
 * and M additional synapse parameters, p_keys has a size of M, and the p_values array
 * has length of M*n.
 */
void connect_arrays( long* sources,
  long* targets,
  double* weights,
  double* delays,
  std::vector< std::string >& p_keys,
  double* p_values,
  size_t n,
  std::string syn_model );

std::deque< ConnectionID > get_connections( const dictionary& dict );

void disconnect( const std::deque< ConnectionID >& conns );

void simulate( const double& t );

/**
 * @fn run(const double& time)
 * @brief Run a partial simulation for `time` ms
 *
 * Runs a partial simulation for `time` ms
 * after a call to prepare() and before a cleanup().
 * Can be called multiple times between a prepare()/cleanup()
 * pair to divide a simulation into multiple pieces with access
 * to the API in between.
 *
 * Thus, simulate(t) = prepare(); run(t/2); run(t/2); cleanup()
 *
 * @see prepare()
 * @see cleanup()
 */
void run( const double& t );

/**
 * @fn prepare()
 * @brief do calibrations for network, open files, ... before run()
 *
 * Prepares a simulation before calling any number of run(t_n)
 * calls to actually run the simulation
 *
 * @see run()
 * @see cleanup()
 */
void prepare();

/**
 * @fn cleanup()
 * @brief do cleanup after a simulation, such as closing files
 *
 * Do cleanup to end a simulation using run() commands.
 * After calling cleanup(), further run() calls must only happen
 * after another call to prepare()
 *
 * @see run()
 * @see prepare()
 */
void cleanup();

/**
 * Create a new Mask object using the mask factory.
 * @param name Mask type to create.
 * @param d    Dictionary with parameters specific for this mask type.
 * @returns dynamically allocated new Mask object.
 */
static MaskPTR create_mask( const std::string& name, const dictionary& d );

void copy_model( const std::string& oldmodname, const std::string& newmodname, const dictionary& dict );

void set_model_defaults( const std::string& model_name, const dictionary& );
dictionary get_model_defaults( const std::string& model_name );

// TODO-PYNEST-NG: static functions?
ParameterPTR create_parameter( const boost::any& );
ParameterPTR create_parameter( const ParameterPTR );
ParameterPTR create_parameter( const double );
ParameterPTR create_parameter( const int );
ParameterPTR create_parameter( const dictionary& param_dict );
ParameterPTR create_parameter( const std::string& name, const dictionary& d );

using ParameterFactory = GenericFactory< Parameter >;
using MaskFactory = GenericFactory< AbstractMask >;
using MaskCreatorFunction = MaskFactory::CreatorFunction;


ParameterFactory& parameter_factory_();
MaskFactory& mask_factory_();


double get_value( const ParameterPTR param );
bool is_spatial( const ParameterPTR param );
std::vector< double > apply( const ParameterPTR param, const NodeCollectionPTR nc );
std::vector< double > apply( const ParameterPTR param, const dictionary& positions );

NodeCollectionPTR node_collection_array_index( NodeCollectionPTR node_collection, const long* array, unsigned long n );
NodeCollectionPTR node_collection_array_index( NodeCollectionPTR node_collection, const bool* array, unsigned long n );

template < class T >
inline bool
register_parameter( const std::string& name )
{
  return parameter_factory_().register_subtype< T >( name );
}

template < class T >
inline bool
register_mask()
{
  return mask_factory_().register_subtype< T >( T::get_name() );
}

/**
 * @brief Get only positions of the sliced nodes if metadata contains node positions and the NodeCollection is sliced.
 *
 * Puts an array of positions sliced the same way as a sliced NodeCollection into dict.
 * Positions have to be sliced on introspection because metadata of a sliced NodeCollection
 * for internal consistency and efficiency points to the metadata of the original
 * NodeCollection.
 */
void slice_positions_if_sliced_nc( dictionary& dict, const NodeCollectionPTR node_collection );

inline bool
register_mask( const std::string& name, MaskCreatorFunction creator )
{
  return mask_factory_().register_subtype( name, creator );
}

inline static MaskPTR
create_mask( const std::string& name, const dictionary& d )
{
  return MaskPTR( mask_factory_().create( name, d ) );
}

}


#endif /* NEST_H */<|MERGE_RESOLUTION|>--- conflicted
+++ resolved
@@ -42,44 +42,6 @@
 
 namespace nest
 {
-<<<<<<< HEAD
-enum class RegisterConnectionModelFlags : unsigned
-{
-  REGISTER_HPC = 1 << 0,
-  REGISTER_LBL = 1 << 1,
-  IS_PRIMARY = 1 << 2,
-  HAS_DELAY = 1 << 3,
-  SUPPORTS_WFR = 1 << 4,
-  REQUIRES_SYMMETRIC = 1 << 5,
-  REQUIRES_CLOPATH_ARCHIVING = 1 << 6,
-  REQUIRES_URBANCZIK_ARCHIVING = 1 << 7
-};
-
-template <>
-struct EnableBitMaskOperators< RegisterConnectionModelFlags >
-{
-  static const bool enable = true;
-};
-
-const RegisterConnectionModelFlags default_connection_model_flags = RegisterConnectionModelFlags::REGISTER_HPC
-  | RegisterConnectionModelFlags::REGISTER_LBL | RegisterConnectionModelFlags::IS_PRIMARY
-  | RegisterConnectionModelFlags::HAS_DELAY;
-
-const RegisterConnectionModelFlags default_secondary_connection_model_flags =
-  RegisterConnectionModelFlags::SUPPORTS_WFR | RegisterConnectionModelFlags::HAS_DELAY;
-=======
-
-void init_nest( int* argc, char** argv[] );
-void fail_exit( int exitcode );
-
-void install_module( const std::string& module_name );
-
-void reset_kernel();
-
-void enable_dryrun_mode( const index n_procs );
-
-void register_logger_client( const deliver_logging_event_ptr client_callback );
->>>>>>> c8146f3f
 
 /**
  * Register connection model (i.e. an instance of a class inheriting from `Connection`).

--- conflicted
+++ resolved
@@ -83,86 +83,6 @@
   friend bool operator==( const Source& lhs, const Source& rhs );
 };
 
-<<<<<<< HEAD
-=======
-inline Source::Source()
-  : node_id_( 0 )
-  , processed_( false )
-  , primary_( true )
-  , disabled_( false )
-{
-}
-
-inline Source::Source( const uint64_t node_id, const bool is_primary )
-  : node_id_( node_id )
-  , processed_( false )
-  , primary_( is_primary )
-  , disabled_( false )
-{
-  assert( node_id <= MAX_NODE_ID );
-}
-
-inline uint64_t
-Source::get_node_id() const
-{
-  return node_id_;
-}
-
-inline void
-Source::set_processed( const bool processed )
-{
-  processed_ = processed;
-}
-
-inline bool
-Source::is_processed() const
-{
-  return processed_;
-}
-
-inline void
-Source::set_primary( const bool primary )
-{
-  primary_ = primary;
-}
-
-inline bool
-Source::is_primary() const
-{
-  return primary_;
-}
-
-inline void
-Source::disable()
-{
-  disabled_ = true;
-}
-
-inline bool
-Source::is_disabled() const
-{
-  return disabled_;
-}
-
-inline bool
-operator<( const Source& lhs, const Source& rhs )
-{
-  return ( lhs.node_id_ < rhs.node_id_ );
-}
-
-inline bool
-operator>( const Source& lhs, const Source& rhs )
-{
-  return operator<( rhs, lhs );
-}
-
-inline bool
-operator==( const Source& lhs, const Source& rhs )
-{
-  return ( lhs.node_id_ == rhs.node_id_ );
-}
-
->>>>>>> ddf11906
 } // namespace nest
 
 #endif /* #ifndef SOURCE_H */
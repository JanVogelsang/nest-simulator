/*
 *  spatial.cpp
 *
 *  This file is part of NEST.
 *
 *  Copyright (C) 2004 The NEST Initiative
 *
 *  NEST is free software: you can redistribute it and/or modify
 *  it under the terms of the GNU General Public License as published by
 *  the Free Software Foundation, either version 2 of the License, or
 *  (at your option) any later version.
 *
 *  NEST is distributed in the hope that it will be useful,
 *  but WITHOUT ANY WARRANTY; without even the implied warranty of
 *  MERCHANTABILITY or FITNESS FOR A PARTICULAR PURPOSE.  See the
 *  GNU General Public License for more details.
 *
 *  You should have received a copy of the GNU General Public License
 *  along with NEST.  If not, see <http://www.gnu.org/licenses/>.
 *
 */

#include "spatial.h"

// C++ includes:
#include <ostream>
#include <string>

// Includes from libnestutil:
#include "logging.h"

// Includes from nestkernel:
#include "exceptions.h"
#include "kernel_manager.h"
#include "nest.h"
#include "nestmodule.h"
#include "node.h"

// Includes from spatial:
#include "grid_layer.h"
#include "layer_impl.h"


namespace nest
{

LayerMetadata::LayerMetadata( AbstractLayerPTR layer )
  : NodeCollectionMetadata()
  , layer_( layer )
  , first_node_id_( 0 )
{
}

<<<<<<< HEAD
void
LayerMetadata::slice( size_t start, size_t stop, size_t step, NodeCollectionPTR node_collection )
{
  // Get positions of current layer, sliced in start-stop. Because the implementation of NodeCollections sliced
  // with step internally keeps the "skipped" nodes, positions must include the "skipped" nodes as well, so that
  // the node indices match the position indices.
  std::vector< std::vector< double > > new_positions;
  for ( size_t lid = start; lid < stop; ++lid )
  {
    new_positions.emplace_back( layer_->get_position_vector( lid ) );
  }

  // Create new free layer with sliced positions
  int D = layer_->get_position_vector( start ).size();
  assert( D == 2 or D == 3 );
  AbstractLayer* layer_local = nullptr;
  if ( D == 2 )
  {
    layer_local = new FreeLayer< 2 >();
  }
  else if ( D == 3 )
  {
    layer_local = new FreeLayer< 3 >();
  }
  // Wrap the layer as the usual pointer types.
  std::shared_ptr< AbstractLayer > layer_safe( layer_local );
  NodeCollectionMetadataPTR layer_meta( new LayerMetadata( layer_safe ) );

  // Set the relationship with the NodeCollection.
  node_collection->set_metadata( layer_meta );
  layer_safe->set_node_collection( node_collection );
  layer_meta->set_first_node_id( node_collection->operator[]( 0 ) );

  // Inherit status from current layer, but with new positions.
  dictionary layer_dict;
  layer_->get_status( layer_dict );
  layer_dict[ names::positions ] = new_positions;
  layer_dict[ names::step ] = step;
  layer_local->set_status( layer_dict );
}


=======
>>>>>>> 7bdb9963
AbstractLayerPTR
get_layer( NodeCollectionPTR nc )
{
  NodeCollectionMetadataPTR meta = nc->get_metadata();

  LayerMetadata const* const layer_meta = dynamic_cast< LayerMetadata const* >( meta.get() );
  if ( not layer_meta )
  {
    throw LayerExpected();
  }
  return layer_meta->get_layer();
}

NodeCollectionPTR
create_layer( const dictionary& layer_dict )
{
  layer_dict.init_access_flags();

  NodeCollectionPTR layer = AbstractLayer::create_layer( layer_dict );

  layer_dict.all_entries_accessed( "CreateLayer", "params" );

  return layer;
}

std::vector< std::vector< double > >
get_position( NodeCollectionPTR layer_nc )
{
  AbstractLayerPTR layer = get_layer( layer_nc );
  NodeCollectionMetadataPTR meta = layer_nc->get_metadata();
  index first_node_id = meta->get_first_node_id();

  std::vector< std::vector< double > > result;
  result.reserve( layer_nc->size() );

  for ( NodeCollection::const_iterator it = layer_nc->begin(); it < layer_nc->end(); ++it )
  {
    index node_id = ( *it ).node_id;

    if ( not kernel().node_manager.is_local_node_id( node_id ) )
    {
      throw KernelException( "GetPosition is currently implemented for local nodes only." );
    }

    const long lid = node_id - first_node_id;
    const auto arr = layer->get_position_vector( lid );

    result.push_back( arr );
  }

  return result;
}

std::vector< double >
get_position( const index node_id )
{
  Node* node = kernel().node_manager.get_node_or_proxy( node_id );

  if ( not kernel().node_manager.is_local_node_id( node_id ) )
  {
    throw KernelException( "GetPosition is currently implemented for local nodes only." );
  }

  NodeCollectionPTR nc = node->get_nc();
  NodeCollectionMetadataPTR meta = nc->get_metadata();

  if ( not meta )
  {
    // We return NaN if node_id is not spatially distributed
    std::vector< double > positions = { std::nan( "1" ), std::nan( "1" ) };
    return positions;
  }

  AbstractLayerPTR spatial_nc = get_layer( nc );
  index first_node_id = meta->get_first_node_id();

  auto pos_vec = spatial_nc->get_position_vector( node_id - first_node_id );

  return pos_vec;
}

std::vector< std::vector< double > >
displacement( NodeCollectionPTR layer_to_nc, NodeCollectionPTR layer_from_nc )
{
  auto layer_to_positions = get_position( layer_to_nc );

  AbstractLayerPTR layer_from = get_layer( layer_from_nc );
  NodeCollectionMetadataPTR meta = layer_from_nc->get_metadata();
  index first_node_id = meta->get_first_node_id();

  int counter = 0;
  std::vector< std::vector< double > > result;

  // If layer_from has size equal to one, but layer_to do not, we want the
  // displacement between every node in layer_to against the one in layer_from.
  // Likewise if layer_to has size 1 and layer_from do not.
  if ( layer_from_nc->size() == 1 )
  {
    index node_id = layer_from_nc->operator[]( 0 );
    if ( not kernel().node_manager.is_local_node_id( node_id ) )
    {
      throw KernelException( "Displacement is currently implemented for local nodes only." );
    }
    const long lid = node_id - first_node_id;

    // If layer_from has size 1, we need to iterate over the layer_to positions
    for ( auto& pos : layer_to_positions )
    {
      result.push_back( layer_from->compute_displacement( pos, lid ) );
    }
  }
  else
  {
    for ( NodeCollection::const_iterator it = layer_from_nc->begin(); it < layer_from_nc->end(); ++it )
    {
      index node_id = ( *it ).node_id;
      if ( not kernel().node_manager.is_local_node_id( node_id ) )
      {
        throw KernelException( "Displacement is currently implemented for local nodes only." );
      }

      const long lid = node_id - first_node_id;
      const auto pos = layer_to_positions[ counter ];
      result.push_back( layer_from->compute_displacement( pos, lid ) );

      // We only iterate the layer_to positions vector if it has more than one
      // element.
      if ( layer_to_nc->size() != 1 )
      {
        ++counter;
      }
    }
  }

  return result;
}

std::vector< std::vector< double > >
displacement( NodeCollectionPTR layer_nc, const std::vector< std::vector< double > >& point )
{
  AbstractLayerPTR layer = get_layer( layer_nc );
  NodeCollectionMetadataPTR meta = layer_nc->get_metadata();
  index first_node_id = meta->get_first_node_id();

  int counter = 0;
  std::vector< std::vector< double > > result;
  for ( NodeCollection::const_iterator it = layer_nc->begin(); it != layer_nc->end(); ++it )
  {
    index node_id = ( *it ).node_id;
    if ( not kernel().node_manager.is_local_node_id( node_id ) )
    {
      throw KernelException( "Displacement is currently implemented for local nodes only." );
    }

    const long lid = node_id - first_node_id;

    const auto pos = point[ counter ];
    result.push_back( layer->compute_displacement( pos, lid ) );

    // We only iterate the positions vector if it has more than one
    // element.
    if ( point.size() != 1 )
    {
      ++counter;
    }
  }
  return result;
}

std::vector< double >
distance( NodeCollectionPTR layer_to_nc, NodeCollectionPTR layer_from_nc )
{
  auto layer_to_positions = get_position( layer_to_nc );

  AbstractLayerPTR layer_from = get_layer( layer_from_nc );
  NodeCollectionMetadataPTR meta = layer_from_nc->get_metadata();
  index first_node_id = meta->get_first_node_id();

  int counter = 0;
  std::vector< double > result;

  // If layer_from has size equal to one, but layer_to do not, we want the
  // distance between every node in layer_to against the one in layer_from.
  // Likewise if layer_to has size 1 and layer_from do not.
  if ( layer_from_nc->size() == 1 )
  {
    index node_id = layer_from_nc->operator[]( 0 );
    if ( not kernel().node_manager.is_local_node_id( node_id ) )
    {
      throw KernelException( "Distance is currently implemented for local nodes only." );
    }
    const long lid = node_id - first_node_id;

    // If layer_from has size 1, we need to iterate over the layer_to positions
    for ( auto& pos : layer_to_positions )
    {
      result.push_back( layer_from->compute_distance( pos, lid ) );
    }
  }
  else
  {
    for ( NodeCollection::const_iterator it = layer_from_nc->begin(); it < layer_from_nc->end(); ++it )
    {
      index node_id = ( *it ).node_id;
      if ( not kernel().node_manager.is_local_node_id( node_id ) )
      {
        throw KernelException( "Distance is currently implemented for local nodes only." );
      }

      const long lid = node_id - first_node_id;

      const auto pos = layer_to_positions[ counter ];
      const double disp = layer_from->compute_distance( pos, lid );
      result.push_back( disp );

      // We only iterate the layer_to positions vector if it has more than one
      // element.
      if ( layer_to_nc->size() != 1 )
      {
        ++counter;
      }
    }
  }

  return result;
}

std::vector< double >
distance( NodeCollectionPTR layer_nc, const std::vector< std::vector< double > >& point )
{
  AbstractLayerPTR layer = get_layer( layer_nc );
  NodeCollectionMetadataPTR meta = layer_nc->get_metadata();
  index first_node_id = meta->get_first_node_id();

  int counter = 0;
  std::vector< double > result;
  for ( NodeCollection::const_iterator it = layer_nc->begin(); it < layer_nc->end(); ++it )
  {
    index node_id = ( *it ).node_id;
    if ( not kernel().node_manager.is_local_node_id( node_id ) )
    {
      throw KernelException( "Distance is currently implemented for local nodes only." );
    }

    const long lid = node_id - first_node_id;

    const auto pos = point[ counter ];
    double disp = layer->compute_distance( pos, lid );
    result.push_back( disp );

    // We only iterate the positions vector if it has more than one
    // element.
    if ( point.size() != 1 )
    {
      ++counter;
    }
  }
  return result;
}

std::vector< double >
distance( const std::vector< ConnectionDatum >& conns )
{
  std::vector< double > result;

  size_t num_conns = conns.size();
  result.reserve( num_conns );

  for ( auto& conn_id : conns )
  {
    index src = conn_id->get_source_node_id();
    auto src_position = get_position( src );

    index trgt = conn_id->get_target_node_id();

    if ( not kernel().node_manager.is_local_node_id( trgt ) )
    {
      throw KernelException( "Distance is currently implemented for local nodes only." );
    }

    Node* trgt_node = kernel().node_manager.get_node_or_proxy( trgt );

    NodeCollectionPTR trgt_nc = trgt_node->get_nc();
    NodeCollectionMetadataPTR meta = trgt_nc->get_metadata();

    // distance is NaN if source, target is not spatially distributed
    double dist = std::nan( "1" );

    if ( meta )
    {
      AbstractLayerPTR spatial_trgt_nc = get_layer( trgt_nc );
      NodeCollectionMetadataPTR meta = trgt_nc->get_metadata();
      index first_trgt_node_id = meta->get_first_node_id();

      dist = spatial_trgt_nc->compute_distance( src_position, trgt - first_trgt_node_id );
    }

    result.push_back( dist );
  }
  return result;
}

MaskDatum
create_mask( const dictionary& mask_dict )
{
  mask_dict.init_access_flags();

  MaskDatum datum( NestModule::create_mask( mask_dict ) );

  mask_dict.all_entries_accessed( "CreateMask", "params" );

  return datum;
}

bool
inside( const std::vector< double >& point, const MaskDatum& mask )
{
  return mask->inside( point );
}

MaskDatum
intersect_mask( const MaskDatum& mask1, const MaskDatum& mask2 )
{
  return mask1->intersect_mask( *mask2 );
}

MaskDatum
union_mask( const MaskDatum& mask1, const MaskDatum& mask2 )
{
  return mask1->union_mask( *mask2 );
}

MaskDatum
minus_mask( const MaskDatum& mask1, const MaskDatum& mask2 )
{
  return mask1->minus_mask( *mask2 );
}

void
connect_layers( NodeCollectionPTR source_nc, NodeCollectionPTR target_nc, const dictionary& connection_dict )
{
  AbstractLayerPTR source = get_layer( source_nc );
  AbstractLayerPTR target = get_layer( target_nc );

  connection_dict.init_access_flags();
  ConnectionCreator connector( connection_dict );
  connection_dict.all_entries_accessed( "CreateLayers", "params" );

  // Set flag before calling source->connect() in case exception is thrown after some connections have been created.
  kernel().connection_manager.set_connections_have_changed();

  source->connect( source_nc, target, target_nc, connector );
}

void
dump_layer_nodes( NodeCollectionPTR layer_nc, std::ostream& out )
{
  AbstractLayerPTR layer = get_layer( layer_nc );

  if ( out.good() )
  {
    layer->dump_nodes( out );
  }
}

void
dump_layer_connections( const Token& syn_model,
  NodeCollectionPTR source_layer_nc,
  NodeCollectionPTR target_layer_nc,
  std::ostream& out )
{
  AbstractLayerPTR source_layer = get_layer( source_layer_nc );
  AbstractLayerPTR target_layer = get_layer( target_layer_nc );

  if ( out.good() )
  {
    source_layer->dump_connections( out, source_layer_nc, target_layer, syn_model );
  }
}

<<<<<<< HEAD
dictionary get_layer_status( NodeCollectionPTR )
=======
DictionaryDatum
get_layer_status( NodeCollectionPTR )
>>>>>>> 7bdb9963
{
  assert( false and "not implemented" );

  return {};
}

} // namespace nest<|MERGE_RESOLUTION|>--- conflicted
+++ resolved
@@ -23,6 +23,7 @@
 #include "spatial.h"
 
 // C++ includes:
+#include <memory>
 #include <ostream>
 #include <string>
 
@@ -51,51 +52,6 @@
 {
 }
 
-<<<<<<< HEAD
-void
-LayerMetadata::slice( size_t start, size_t stop, size_t step, NodeCollectionPTR node_collection )
-{
-  // Get positions of current layer, sliced in start-stop. Because the implementation of NodeCollections sliced
-  // with step internally keeps the "skipped" nodes, positions must include the "skipped" nodes as well, so that
-  // the node indices match the position indices.
-  std::vector< std::vector< double > > new_positions;
-  for ( size_t lid = start; lid < stop; ++lid )
-  {
-    new_positions.emplace_back( layer_->get_position_vector( lid ) );
-  }
-
-  // Create new free layer with sliced positions
-  int D = layer_->get_position_vector( start ).size();
-  assert( D == 2 or D == 3 );
-  AbstractLayer* layer_local = nullptr;
-  if ( D == 2 )
-  {
-    layer_local = new FreeLayer< 2 >();
-  }
-  else if ( D == 3 )
-  {
-    layer_local = new FreeLayer< 3 >();
-  }
-  // Wrap the layer as the usual pointer types.
-  std::shared_ptr< AbstractLayer > layer_safe( layer_local );
-  NodeCollectionMetadataPTR layer_meta( new LayerMetadata( layer_safe ) );
-
-  // Set the relationship with the NodeCollection.
-  node_collection->set_metadata( layer_meta );
-  layer_safe->set_node_collection( node_collection );
-  layer_meta->set_first_node_id( node_collection->operator[]( 0 ) );
-
-  // Inherit status from current layer, but with new positions.
-  dictionary layer_dict;
-  layer_->get_status( layer_dict );
-  layer_dict[ names::positions ] = new_positions;
-  layer_dict[ names::step ] = step;
-  layer_local->set_status( layer_dict );
-}
-
-
-=======
->>>>>>> 7bdb9963
 AbstractLayerPTR
 get_layer( NodeCollectionPTR nc )
 {
@@ -268,6 +224,11 @@
 std::vector< double >
 distance( NodeCollectionPTR layer_to_nc, NodeCollectionPTR layer_from_nc )
 {
+  if ( layer_to_nc->size() != 1 and layer_from_nc->size() != 1 and not( layer_to_nc->size() == layer_from_nc->size() ) )
+  {
+    throw BadProperty( "NodeCollections must have equal length or one must have size 1." );
+  }
+
   auto layer_to_positions = get_position( layer_to_nc );
 
   AbstractLayerPTR layer_from = get_layer( layer_from_nc );
@@ -357,7 +318,7 @@
 }
 
 std::vector< double >
-distance( const std::vector< ConnectionDatum >& conns )
+distance( const std::vector< ConnectionID >& conns )
 {
   std::vector< double > result;
 
@@ -366,10 +327,10 @@
 
   for ( auto& conn_id : conns )
   {
-    index src = conn_id->get_source_node_id();
+    index src = conn_id.get_source_node_id();
     auto src_position = get_position( src );
 
-    index trgt = conn_id->get_target_node_id();
+    index trgt = conn_id.get_target_node_id();
 
     if ( not kernel().node_manager.is_local_node_id( trgt ) )
     {
@@ -398,12 +359,118 @@
   return result;
 }
 
-MaskDatum
+MaskPTR
 create_mask( const dictionary& mask_dict )
 {
   mask_dict.init_access_flags();
 
-  MaskDatum datum( NestModule::create_mask( mask_dict ) );
+  // TODO-PYNEST-NG: move and convert to use dictionary
+  // // t can be either an existing MaskPTR, or a Dictionary containing
+  // // mask parameters
+  // MaskPTR* maskd = dynamic_cast< MaskPTR* >( t.datum() );
+  // if ( maskd )
+  // {
+  //   return *maskd;
+  // }
+  // else
+  // {
+
+  //   DictionaryPTR* dd = dynamic_cast< DictionaryPTR* >( t.datum() );
+  //   if ( dd == 0 )
+  //   {
+  //     throw BadProperty( "Mask must be masktype or dictionary." );
+  //   }
+
+  //   // The dictionary should contain one key which is the name of the
+  //   // mask type, and optionally the key 'anchor'. To find the unknown
+  //   // mask type key, we must loop through all keys. The value for the
+  //   // anchor key will be stored in the anchor_token variable.
+  //   Token anchor_token;
+  //   bool has_anchor = false;
+  //   AbstractMask* mask = 0;
+
+  //   for ( Dictionary::iterator dit = ( *dd )->begin(); dit != ( *dd )->end(); ++dit )
+  //   {
+
+  //     if ( dit->first == names::anchor )
+  //     {
+
+  //       anchor_token = dit->second;
+  //       has_anchor = true;
+  //     }
+  //     else
+  //     {
+
+  //       if ( mask )
+  //       { // mask has already been defined
+  //         throw BadProperty( "Mask definition dictionary contains extraneous items." );
+  //       }
+  //       mask = create_mask( dit->first, getValue< DictionaryPTR >( dit->second ) );
+  //     }
+  //   }
+
+  //   if ( has_anchor )
+  //   {
+
+  //     // The anchor may be an array of doubles (a spatial position).
+  //     // For grid layers only, it is also possible to provide an array of longs.
+  //     try
+  //     {
+  //       std::vector< long > anchor = getValue< std::vector< long > >( anchor_token );
+
+  //       switch ( anchor.size() )
+  //       {
+  //       case 2:
+  //         try
+  //         {
+  //           GridMask< 2 >& grid_mask_2d = dynamic_cast< GridMask< 2 >& >( *mask );
+  //           grid_mask_2d.set_anchor( Position< 2, int >( anchor[ 0 ], anchor[ 1 ] ) );
+  //         }
+  //         catch ( std::bad_cast& e )
+  //         {
+  //           throw BadProperty( "Mask must be 2-dimensional grid mask." );
+  //         }
+  //         break;
+  //       case 3:
+  //         try
+  //         {
+  //           GridMask< 3 >& grid_mask_3d = dynamic_cast< GridMask< 3 >& >( *mask );
+  //           grid_mask_3d.set_anchor( Position< 3, int >( anchor[ 0 ], anchor[ 1 ], anchor[ 2 ] ) );
+  //         }
+  //         catch ( std::bad_cast& e )
+  //         {
+  //           throw BadProperty( "Mask must be 3-dimensional grid mask." );
+  //         }
+  //         break;
+  //       }
+  //     }
+  //     catch ( TypeMismatch& e )
+  //     {
+  //       std::vector< double > anchor = getValue< std::vector< double > >( anchor_token );
+  //       AbstractMask* amask;
+
+  //       switch ( anchor.size() )
+  //       {
+  //       case 2:
+  //         amask = new AnchoredMask< 2 >( dynamic_cast< Mask< 2 >& >( *mask ), anchor );
+  //         break;
+  //       case 3:
+  //         amask = new AnchoredMask< 3 >( dynamic_cast< Mask< 3 >& >( *mask ), anchor );
+  //         break;
+  //       default:
+  //         throw BadProperty( "Anchor must be 2- or 3-dimensional." );
+  //       }
+
+  //       delete mask;
+  //       mask = amask;
+  //     }
+  //   }
+
+  //   return mask;
+  // }
+
+  
+  MaskPTR datum;
 
   mask_dict.all_entries_accessed( "CreateMask", "params" );
 
@@ -411,27 +478,27 @@
 }
 
 bool
-inside( const std::vector< double >& point, const MaskDatum& mask )
+inside( const std::vector< double >& point, const MaskPTR mask )
 {
   return mask->inside( point );
 }
 
-MaskDatum
-intersect_mask( const MaskDatum& mask1, const MaskDatum& mask2 )
-{
-  return mask1->intersect_mask( *mask2 );
-}
-
-MaskDatum
-union_mask( const MaskDatum& mask1, const MaskDatum& mask2 )
-{
-  return mask1->union_mask( *mask2 );
-}
-
-MaskDatum
-minus_mask( const MaskDatum& mask1, const MaskDatum& mask2 )
-{
-  return mask1->minus_mask( *mask2 );
+MaskPTR
+intersect_mask( const MaskPTR mask1, const MaskPTR mask2 )
+{
+  return MaskPTR( mask1->intersect_mask( *mask2 ) );
+}
+
+MaskPTR
+union_mask( const MaskPTR mask1, const MaskPTR mask2 )
+{
+  return MaskPTR( mask1->union_mask( *mask2 ) );
+}
+
+MaskPTR
+minus_mask( const MaskPTR mask1, const MaskPTR mask2 )
+{
+  return MaskPTR( mask1->minus_mask( *mask2 ) );
 }
 
 void
@@ -446,8 +513,10 @@
 
   // Set flag before calling source->connect() in case exception is thrown after some connections have been created.
   kernel().connection_manager.set_connections_have_changed();
-
+  std::cout << "### 10" << std::endl;
+  
   source->connect( source_nc, target, target_nc, connector );
+  std::cout << "### 11" << std::endl;
 }
 
 void
@@ -476,12 +545,8 @@
   }
 }
 
-<<<<<<< HEAD
-dictionary get_layer_status( NodeCollectionPTR )
-=======
-DictionaryDatum
+dictionary
 get_layer_status( NodeCollectionPTR )
->>>>>>> 7bdb9963
 {
   assert( false and "not implemented" );
 

/*
 *  model_manager_impl.h
 *
 *  This file is part of NEST.
 *
 *  Copyright (C) 2004 The NEST Initiative
 *
 *  NEST is free software: you can redistribute it and/or modify
 *  it under the terms of the GNU General Public License as published by
 *  the Free Software Foundation, either version 2 of the License, or
 *  (at your option) any later version.
 *
 *  NEST is distributed in the hope that it will be useful,
 *  but WITHOUT ANY WARRANTY; without even the implied warranty of
 *  MERCHANTABILITY or FITNESS FOR A PARTICULAR PURPOSE.  See the
 *  GNU General Public License for more details.
 *
 *  You should have received a copy of the GNU General Public License
 *  along with NEST.  If not, see <http://www.gnu.org/licenses/>.
 *
 */

#ifndef MODEL_MANAGER_IMPL_H
#define MODEL_MANAGER_IMPL_H

#include "model_manager.h"

// Includes from libnestutil:
#include "compose.hpp"
#include "string_utils.h"

// Includes from nestkernel:
#include "connection_label.h"
#include "exceptions.h"
#include "kernel_manager.h"
#include "nest.h"
#include "target_identifier.h"


namespace nest
{

template < class ModelT >
<<<<<<< HEAD
index
ModelManager::register_node_model( const std::string& name, std::string deprecation_info )
=======
size_t
ModelManager::register_node_model( const Name& name, std::string deprecation_info )
>>>>>>> 4cf76ceb
{
  if ( modeldict_.known( name ) )
  {
    std::string msg = String::compose( "A model called '%1' already exists. Please choose a different name!", name );
    throw NamingConflict( msg );
  }

  Model* model = new GenericModel< ModelT >( name, deprecation_info );
  return register_node_model_( model );
}

template < template < typename targetidentifierT > class ConnectionT >
void
ModelManager::register_connection_model( const std::string& name )
{
  // register normal version of the synapse
  ConnectorModel* cf = new GenericConnectorModel< ConnectionT< TargetIdentifierPtrRport > >( name );
  register_connection_model_( cf );

  // register the "hpc" version with the same parameters but a different target identifier
  if ( cf->has_property( ConnectionModelProperties::SUPPORTS_HPC ) )
  {
    cf = new GenericConnectorModel< ConnectionT< TargetIdentifierIndex > >( name + "_hpc" );
    register_connection_model_( cf );
  }

  // register the "lbl" (labeled) version with the same parameters but a different connection type
  if ( cf->has_property( ConnectionModelProperties::SUPPORTS_LBL ) )
  {
    cf = new GenericConnectorModel< ConnectionLabel< ConnectionT< TargetIdentifierPtrRport > > >( name + "_lbl" );
    register_connection_model_( cf );
  }
}

inline Node*
ModelManager::get_proxy_node( size_t tid, size_t node_id )
{
  const int model_id = kernel().modelrange_manager.get_model_id( node_id );
  Node* proxy = proxy_nodes_[ tid ].at( model_id );
  proxy->set_node_id_( node_id );
  proxy->set_vp( kernel().vp_manager.node_id_to_vp( node_id ) );
  return proxy;
}

} // namespace nest

#endif /* #ifndef MODEL_MANAGER_IMPL_H */<|MERGE_RESOLUTION|>--- conflicted
+++ resolved
@@ -41,13 +41,8 @@
 {
 
 template < class ModelT >
-<<<<<<< HEAD
-index
+size_t
 ModelManager::register_node_model( const std::string& name, std::string deprecation_info )
-=======
-size_t
-ModelManager::register_node_model( const Name& name, std::string deprecation_info )
->>>>>>> 4cf76ceb
 {
   if ( modeldict_.known( name ) )
   {

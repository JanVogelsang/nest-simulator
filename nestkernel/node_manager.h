/*
 *  node_manager.h
 *
 *  This file is part of NEST.
 *
 *  Copyright (C) 2004 The NEST Initiative
 *
 *  NEST is free software: you can redistribute it and/or modify
 *  it under the terms of the GNU General Public License as published by
 *  the Free Software Foundation, either version 2 of the License, or
 *  (at your option) any later version.
 *
 *  NEST is distributed in the hope that it will be useful,
 *  but WITHOUT ANY WARRANTY; without even the implied warranty of
 *  MERCHANTABILITY or FITNESS FOR A PARTICULAR PURPOSE.  See the
 *  GNU General Public License for more details.
 *
 *  You should have received a copy of the GNU General Public License
 *  along with NEST.  If not, see <http://www.gnu.org/licenses/>.
 *
 */

#ifndef NODE_MANAGER_H
#define NODE_MANAGER_H

// C++ includes:
#include <vector>

// Includes from libnestutil:
#include "manager_interface.h"
#include "stopwatch.h"

// Includes from nestkernel:
#include "conn_builder.h"
#include "nest_types.h"
#include "node_collection.h"
#include "sparse_node_array.h"


namespace nest
{

class Node;
class Model;

class NodeManager : public ManagerInterface
{
public:
  NodeManager();
  ~NodeManager() override;

<<<<<<< HEAD
  virtual void initialize();
  virtual void finalize();

  virtual void set_status( const dictionary& );
  virtual void get_status( dictionary& );
=======
  void initialize() override;
  void finalize() override;
  void change_number_of_threads() override;
  void set_status( const DictionaryDatum& ) override;
  void get_status( DictionaryDatum& ) override;
>>>>>>> 7bdb9963

  /**
   * Get properties of a node. The specified node must exist.
   * @throws nest::UnknownNode       Target does not exist in the network.
   */
  dictionary get_status( index );

  /**
   * Set properties of a Node. The specified node must exist.
   * @throws nest::UnknownNode Target does not exist in the network.
   * @throws nest::UnaccessedDictionaryEntry  Non-proxy target did not read dict
   *                                          entry.
   * @throws TypeMismatch   Array is not a flat & homogeneous array of integers.
   */
  void set_status( index, const dictionary& );

  /**
   * Add a number of nodes to the network.
   * This function creates n Node objects of Model m and adds them
   * to the Network at the current position.
   * @param m valid Model ID.
   * @param n Number of Nodes to be created. Defaults to 1 if not
   * specified.
   * @returns NodeCollection as lock pointer
   */
  NodeCollectionPTR add_node( index m, long n = 1 );

  /**
   * Get node ID's of all nodes with the given properties.
   *
   * Only node ID's of nodes matching the properties given in the dictionary
   * exactly will be returned. If the dictionary is empty, all nodes will be
   * returned. If the local_only bool is true, only node IDs of nodes simulated on
   * the local MPI process will be returned.
   *
   * @param dict parameter dictionary of selection properties
   * @param local_only bool indicating whether all nodes, or just mpi local nodes
   * should be returned.
   *
   * @returns NodeCollection as lock pointer
   */
  NodeCollectionPTR get_nodes( const dictionary& dict, const bool local_only );

  /**
   * Return total number of network nodes.
   */
  index size() const;

  /**
   * Returns the maximal number of nodes per virtual process.
   */
  index get_max_num_local_nodes() const;

  /**
   * Returns the number of devices per thread.
   */
  index get_num_thread_local_devices( thread t ) const;

  /**
   * Print network information.
   */
  void print( std::ostream& ) const;

  /**
   * Return true, if the given Node is on the local machine
   */
  bool is_local_node( Node* ) const;

  /**
   * Return true, if the given node ID is on the local machine
   */
  bool is_local_node_id( index node_id ) const;

  /**
   * Return pointer to the specified Node. The function expects that
   * the given node ID and thread are valid. If they are not, an assertion
   * will fail. In case the given Node does not exist on the fiven
   * thread, a proxy is returned instead.
   *
   * @param node_id index of the Node
   * @param tid local thread index of the Node
   *
   * @ingroup net_access
   */
  Node* get_node_or_proxy( index node_id, thread tid );

  /**
   * Return pointer of the specified Node.
   * @param i Index of the specified Node.
   */
  Node* get_node_or_proxy( index );

  /*
   * Return pointer of Node on the thread we are on.
   *
   * If the node has proxies, it returns the node on the first thread (used by
   * recorders).
   *
   * @params node_id Index of the Node.
   */
  Node* get_mpi_local_node_or_device_head( index );

  /**
   * Return a vector that contains the thread siblings.
   * @param i Index of the specified Node.
   *
   * @throws nest::NoThreadSiblingsAvailable Node does not have thread siblings.
   *
   * @ingroup net_access
   */
  std::vector< Node* > get_thread_siblings( index n ) const;

  /**
   * Ensure that all nodes in the network have valid thread-local IDs.
   * Create up-to-date vector of local nodes, nodes_vec_.
   * This method also sets the thread-local ID on all local nodes.
   */
  void ensure_valid_thread_local_ids();

  Node* thread_lid_to_node( thread t, targetindex thread_local_id ) const;

  /**
   * Get list of nodes on given thread.
   */
  const std::vector< Node* >& get_wfr_nodes_on_thread( thread ) const;

  /**
   * Prepare nodes for simulation and register nodes in node_list.
   * Calls prepare_node_() for each pertaining Node.
   * @see prepare_node_()
   */
  void prepare_nodes();

  /**
   * Get the number of nodes created by last prepare_nodes() call
   * @see prepare_nodes()
   * @return number of active nodes
   */
  size_t
  get_num_active_nodes()
  {
    return num_active_nodes_;
  };

  /**
   * Invoke post_run_cleanup() on all nodes.
   */
  void post_run_cleanup();

  /**
   * Invoke finalize() on all nodes.
   */
  void finalize_nodes();

  /**
   * Returns whether any node uses waveform relaxation
   */
  bool wfr_is_used() const;

  /**
   * Checks whether waveform relaxation is used by any node
   */
  void check_wfr_use();

  /**
   * Return a reference to the thread-local nodes of thread t.
   */
  const SparseNodeArray& get_local_nodes( thread ) const;

  bool have_nodes_changed() const;
  void set_have_nodes_changed( const bool changed );

private:
  /**
   * Initialize the network data structures.
   * init_() is used by the constructor and by reset().
   * @see reset()
   */
  void init_();
  void destruct_nodes_();

  /**
   * Helper function to set properties on single node.
   * @param node to set properties for
   * @param dictionary containing properties
   * @param if true (default), access flags are called before
   *        each call so Node::set_status_()
   * @throws UnaccessedDictionaryEntry
   */
  void set_status_single_node_( Node&, const dictionary&, bool clear_flags = true );

  /**
   * Initialized buffers, register in list of nodes to update/finalize.
   * @see prepare_nodes_()
   */
  void prepare_node_( Node* );

  /**
   * Add normal neurons.
   *
   * Each neuron is added to exactly one virtual process. On all other
   * VPs, it is represented by a proxy.
   *
   * @param model Model of neuron to create.
   * @param min_node_id node ID of first neuron to create.
   * @param max_node_id node ID of last neuron to create (inclusive).
   */
  void add_neurons_( Model& model, index min_node_id, index max_node_id, NodeCollectionPTR nc_ptr );

  /**
   * Add device nodes.
   *
   * For device nodes, a clone of the node is added to every virtual process.
   *
   * @param model Model of neuron to create.
   * @param min_node_id node ID of first neuron to create.
   * @param max_node_id node ID of last neuron to create (inclusive).
   */
  void add_devices_( Model& model, index min_node_id, index max_node_id, NodeCollectionPTR nc_ptr );

  /**
   * Add MUSIC nodes.
   *
   * Nodes for MUSIC communication are added once per MPI process and are
   * always placed on thread 0.
   *
   * @param model Model of neuron to create.
   * @param min_node_id node ID of first neuron to create.
   * @param max_node_id node ID of last neuron to create (inclusive).
   */
  void add_music_nodes_( Model& model, index min_node_id, index max_node_id, NodeCollectionPTR nc_ptr );

private:
  /**
   * The network as sparse array of local nodes. One entry per thread,
   * which contains only the thread-local nodes.
   */
  std::vector< SparseNodeArray > local_nodes_;

  std::vector< std::vector< Node* > > wfr_nodes_vec_; //!< Nodelists for unfrozen nodes that
                                                      //!< use the waveform relaxation method
  bool wfr_is_used_;                                  //!< there is at least one node that uses
                                                      //!< waveform relaxation
  //! Network size when wfr_nodes_vec_ was last updated
  index wfr_network_size_;
  size_t num_active_nodes_; //!< number of nodes created by prepare_nodes

  std::vector< index > num_thread_local_devices_; //!< stores number of thread local devices

  bool have_nodes_changed_; //!< true if new nodes have been created
                            //!< since startup or last call to simulate

  //! Store exceptions raised in thread-parallel sections for later handling
  std::vector< std::shared_ptr< WrappedThreadException > > exceptions_raised_;

  // private stop watch for benchmarking purposes
  Stopwatch sw_construction_create_;
};

inline index
NodeManager::size() const
{
  return local_nodes_[ 0 ].get_max_node_id();
}

inline Node*
NodeManager::thread_lid_to_node( thread t, targetindex thread_local_id ) const
{
  return local_nodes_[ t ].get_node_by_index( thread_local_id );
}

inline const std::vector< Node* >&
NodeManager::get_wfr_nodes_on_thread( thread t ) const
{
  return wfr_nodes_vec_.at( t );
}

inline bool
NodeManager::wfr_is_used() const
{
  return wfr_is_used_;
}

inline const SparseNodeArray&
NodeManager::get_local_nodes( thread t ) const
{
  return local_nodes_[ t ];
}

inline bool
NodeManager::have_nodes_changed() const
{
  return have_nodes_changed_;
}

inline void
NodeManager::set_have_nodes_changed( const bool changed )
{
  have_nodes_changed_ = changed;
}

} // namespace

#endif /* NODE_MANAGER_H */<|MERGE_RESOLUTION|>--- conflicted
+++ resolved
@@ -49,19 +49,11 @@
   NodeManager();
   ~NodeManager() override;
 
-<<<<<<< HEAD
-  virtual void initialize();
-  virtual void finalize();
-
-  virtual void set_status( const dictionary& );
-  virtual void get_status( dictionary& );
-=======
   void initialize() override;
   void finalize() override;
   void change_number_of_threads() override;
-  void set_status( const DictionaryDatum& ) override;
-  void get_status( DictionaryDatum& ) override;
->>>>>>> 7bdb9963
+  void set_status( const dictionary& ) override;
+  void get_status( dictionary& ) override;
 
   /**
    * Get properties of a node. The specified node must exist.

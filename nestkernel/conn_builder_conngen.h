--- conflicted
+++ resolved
@@ -79,14 +79,9 @@
 public:
   ConnectionGeneratorBuilder( NodeCollectionPTR,
     NodeCollectionPTR,
-<<<<<<< HEAD
+    ThirdOutBuilder*,
     const dictionary&,
     const std::vector< dictionary >& );
-=======
-    ThirdOutBuilder*,
-    const DictionaryDatum&,
-    const std::vector< DictionaryDatum >& );
->>>>>>> c201d671
 
 protected:
   void connect_();

--- conflicted
+++ resolved
@@ -96,7 +96,6 @@
     return default_delay_[ 0 ];
   }
 
-<<<<<<< HEAD
   bool
   get_default_axonal_delay() const
   {
@@ -107,11 +106,7 @@
     return default_axonal_delay_[ 0 ];
   }
 
-  void set_pre_synaptic_element_name( const std::string& name );
-  void set_post_synaptic_element_name( const std::string& name );
-=======
   void set_synaptic_element_names( const std::string& pre_name, const std::string& post_name );
->>>>>>> e9760078
 
   bool all_parameters_scalar_() const;
 
@@ -224,13 +219,8 @@
   std::vector< std::shared_ptr< WrappedThreadException > > exceptions_raised_;
 
   // Name of the pre synaptic and postsynaptic elements for this connection builder
-<<<<<<< HEAD
-  Name pre_synaptic_element_name_;
-  Name post_synaptic_element_name_;
-=======
   std::string pre_synaptic_element_name_;
   std::string post_synaptic_element_name_;
->>>>>>> e9760078
 
   bool use_structural_plasticity_;
 

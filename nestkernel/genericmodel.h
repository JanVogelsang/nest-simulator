--- conflicted
+++ resolved
@@ -95,29 +95,15 @@
   void deprecation_warning( const std::string& ) override;
 
 private:
-<<<<<<< HEAD
-  void set_status_( dictionary );
-  dictionary get_status_();
-=======
-  void set_status_( DictionaryDatum ) override;
-  DictionaryDatum get_status_() override;
->>>>>>> 7bdb9963
+  void set_status_( dictionary ) override;
+  dictionary get_status_() override;
 
   size_t get_element_size() const override;
 
   /**
    * Call placement new on the supplied memory position.
    */
-<<<<<<< HEAD
-  Node* allocate_( void* );
-
-  /**
-   * Initialize the pool allocator with the node specific properties.
-   */
-  void init_memory_( nest::pool& );
-=======
   Node* create_() override;
->>>>>>> 7bdb9963
 
   /**
    * Prototype node from which all instances are constructed.
@@ -172,16 +158,6 @@
 }
 
 template < typename ElementT >
-<<<<<<< HEAD
-void
-GenericModel< ElementT >::init_memory_( nest::pool& mem )
-{
-  mem.init( sizeof( ElementT ), 1000, 1 );
-}
-
-template < typename ElementT >
-=======
->>>>>>> 7bdb9963
 inline bool
 GenericModel< ElementT >::has_proxies()
 {

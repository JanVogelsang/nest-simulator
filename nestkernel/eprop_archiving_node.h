/*
 *  eprop_archiving_node.h
 *
 *  This file is part of NEST.
 *
 *  Copyright (C) 2004 The NEST Initiative
 *
 *  NEST is free software: you can redistribute it and/or modify
 *  it under the terms of the GNU General Public License as published by
 *  the Free Software Foundation, either version 2 of the License, or
 *  (at your option) any later version.
 *
 *  NEST is distributed in the hope that it will be useful,
 *  but WITHOUT ANY WARRANTY; without even the implied warranty of
 *  MERCHANTABILITY or FITNESS FOR A PARTICULAR PURPOSE.  See the
 *  GNU General Public License for more details.
 *
 *  You should have received a copy of the GNU General Public License
 *  along with NEST.  If not, see <http://www.gnu.org/licenses/>.
 *
 */

#ifndef EPROP_ARCHIVING_NODE_H
#define EPROP_ARCHIVING_NODE_H

// nestkernel
#include "histentry.h"
#include "nest_time.h"
#include "nest_types.h"
#include "node.h"

// sli
#include "dictdatum.h"

namespace nest
{
/**
 * Base class implementing an intermediate archiving node model for node models supporting e-prop plasticity
 * according to Bellec et al. (2020) and supporting additional biological features described in Korcsak-Gorzo,
 * Stapmanns, and Espinoza Valverde et al. (in preparation).
 *
 * A node which archives the history of dynamic variables, the firing rate
 * regularization, and update times needed to calculate the weight updates for
 * e-prop plasticity. It further provides a set of get, write, and set functions
 * for these histories and the hardcoded shifts to synchronize the factors of
 * the plasticity rule.
 */
template < typename HistEntryT >
class EpropArchivingNode : public Node
{

public:
  //! Default constructor.
  EpropArchivingNode();

  //! Copy constructor.
  EpropArchivingNode( const EpropArchivingNode& );

  //! Initialize the update history and register the eprop synapse.
  void register_eprop_connection( const bool is_bsshslm_2020_model = true ) override;

  //! Register current update in the update history and deregister previous update.
  void write_update_to_history( const long t_previous_update,
    const long t_current_update,
    const long eprop_isi_trace_cutoff = 0,
    const bool erase = false ) override;

  //! Get an iterator pointing to the update history entry of the given time step.
  std::vector< HistEntryEpropUpdate >::iterator get_update_history( const long time_step );

  //! Get an iterator pointing to the eprop history entry of the given time step.
  typename std::vector< HistEntryT >::iterator get_eprop_history( const long time_step );


  /**
   * Erase e-prop history entries corresponding to update intervals during which no spikes were transmitted to target
   * neuron. Erase all e-prop history entries that predate the earliest time stamp required by the first update in the
   * update history.
   */
  void erase_used_eprop_history();

  /**
   * Erase e-prop history entries between the last and the penultimate updates if they exceed the specified inter-spike
   * interval trace cutoff.
   * Erase all e-prop history entries that predate the earliest time stamp required by the first update in the update
   * history.
   */
  void erase_used_eprop_history( const long eprop_isi_trace_cutoff );

protected:
  //! Number of incoming eprop synapses
  size_t eprop_indegree_;

  //! History of updates still needed by at least one synapse.
  std::vector< HistEntryEpropUpdate > update_history_;

  //! History of dynamic variables needed for e-prop plasticity.
  std::vector< HistEntryT > eprop_history_;

  // The following shifts are, for now, hardcoded to 1 time step since the current
  // implementation only works if all the delays are equal to the simulation resolution.

  //! Offset since generator signals start from time step 1.
  const long offset_gen_ = 1;

  //! Connection delay from input to recurrent neurons.
  const long delay_in_rec_ = 1;

  //! Connection delay from recurrent to output neurons.
  const long delay_rec_out_ = 1;

  //! Connection delay between output neurons for normalization.
  const long delay_out_norm_ = 1;

  //! Connection delay from output neurons to recurrent neurons.
  const long delay_out_rec_ = 1;
};

/**
 * Class implementing an intermediate archiving node model for recurrent node models supporting e-prop plasticity.
 */
class EpropArchivingNodeRecurrent : public EpropArchivingNode< HistEntryEpropRecurrent >
{

public:
  //! Default constructor.
  EpropArchivingNodeRecurrent();

  //! Copy constructor.
  EpropArchivingNodeRecurrent( const EpropArchivingNodeRecurrent& );

  /**
   * Define pointer-to-member function type for surrogate gradient function.
   * @note The typename is `surrogate_gradient_function`. All parentheses in the expression are required.
   */
  typedef double (
<<<<<<< HEAD
    EpropArchivingNodeRecurrent::*surrogate_gradient_function )( double, double, double, double, double, double );
=======
    EpropArchivingNodeRecurrent::*surrogate_gradient_function )( double, double, double, double, double );
>>>>>>> 757b0641

  //! Select the surrogate gradient function.
  surrogate_gradient_function select_surrogate_gradient( const std::string& surrogate_gradient_function_name );

<<<<<<< HEAD
  //! Compute the surrogate gradient with a piecewise linear function around the spike time (used, e.g., in Bellec et
  //! al., 2020).
=======
  /**
   * Compute the surrogate gradient with a piecewise linear function around the spike time (used, e.g., in Bellec
   * et al. 2020).
   */
>>>>>>> 757b0641
  double compute_piecewise_linear_surrogate_gradient( const double r,
    const double v_m,
    const double v_th,
    const double beta,
    const double gamma );

  /**
   * Compute the surrogate gradient with an exponentially decaying function around the spike time (used, e.g., in
   * Shrestha and Orchard, 2018).
   */
  double compute_exponential_surrogate_gradient( const double r,
    const double v_m,
    const double v_th,
    const double beta,
    const double gamma );

  /**
   * Compute the surrogate gradient with a function corresponding to the derivative of a fast sigmoid around the spike
   * (used, e.g., in Zenke and Ganguli, 2018).
   */
  double compute_fast_sigmoid_derivative_surrogate_gradient( const double r,
    const double v_m,
    const double v_th,
    const double beta,
    const double gamma );

  //! Compute the surrogate gradient with an arctan function around the spike time (used, e.g., in Fang et al., 2021).
  double compute_arctan_surrogate_gradient( const double r,
    const double v_m,
    const double v_th,
    const double beta,
    const double gamma );

  //! Create an entry for the given time step at the end of the eprop history.
  void append_new_eprop_history_entry( const long time_step );

  //! Write the given surrogate gradient value to the history at the given time step.
  void write_surrogate_gradient_to_history( const long time_step, const double surrogate_gradient );

  /**
   * Update the learning signal in the eprop history entry of the given time step by writing the value of the incoming
   * learning signal to the history or adding it to the existing value in case of multiple readout neurons.
   */
  void write_learning_signal_to_history( const long time_step,
    const double learning_signal,
    const bool has_norm_step = true );

  //! Create an entry in the firing rate regularization history for the current update.
  void write_firing_rate_reg_to_history( const long t_current_update, const double f_target, const double c_reg );

  //! Calculate the current firing rate regularization and add the value to the learning signal.
  void write_firing_rate_reg_to_history( const long t,
    const double z,
    const double f_target,
    const double kappa_reg,
    const double c_reg );

  //! Get an iterator pointing to the firing rate regularization history of the given time step.
  double get_firing_rate_reg_history( const long time_step );

  //! Return learning signal from history for given time step or zero if time step not in history
  double get_learning_signal_from_history( const long time_step, const bool has_norm_step = true );

  /**
   * Erase parts of the firing rate regularization history for which the access counter in the update history has
   * decreased to zero since no synapse needs them any longer.
   */
  void erase_used_firing_rate_reg_history();

  //! Count emitted spike for the firing rate regularization.
  void count_spike();

  //! Reset spike count for the firing rate regularization.
  void reset_spike_count();

  //! Firing rate regularization.
  double firing_rate_reg_;

  //! Average firing rate.
  double f_av_;

private:
  //! Count of the emitted spikes for the firing rate regularization.
  size_t n_spikes_;

  //! History of the firing rate regularization.
  std::vector< HistEntryEpropFiringRateReg > firing_rate_reg_history_;

  /**
   * Map names of surrogate gradients provided to corresponding pointers to member functions.
   *
   * @todo In the long run, this map should be handled by a manager with proper registration functions,
   * so that external modules can add their own gradient functions.
   */
  static std::map< std::string, surrogate_gradient_function > surrogate_gradient_funcs_;
};

inline void
EpropArchivingNodeRecurrent::count_spike()
{
  ++n_spikes_;
}

inline void
EpropArchivingNodeRecurrent::reset_spike_count()
{
  n_spikes_ = 0;
}

/**
 * Class implementing an intermediate archiving node model for readout node models supporting e-prop plasticity.
 */
class EpropArchivingNodeReadout : public EpropArchivingNode< HistEntryEpropReadout >
{
public:
  //! Default constructor.
  EpropArchivingNodeReadout();

  //! Copy constructor.
  EpropArchivingNodeReadout( const EpropArchivingNodeReadout& );

  //! Create an entry for the given time step at the end of the eprop history.
  void append_new_eprop_history_entry( const long time_step, const bool has_norm_step = true );

  //! Write the given error signal value to history at the given time step.
  void
  write_error_signal_to_history( const long time_step, const double error_signal, const bool has_norm_step = true );
};

} // namespace nest

#endif // EPROP_ARCHIVING_NODE_H<|MERGE_RESOLUTION|>--- conflicted
+++ resolved
@@ -134,24 +134,15 @@
    * @note The typename is `surrogate_gradient_function`. All parentheses in the expression are required.
    */
   typedef double (
-<<<<<<< HEAD
-    EpropArchivingNodeRecurrent::*surrogate_gradient_function )( double, double, double, double, double, double );
-=======
     EpropArchivingNodeRecurrent::*surrogate_gradient_function )( double, double, double, double, double );
->>>>>>> 757b0641
 
   //! Select the surrogate gradient function.
   surrogate_gradient_function select_surrogate_gradient( const std::string& surrogate_gradient_function_name );
 
-<<<<<<< HEAD
-  //! Compute the surrogate gradient with a piecewise linear function around the spike time (used, e.g., in Bellec et
-  //! al., 2020).
-=======
   /**
    * Compute the surrogate gradient with a piecewise linear function around the spike time (used, e.g., in Bellec
    * et al. 2020).
    */
->>>>>>> 757b0641
   double compute_piecewise_linear_surrogate_gradient( const double r,
     const double v_m,
     const double v_th,

/*
 *  nest_names.h
 *
 *  This file is part of NEST.
 *
 *  Copyright (C) 2004 The NEST Initiative
 *
 *  NEST is free software: you can redistribute it and/or modify
 *  it under the terms of the GNU General Public License as published by
 *  the Free Software Foundation, either version 2 of the License, or
 *  (at your option) any later version.
 *
 *  NEST is distributed in the hope that it will be useful,
 *  but WITHOUT ANY WARRANTY; without even the implied warranty of
 *  MERCHANTABILITY or FITNESS FOR A PARTICULAR PURPOSE.  See the
 *  GNU General Public License for more details.
 *
 *  You should have received a copy of the GNU General Public License
 *  along with NEST.  If not, see <http://www.gnu.org/licenses/>.
 *
 */

#ifndef NEST_NAMES_H
#define NEST_NAMES_H

// Generated includes:
#include "config.h"

// C++ includes:
#include <string>

namespace nest
{

/**
<<<<<<< HEAD
 * This namespace contains global name std::string objects. These can be
 * used in Node::get_status and Node::set_status.
=======
 * This namespace contains global Name objects.
 *
 * These can be used in Node::get_status and Node::set_status to make data exchange more
 * efficient and consistent. Creating a Name from a std::string is in
 * O(log n), for n the number of Names already created. Using
 * predefined names makes data exchange much more efficient as it
 * uses integer comparisons instead of string comparisons internally.
>>>>>>> 4cf76ceb
 *
 * The Name declarations below are sorted alphabetically with lower case
 * letters preceding upper case letters.
 *
 * See testsuite/unittests/test_unused_names.py for a test that checks
 * if all name strings defined are also actually used.
 */
namespace names
{
<<<<<<< HEAD
const std::string AMPA( "AMPA" );
const std::string ASCurrents( "ASCurrents" );
const std::string ASCurrents_sum( "ASCurrents_sum" );
const std::string A_LTD( "A_LTD" );
const std::string A_LTD_const( "A_LTD_const" );
const std::string A_LTP( "A_LTP" );
const std::string A_minus( "A_minus" );
const std::string A_plus( "A_plus" );
const std::string Act_m( "Act_m" );
const std::string Act_n( "Act_n" );
const std::string Aminus( "Aminus" );
const std::string Aminus_triplet( "Aminus_triplet" );
const std::string Aplus( "Aplus" );
const std::string Aplus_triplet( "Aplus_triplet" );
const std::string a( "a" );
const std::string a_acausal( "a_acausal" );
const std::string a_causal( "a_causal" );
const std::string a_thresh_th( "a_thresh_th" );
const std::string a_thresh_tl( "a_thresh_tl" );
const std::string acceptable_latency( "acceptable_latency" );
const std::string activity( "activity" );
const std::string adapting_threshold( "adapting_threshold" );
const std::string adaptive_spike_buffers( "adaptive_spike_buffers" );
const std::string adaptive_target_buffers( "adaptive_target_buffers" );
const std::string add_compartments( "add_compartments" );
const std::string add_receptors( "add_receptors" );
const std::string after_spike_currents( "after_spike_currents" );
const std::string ahp_bug( "ahp_bug" );
const std::string allow_autapses( "allow_autapses" );
const std::string allow_multapses( "allow_multapses" );
const std::string allow_offgrid_times( "allow_offgrid_times" );
const std::string allow_oversized_mask( "allow_oversized_mask" );
const std::string alpha( "alpha" );
const std::string alpha_1( "alpha_1" );
const std::string alpha_2( "alpha_2" );
const std::string amplitude( "amplitude" );
const std::string amplitude_times( "amplitude_times" );
const std::string amplitude_values( "amplitude_values" );
const std::string anchor( "anchor" );
const std::string archiver_length( "archiver_length" );
const std::string asc_amps( "asc_amps" );
const std::string asc_decay( "asc_decay" );
const std::string asc_init( "asc_init" );
const std::string asc_r( "asc_r" );
const std::string available( "available" );
const std::string azimuth_angle( "azimuth_angle" );

const std::string b( "b" );
const std::string beta( "beta" );
const std::string beta_Ca( "beta_Ca" );
const std::string biological_time( "biological_time" );
const std::string box( "box" );
const std::string buffer_size( "buffer_size" );
const std::string buffer_size_spike_data( "buffer_size_spike_data" );
const std::string buffer_size_target_data( "buffer_size_target_data" );

const std::string C_m( "C_m" );
const std::string Ca( "Ca" );
const std::string c( "c" );
const std::string c_1( "c_1" );
const std::string c_2( "c_2" );
const std::string c_3( "c_3" );
const std::string capacity( "capacity" );
const std::string center( "center" );
const std::string circular( "circular" );
const std::string clear( "clear" );
const std::string comp_idx( "comp_idx" );
const std::string comparator( "comparator" );
const std::string compartments( "compartments" );
const std::string configbit_0( "configbit_0" );
const std::string configbit_1( "configbit_1" );
const std::string connection_count( "connection_count" );
const std::string connection_rules( "connection_rules" );
const std::string connection_type( "connection_type" );
const std::string consistent_integration( "consistent_integration" );
const std::string continuous( "continuous" );
const std::string count_covariance( "count_covariance" );
const std::string count_histogram( "count_histogram" );
const std::string covariance( "covariance" );

const std::string Delta_T( "Delta_T" );
const std::string Delta_V( "Delta_V" );
const std::string d( "d" );
const std::string dI_syn_ex( "dI_syn_ex" );
const std::string dI_syn_in( "dI_syn_in" );
const std::string dU( "U" );
const std::string data( "data" );
const std::string data_path( "data_path" );
const std::string data_prefix( "data_prefix" );
const std::string dead_time( "dead_time" );
const std::string dead_time_random( "dead_time_random" );
const std::string dead_time_shape( "dead_time_shape" );
const std::string delay( "delay" );
const std::string delay_u_bars( "delay_u_bars" );
const std::string deliver_interval( "deliver_interval" );
const std::string delta( "delta" );
const std::string delta_P( "delta_P" );
const std::string delta_tau( "delta_tau" );
const std::string dendritic_curr( "dendritic_curr" );
const std::string dendritic_exc( "dendritic_exc" );
const std::string dendritic_inh( "dendritic_inh" );
const std::string dg( "dg" );
const std::string dg_ex( "dg_ex" );
const std::string dg_in( "dg_in" );
const std::string dict_miss_is_error( "dict_miss_is_error" );
const std::string diffusion_factor( "diffusion_factor" );
const std::string dimension( "dimension" );
const std::string distal_curr( "distal_curr" );
const std::string distal_exc( "distal_exc" );
const std::string distal_inh( "distal_inh" );
const std::string drift_factor( "drift_factor" );
const std::string driver_readout_time( "driver_readout_time" );
const std::string dt( "dt" );

const std::string E_K( "E_K" );
const std::string E_L( "E_L" );
const std::string E_Na( "E_Na" );
const std::string E_ahp( "E_ahp" );
const std::string E_ex( "E_ex" );
const std::string E_in( "E_in" );
const std::string e_L( "e_L" );
const std::string E_rev( "E_rev" );
const std::string E_rev_AMPA( "E_rev_AMPA" );
const std::string E_rev_GABA_A( "E_rev_GABA_A" );
const std::string E_rev_GABA_B( "E_rev_GABA_B" );
const std::string E_rev_KNa( "E_rev_KNa" );
const std::string E_rev_NMDA( "E_rev_NMDA" );
const std::string E_rev_NaP( "E_rev_NaP" );
const std::string E_rev_T( "E_rev_T" );
const std::string E_rev_h( "E_rev_h" );
const std::string E_rr( "E_rr" );
const std::string E_sfa( "E_sfa" );
const std::string edge_wrap( "edge_wrap" );
const std::string element_type( "element_type" );
const std::string elements( "elements" );
const std::string elementsize( "elementsize" );
const std::string ellipsoidal( "ellipsoidal" );
const std::string elliptical( "elliptical" );
const std::string eps( "eps" );
const std::string equilibrate( "equilibrate" );
const std::string eta( "eta" );
const std::string events( "events" );
const std::string extent( "extent" );

const std::string file_extension( "file_extension" );
const std::string filename( "filename" );
const std::string filenames( "filenames" );
const std::string frequency( "frequency" );
const std::string frozen( "frozen" );

const std::string GABA_A( "GABA_A" );
const std::string GABA_B( "GABA_B" );
const std::string g( "g" );
const std::string g_AMPA( "g_AMPA" );
const std::string g_C( "g_C" );
const std::string g_GABA_A( "g_GABA_A" );
const std::string g_GABA_B( "g_GABA_B" );
const std::string g_K( "g_K" );
const std::string g_KL( "g_KL" );
const std::string g_Kv1( "g_Kv1" );
const std::string g_Kv3( "g_Kv3" );
const std::string g_L( "g_L" );
const std::string g_NMDA( "g_NMDA" );
const std::string g_Na( "g_Na" );
const std::string g_NaL( "g_NaL" );
const std::string g_ahp( "g_ahp" );
const std::string g_ex( "g_ex" );
const std::string g_in( "g_in" );
const std::string g_m( "g_m" );
const std::string g_pd( "g_pd" );
const std::string g_peak_AMPA( "g_peak_AMPA" );
const std::string g_peak_GABA_A( "g_peak_GABA_A" );
const std::string g_peak_GABA_B( "g_peak_GABA_B" );
const std::string g_peak_KNa( "g_peak_KNa" );
const std::string g_peak_NMDA( "g_peak_NMDA" );
const std::string g_peak_NaP( "g_peak_NaP" );
const std::string g_peak_T( "g_peak_T" );
const std::string g_peak_h( "g_peak_h" );
const std::string g_ps( "g_ps" );
const std::string g_rr( "g_rr" );
const std::string g_sfa( "g_sfa" );
const std::string g_sp( "g_sp" );
const std::string gamma_shape( "gamma_shape" );
const std::string gaussian( "gaussian" );
const std::string global_id( "global_id" );
const std::string grid( "grid" );
const std::string grid3d( "grid3d" );
const std::string growth_curve( "growth_curve" );
const std::string growth_curves( "growth_curves" );
const std::string growth_factor_buffer_spike_data( "growth_factor_buffer_spike_data" );
const std::string growth_factor_buffer_target_data( "growth_factor_buffer_target_data" );
const std::string growth_rate( "growth_rate" );
const std::string gsl_error_tol( "gsl_error_tol" );

const std::string h( "h" );
const std::string has_connections( "has_connections" );
const std::string has_delay( "has_delay" );
const std::string histogram( "histogram" );
const std::string histogram_correction( "histogram_correction" );

const std::string I( "I" );
const std::string I_KNa( "I_KNa" );
const std::string I_NaP( "I_NaP" );
const std::string I_T( "I_T" );
const std::string I_ahp( "I_ahp" );
const std::string I_e( "I_e" );
const std::string I_h( "I_h" );
const std::string I_sp( "I_sp" );
const std::string I_stc( "I_stc" );
const std::string I_syn( "I_syn" );
const std::string I_syn_ex( "I_syn_ex" );
const std::string I_syn_in( "I_syn_in" );
const std::string Inact_h( "Inact_h" );
const std::string Inact_p( "Inact_p" );
const std::string indegree( "indegree" );
const std::string index_map( "index_map" );
const std::string individual_spike_trains( "individual_spike_trains" );
const std::string init_flag( "init_flag" );
const std::string inner_radius( "inner_radius" );
const std::string instant_unblock_NMDA( "instant_unblock_NMDA" );
const std::string instantiations( "instantiations" );
const std::string interval( "interval" );
const std::string is_refractory( "is_refractory" );

const std::string Kplus( "Kplus" );
const std::string Kplus_triplet( "Kplus_triplet" );
const std::string keep_source_table( "keep_source_table" );
const std::string kernel( "kernel" );

const std::string label( "label" );
const std::string lambda( "lambda" );
const std::string lambda_0( "lambda_0" );
const std::string len_kernel( "len_kernel" );
const std::string linear( "linear" );
const std::string linear_summation( "linear_summation" );
const std::string local( "local" );
const std::string local_num_threads( "local_num_threads" );
const std::string local_spike_counter( "local_spike_counter" );
const std::string lookuptable_0( "lookuptable_0" );
const std::string lookuptable_1( "lookuptable_1" );
const std::string lookuptable_2( "lookuptable_2" );
const std::string lower_left( "lower_left" );

const std::string major_axis( "major_axis" );
const std::string make_symmetric( "make_symmetric" );
const std::string mask( "mask" );
const std::string max( "max" );
const std::string max_buffer_size_spike_data( "max_buffer_size_spike_data" );
const std::string max_buffer_size_target_data( "max_buffer_size_target_data" );
const std::string max_delay( "max_delay" );
const std::string max_num_syn_models( "max_num_syn_models" );
const std::string max_update_time( "max_update_time" );
const std::string mean( "mean" );
const std::string memory( "memory" );
const std::string message_times( "messages_times" );
const std::string messages( "messages" );
const std::string min( "min" );
const std::string min_delay( "min_delay" );
const std::string min_update_time( "min_update_time" );
const std::string minor_axis( "minor_axis" );
const std::string model( "model" );
const std::string model_id( "model_id" );
const std::string ms_per_tic( "ms_per_tic" );
const std::string mu( "mu" );
const std::string mu_minus( "mu_minus" );
const std::string mu_plus( "mu_plus" );
const std::string mult_coupling( "mult_coupling" );
const std::string music_channel( "music_channel" );

const std::string N( "N" );
const std::string NMDA( "NMDA" );
const std::string N_channels( "N_channels" );
const std::string N_NaP( "N_NaP" );
const std::string N_T( "N_T" );
const std::string n( "n" );
const std::string n_events( "n_events" );
const std::string n_messages( "n_messages" );
const std::string n_proc( "n_proc" );
const std::string n_receptors( "n_receptors" );
const std::string n_synapses( "n_synapses" );
const std::string network_size( "network_size" );
const std::string neuron( "neuron" );
const std::string next_readout_time( "next_readout_time" );
const std::string node_models( "node_models" );
const std::string no_synapses( "no_synapses" );
const std::string node_uses_wfr( "node_uses_wfr" );
const std::string noise( "noise" );
const std::string noisy_rate( "noisy_rate" );
const std::string num_connections( "num_connections" );
const std::string num_processes( "num_processes" );
const std::string number_of_connections( "number_of_connections" );

const std::string off_grid_spiking( "off_grid_spiking" );
const std::string offset( "offset" );
const std::string offsets( "offsets" );
const std::string omega( "omega" );
const std::string order( "order" );
const std::string origin( "origin" );
const std::string other( "other" );
const std::string outdegree( "outdegree" );
const std::string outer_radius( "outer_radius" );
const std::string overwrite_files( "overwrite_files" );

const std::string P( "P" );
const std::string p( "p" );
const std::string p_copy( "p_copy" );
const std::string p_transmit( "p_transmit" );
const std::string pairwise_bernoulli_on_source( "pairwise_bernoulli_on_source" );
const std::string pairwise_bernoulli_on_target( "pairwise_bernoulli_on_target" );
const std::string params( "params" );
const std::string parent_idx( "parent_idx" );
const std::string phase( "phase" );
const std::string phi_max( "phi_max" );
const std::string polar_angle( "polar_angle" );
const std::string polar_axis( "polar_axis" );
const std::string port( "port" );
const std::string port_name( "port_name" );
const std::string port_width( "port_width" );
const std::string ports( "ports" );
const std::string positions( "positions" );
const std::string post_synaptic_element( "post_synaptic_element" );
const std::string post_trace( "post_trace" );
const std::string pre_synaptic_element( "pre_synaptic_element" );
const std::string precise_times( "precise_times" );
const std::string precision( "precision" );
const std::string prepared( "prepared" );
const std::string print_time( "print_time" );
const std::string proximal_curr( "proximal_curr" );
const std::string proximal_exc( "proximal_exc" );
const std::string proximal_inh( "proximal_inh" );
const std::string psi( "psi" );
const std::string published( "published" );
const std::string pulse_times( "pulse_times" );

const std::string q_rr( "q_rr" );
const std::string q_sfa( "q_sfa" );
const std::string q_stc( "q_stc" );

const std::string radius( "radius" );
const std::string rate( "rate" );
const std::string rate_slope( "rate_slope" );
const std::string rate_times( "rate_times" );
const std::string rate_values( "rate_values" );
const std::string readout_cycle_duration( "readout_cycle_duration" );
const std::string receptor_idx( "receptor_idx" );
const std::string receptor_type( "receptor_type" );
const std::string receptor_types( "receptor_types" );
const std::string receptors( "receptors" );
const std::string record_from( "record_from" );
const std::string record_to( "record_to" );
const std::string recordables( "recordables" );
const std::string recorder( "recorder" );
const std::string recording_backends( "recording_backends" );
const std::string rectangular( "rectangular" );
const std::string rectify_output( "rectify_output" );
const std::string rectify_rate( "rectify_rate" );
const std::string recv_buffer_size_secondary_events( "recv_buffer_size_secondary_events" );
const std::string refractory_input( "refractory_input" );
const std::string registered( "registered" );
const std::string relative_amplitude( "relative_amplitude" );
const std::string requires_symmetric( "requires_symmetric" );
const std::string reset_pattern( "reset_pattern" );
const std::string resolution( "resolution" );
const std::string rho( "rho" );
const std::string rng_seed( "rng_seed" );
const std::string rng_type( "rng_type" );
const std::string rng_types( "rng_types" );
const std::string rport( "receptor" );
const std::string rule( "rule" );

const std::string S( "S" );
const std::string S_act_NMDA( "S_act_NMDA" );
const std::string sdev( "sdev" );
const std::string send_buffer_size_secondary_events( "send_buffer_size_secondary_events" );
const std::string senders( "senders" );
const std::string shape( "shape" );
const std::string shift_now_spikes( "shift_now_spikes" );
const std::string shrink_factor_buffer_spike_data( "shrink_factor_buffer_spike_data" );
const std::string sigma( "sigma" );
const std::string sigmoid( "sigmoid" );
const std::string sion_chunksize( "sion_chunksize" );
const std::string sion_collective( "sion_collective" );
const std::string sion_n_files( "sion_n_files" );
const std::string size_of( "sizeof" );
const std::string soma_curr( "soma_curr" );
const std::string soma_exc( "soma_exc" );
const std::string soma_inh( "soma_inh" );
const std::string sort_connections_by_source( "sort_connections_by_source" );
const std::string source( "source" );
const std::string spherical( "spherical" );
const std::string spike_dependent_threshold( "spike_dependent_threshold" );
const std::string spike_multiplicities( "spike_multiplicities" );
const std::string spike_times( "spike_times" );
const std::string spike_weights( "spike_weights" );
const std::string start( "start" );
const std::string state( "state" );
const std::string std( "std" );
const std::string std_mod( "std_mod" );
const std::string stimulation_backends( "stimulation_backends" );
const std::string stimulator( "stimulator" );
const std::string stimulus_source( "stimulus_source" );
const std::string stop( "stop" );
const std::string structural_plasticity_synapses( "structural_plasticity_synapses" );
const std::string structural_plasticity_update_interval( "structural_plasticity_update_interval" );
const std::string synapse_id( "synapse_id" );
const std::string synapse_label( "synapse_label" );
const std::string synapse_model( "synapse_model" );
const std::string synapse_models( "synapse_models" );
const std::string synapse_modelid( "synapse_modelid" );
const std::string synapse_parameters( "synapse_parameters" );
const std::string synapses_per_driver( "synapses_per_driver" );
const std::string synaptic_elements( "synaptic_elements" );
const std::string synaptic_elements_param( "synaptic_elements_param" );
const std::string synaptic_endpoint( "synaptic_endpoint" );

const std::string T_max( "T_max" );
const std::string T_min( "T_min" );
const std::string Tstart( "Tstart" );
const std::string Tstop( "Tstop" );
const std::string t_clamp( "t_clamp" );
const std::string t_ref( "t_ref" );
const std::string t_ref_abs( "t_ref_abs" );
const std::string t_ref_remaining( "t_ref_remaining" );
const std::string t_ref_tot( "t_ref_tot" );
const std::string t_spike( "t_spike" );
const std::string target( "target" );
const std::string target_thread( "target_thread" );
const std::string targets( "targets" );
const std::string tau( "tau" );
const std::string tau_1( "tau_1" );
const std::string tau_2( "tau_2" );
const std::string tau_Ca( "tau_Ca" );
const std::string tau_D_KNa( "tau_D_KNa" );
const std::string tau_Delta( "tau_Delta" );
const std::string tau_Mg_fast_NMDA( "tau_Mg_fast_NMDA" );
const std::string tau_Mg_slow_NMDA( "tau_Mg_slow_NMDA" );
const std::string tau_P( "tau_P" );
const std::string tau_V_th( "tau_V_th" );
const std::string tau_ahp( "tau_ahp" );
const std::string tau_c( "tau_c" );
const std::string tau_decay( "tau_decay" );
const std::string tau_decay_AMPA( "tau_decay_AMPA" );
const std::string tau_decay_GABA_A( "tau_decay_GABA_A" );
const std::string tau_decay_GABA_B( "tau_decay_GABA_B" );
const std::string tau_decay_NMDA( "tau_decay_NMDA" );
const std::string tau_decay_ex( "tau_decay_ex" );
const std::string tau_decay_in( "tau_decay_in" );
const std::string tau_epsp( "tau_epsp" );
const std::string tau_fac( "tau_fac" );
const std::string tau_m( "tau_m" );
const std::string tau_max( "tau_max" );
const std::string tau_minus( "tau_minus" );
const std::string tau_minus_stdp( "tau_minus_stdp" );
const std::string tau_minus_triplet( "tau_minus_triplet" );
const std::string tau_n( "tau_n" );
const std::string tau_plus( "tau_plus" );
const std::string tau_plus_triplet( "tau_plus_triplet" );
const std::string tau_psc( "tau_psc" );
const std::string tau_rec( "tau_rec" );
const std::string tau_reset( "tau_reset" );
const std::string tau_rise( "tau_rise" );
const std::string tau_rise_AMPA( "tau_rise_AMPA" );
const std::string tau_rise_GABA_A( "tau_rise_GABA_A" );
const std::string tau_rise_GABA_B( "tau_rise_GABA_B" );
const std::string tau_rise_NMDA( "tau_rise_NMDA" );
const std::string tau_rise_ex( "tau_rise_ex" );
const std::string tau_rise_in( "tau_rise_in" );
const std::string tau_rr( "tau_rr" );
const std::string tau_sfa( "tau_sfa" );
const std::string tau_spike( "tau_spike" );
const std::string tau_stc( "tau_stc" );
const std::string tau_syn( "tau_syn" );
const std::string tau_syn_ex( "tau_syn_ex" );
const std::string tau_syn_in( "tau_syn_in" );
const std::string tau_theta( "tau_theta" );
const std::string tau_u_bar_bar( "tau_u_bar_bar" );
const std::string tau_u_bar_minus( "tau_u_bar_minus" );
const std::string tau_u_bar_plus( "tau_u_bar_plus" );
const std::string tau_v( "tau_v" );
const std::string tau_vacant( "tau_vacant" );
const std::string tau_w( "tau_w" );
const std::string tau_x( "tau_x" );
const std::string tau_z( "tau_z" );
const std::string th_spike_add( "th_spike_add" );
const std::string th_spike_decay( "th_spike_decay" );
const std::string th_voltage_decay( "th_voltage_decay" );
const std::string th_voltage_index( "th_voltage_index" );
const std::string theta( "theta" );
const std::string theta_eq( "theta_eq" );
const std::string theta_ex( "theta_ex" );
const std::string theta_in( "theta_in" );
const std::string theta_minus( "theta_minus" );
const std::string theta_plus( "theta_plus" );
const std::string thread( "thread" );
const std::string thread_local_id( "thread_local_id" );
const std::string threshold( "threshold" );
const std::string threshold_spike( "threshold_spike" );
const std::string threshold_voltage( "threshold_voltage" );
const std::string tics_per_ms( "tics_per_ms" );
const std::string tics_per_step( "tics_per_step" );
=======
extern const Name AMPA;
extern const Name ASCurrents;
extern const Name ASCurrents_sum;
extern const Name A_LTD;
extern const Name A_LTD_const;
extern const Name A_LTP;
extern const Name A_minus;
extern const Name A_plus;
extern const Name Act_m;
extern const Name Act_n;
extern const Name Aminus;
extern const Name Aminus_triplet;
extern const Name Aplus;
extern const Name Aplus_triplet;
extern const Name a;
extern const Name a_acausal;
extern const Name a_causal;
extern const Name a_thresh_th;
extern const Name a_thresh_tl;
extern const Name acceptable_latency;
extern const Name activity;
extern const Name adapting_threshold;
extern const Name adaptive_spike_buffers;
extern const Name adaptive_target_buffers;
extern const Name add_compartments;
extern const Name add_receptors;
extern const Name after_spike_currents;
extern const Name ahp_bug;
extern const Name allow_autapses;
extern const Name allow_multapses;
extern const Name allow_offgrid_times;
extern const Name allow_oversized_mask;
extern const Name alpha;
extern const Name alpha_1;
extern const Name alpha_2;
extern const Name amplitude;
extern const Name amplitude_times;
extern const Name amplitude_values;
extern const Name anchor;
extern const Name archiver_length;
extern const Name asc_amps;
extern const Name asc_decay;
extern const Name asc_init;
extern const Name asc_r;
extern const Name available;
extern const Name azimuth_angle;

extern const Name b;
extern const Name beta;
extern const Name beta_Ca;
extern const Name biological_time;
extern const Name box;
extern const Name buffer_size;
extern const Name buffer_size_spike_data;
extern const Name buffer_size_target_data;

extern const Name C_m;
extern const Name Ca;
extern const Name c;
extern const Name c_1;
extern const Name c_2;
extern const Name c_3;
extern const Name capacity;
extern const Name center;
extern const Name circular;
extern const Name clear;
extern const Name comp_idx;
extern const Name comparator;
extern const Name compartments;
extern const Name configbit_0;
extern const Name configbit_1;
extern const Name connection_count;
extern const Name connection_rules;
extern const Name connection_type;
extern const Name consistent_integration;
extern const Name continuous;
extern const Name count_covariance;
extern const Name count_histogram;
extern const Name covariance;

extern const Name Delta_T;
extern const Name Delta_V;
extern const Name d;
extern const Name dI_syn_ex;
extern const Name dI_syn_in;
extern const Name dU;
extern const Name data;
extern const Name data_path;
extern const Name data_prefix;
extern const Name dead_time;
extern const Name dead_time_random;
extern const Name dead_time_shape;
extern const Name delay;
extern const Name delay_u_bars;
extern const Name deliver_interval;
extern const Name delta;
extern const Name delta_P;
extern const Name delta_tau;
extern const Name dendritic_curr;
extern const Name dendritic_exc;
extern const Name dendritic_inh;
extern const Name dg;
extern const Name dg_ex;
extern const Name dg_in;
extern const Name dict_miss_is_error;
extern const Name diffusion_factor;
extern const Name dimension;
extern const Name distal_curr;
extern const Name distal_exc;
extern const Name distal_inh;
extern const Name drift_factor;
extern const Name driver_readout_time;
extern const Name dt;

extern const Name E_K;
extern const Name E_L;
extern const Name E_Na;
extern const Name E_ahp;
extern const Name E_ex;
extern const Name E_in;
extern const Name e_L;
extern const Name E_rev;
extern const Name E_rev_AMPA;
extern const Name E_rev_GABA_A;
extern const Name E_rev_GABA_B;
extern const Name E_rev_KNa;
extern const Name E_rev_NMDA;
extern const Name E_rev_NaP;
extern const Name E_rev_T;
extern const Name E_rev_h;
extern const Name E_rr;
extern const Name E_sfa;
extern const Name edge_wrap;
extern const Name element_type;
extern const Name elements;
extern const Name elementsize;
extern const Name ellipsoidal;
extern const Name elliptical;
extern const Name eps;
extern const Name equilibrate;
extern const Name eta;
extern const Name events;
extern const Name extent;

extern const Name file_extension;
extern const Name filename;
extern const Name filenames;
extern const Name frequency;
extern const Name frozen;

extern const Name GABA_A;
extern const Name GABA_B;
extern const Name g;
extern const Name g_AMPA;
extern const Name g_C;
extern const Name g_GABA_A;
extern const Name g_GABA_B;
extern const Name g_K;
extern const Name g_KL;
extern const Name g_Kv1;
extern const Name g_Kv3;
extern const Name g_L;
extern const Name g_NMDA;
extern const Name g_Na;
extern const Name g_NaL;
extern const Name g_ahp;
extern const Name g_ex;
extern const Name g_in;
extern const Name g_m;
extern const Name g_pd;
extern const Name g_peak_AMPA;
extern const Name g_peak_GABA_A;
extern const Name g_peak_GABA_B;
extern const Name g_peak_KNa;
extern const Name g_peak_NMDA;
extern const Name g_peak_NaP;
extern const Name g_peak_T;
extern const Name g_peak_h;
extern const Name g_ps;
extern const Name g_rr;
extern const Name g_sfa;
extern const Name g_sp;
extern const Name gamma_shape;
extern const Name gaussian;
extern const Name global_id;
extern const Name grid3d;
extern const Name grid;
extern const Name growth_curve;
extern const Name growth_curves;
extern const Name growth_factor_buffer_spike_data;
extern const Name growth_factor_buffer_target_data;
extern const Name growth_rate;
extern const Name gsl_error_tol;

extern const Name h;
extern const Name has_connections;
extern const Name has_delay;
extern const Name histogram;
extern const Name histogram_correction;

extern const Name I;
extern const Name I_KNa;
extern const Name I_NaP;
extern const Name I_T;
extern const Name I_ahp;
extern const Name I_e;
extern const Name I_h;
extern const Name I_sp;
extern const Name I_stc;
extern const Name I_syn;
extern const Name I_syn_ex;
extern const Name I_syn_in;
extern const Name Inact_h;
extern const Name Inact_p;
extern const Name indegree;
extern const Name index_map;
extern const Name individual_spike_trains;
extern const Name init_flag;
extern const Name inner_radius;
extern const Name instant_unblock_NMDA;
extern const Name instantiations;
extern const Name interval;
extern const Name is_refractory;

extern const Name Kplus;
extern const Name Kplus_triplet;
extern const Name keep_source_table;
extern const Name kernel;

extern const Name label;
extern const Name lambda;
extern const Name lambda_0;
extern const Name len_kernel;
extern const Name linear;
extern const Name linear_summation;
extern const Name local;
extern const Name local_num_threads;
extern const Name local_spike_counter;
extern const Name lookuptable_0;
extern const Name lookuptable_1;
extern const Name lookuptable_2;
extern const Name lower_left;

extern const Name major_axis;
extern const Name make_symmetric;
extern const Name mask;
extern const Name max;
extern const Name max_buffer_size_spike_data;
extern const Name max_buffer_size_target_data;
extern const Name max_delay;
extern const Name max_num_syn_models;
extern const Name max_update_time;
extern const Name mean;
extern const Name memory;
extern const Name message_times;
extern const Name messages;
extern const Name min;
extern const Name min_delay;
extern const Name min_update_time;
extern const Name minor_axis;
extern const Name mpi_address;
extern const Name model;
extern const Name model_id;
extern const Name ms_per_tic;
extern const Name mu;
extern const Name mu_minus;
extern const Name mu_plus;
extern const Name mult_coupling;
extern const Name music_channel;

extern const Name N;
extern const Name NMDA;
extern const Name N_channels;
extern const Name N_NaP;
extern const Name N_T;
extern const Name n;
extern const Name n_events;
extern const Name n_messages;
extern const Name n_proc;
extern const Name n_receptors;
extern const Name n_synapses;
extern const Name network_size;
extern const Name neuron;
extern const Name next_readout_time;
extern const Name no_synapses;
extern const Name node_models;
extern const Name node_uses_wfr;
extern const Name noise;
extern const Name noisy_rate;
extern const Name num_connections;
extern const Name num_processes;
extern const Name number_of_connections;

extern const Name off_grid_spiking;
extern const Name offset;
extern const Name offsets;
extern const Name omega;
extern const Name order;
extern const Name origin;
extern const Name other;
extern const Name outdegree;
extern const Name outer_radius;
extern const Name overwrite_files;

extern const Name P;
extern const Name p;
extern const Name p_copy;
extern const Name p_transmit;
extern const Name pairwise_bernoulli_on_source;
extern const Name pairwise_bernoulli_on_target;
extern const Name params;
extern const Name parent_idx;
extern const Name phase;
extern const Name phi_max;
extern const Name polar_angle;
extern const Name polar_axis;
extern const Name port;
extern const Name port_name;
extern const Name port_width;
extern const Name ports;
extern const Name positions;
extern const Name post_synaptic_element;
extern const Name post_trace;
extern const Name pre_synaptic_element;
extern const Name precise_times;
extern const Name precision;
extern const Name prepared;
extern const Name print_time;
extern const Name proximal_curr;
extern const Name proximal_exc;
extern const Name proximal_inh;
extern const Name psi;
extern const Name published;
extern const Name pulse_times;

extern const Name q_rr;
extern const Name q_sfa;
extern const Name q_stc;

extern const Name radius;
extern const Name rate;
extern const Name rate_slope;
extern const Name rate_times;
extern const Name rate_values;
extern const Name readout_cycle_duration;
extern const Name receptor_idx;
extern const Name receptor_type;
extern const Name receptor_types;
extern const Name receptors;
extern const Name record_from;
extern const Name record_to;
extern const Name recordables;
extern const Name recorder;
extern const Name recording_backends;
extern const Name rectangular;
extern const Name rectify_output;
extern const Name rectify_rate;
extern const Name recv_buffer_size_secondary_events;
extern const Name refractory_input;
extern const Name registered;
extern const Name relative_amplitude;
extern const Name requires_symmetric;
extern const Name reset_pattern;
extern const Name resolution;
extern const Name rho;
extern const Name rng_seed;
extern const Name rng_type;
extern const Name rng_types;
extern const Name rport;
extern const Name rule;

extern const Name S;
extern const Name S_act_NMDA;
extern const Name sdev;
extern const Name senders;
extern const Name send_buffer_size_secondary_events;
extern const Name shape;
extern const Name shift_now_spikes;
extern const Name shrink_factor_buffer_spike_data;
extern const Name sigma;
extern const Name sigmoid;
extern const Name sion_chunksize;
extern const Name sion_collective;
extern const Name sion_n_files;
extern const Name size_of;
extern const Name soma_curr;
extern const Name soma_exc;
extern const Name soma_inh;
extern const Name sort_connections_by_source;
extern const Name source;
extern const Name spherical;
extern const Name spike_dependent_threshold;
extern const Name spike_multiplicities;
extern const Name spike_times;
extern const Name spike_weights;
extern const Name start;
extern const Name state;
extern const Name std;
extern const Name std_mod;
extern const Name stimulation_backends;
extern const Name stimulator;
extern const Name stimulus_source;
extern const Name stop;
extern const Name structural_plasticity_synapses;
extern const Name structural_plasticity_update_interval;
extern const Name synapse_id;
extern const Name synapse_label;
extern const Name synapse_model;
extern const Name synapse_models;
extern const Name synapse_modelid;
extern const Name synapse_parameters;
extern const Name synapses_per_driver;
extern const Name synaptic_elements;
extern const Name synaptic_elements_param;
extern const Name synaptic_endpoint;

extern const Name T_max;
extern const Name T_min;
extern const Name Tstart;
extern const Name Tstop;
extern const Name t_clamp;
extern const Name t_ref;
extern const Name t_ref_abs;
extern const Name t_ref_remaining;
extern const Name t_ref_tot;
extern const Name t_spike;
extern const Name target;
extern const Name target_thread;
extern const Name targets;
extern const Name tau;
extern const Name tau_1;
extern const Name tau_2;
extern const Name tau_Ca;
extern const Name tau_D_KNa;
extern const Name tau_Delta;
extern const Name tau_Mg_fast_NMDA;
extern const Name tau_Mg_slow_NMDA;
extern const Name tau_P;
extern const Name tau_V_th;
extern const Name tau_ahp;
extern const Name tau_c;
extern const Name tau_decay;
extern const Name tau_decay_AMPA;
extern const Name tau_decay_GABA_A;
extern const Name tau_decay_GABA_B;
extern const Name tau_decay_NMDA;
extern const Name tau_decay_ex;
extern const Name tau_decay_in;
extern const Name tau_epsp;
extern const Name tau_fac;
extern const Name tau_m;
extern const Name tau_max;
extern const Name tau_minus;
extern const Name tau_minus_stdp;
extern const Name tau_minus_triplet;
extern const Name tau_n;
extern const Name tau_plus;
extern const Name tau_plus_triplet;
extern const Name tau_psc;
extern const Name tau_rec;
extern const Name tau_reset;
extern const Name tau_rise;
extern const Name tau_rise_AMPA;
extern const Name tau_rise_GABA_A;
extern const Name tau_rise_GABA_B;
extern const Name tau_rise_NMDA;
extern const Name tau_rise_ex;
extern const Name tau_rise_in;
extern const Name tau_rr;
extern const Name tau_sfa;
extern const Name tau_spike;
extern const Name tau_stc;
extern const Name tau_syn;
extern const Name tau_syn_ex;
extern const Name tau_syn_in;
extern const Name tau_theta;
extern const Name tau_u_bar_bar;
extern const Name tau_u_bar_minus;
extern const Name tau_u_bar_plus;
extern const Name tau_v;
extern const Name tau_vacant;
extern const Name tau_w;
extern const Name tau_x;
extern const Name tau_z;
extern const Name th_spike_add;
extern const Name th_spike_decay;
extern const Name th_voltage_decay;
extern const Name th_voltage_index;
extern const Name theta;
extern const Name theta_eq;
extern const Name theta_ex;
extern const Name theta_in;
extern const Name theta_minus;
extern const Name theta_plus;
extern const Name thread;
extern const Name thread_local_id;
extern const Name threshold;
extern const Name threshold_spike;
extern const Name threshold_voltage;
extern const Name tics_per_ms;
extern const Name tics_per_step;
>>>>>>> 4cf76ceb
#ifdef TIMER_DETAILED
const std::string time_collocate_spike_data( "time_collocate_spike_data" );
const std::string time_communicate_spike_data( "time_communicate_spike_data" );
const std::string time_communicate_target_data( "time_communicate_target_data" );
const std::string time_deliver_spike_data( "time_deliver_spike_data" );
const std::string time_gather_spike_data( "time_gather_spike_data" );
const std::string time_gather_target_data( "time_gather_target_data" );
const std::string time_update( "time_update" );
#endif
<<<<<<< HEAD
const std::string time_communicate_prepare( "time_communicate_prepare" );
const std::string time_construction_connect( "time_construction_connect" );
const std::string time_construction_create( "time_construction_create" );
const std::string time_in_steps( "time_in_steps" );
const std::string time_simulate( "time_simulate" );
const std::string times( "times" );
const std::string to_do( "to_do" );
const std::string total_num_virtual_procs( "total_num_virtual_procs" );
const std::string type_id( "type_id" );

const std::string U( "U" );
const std::string U_m( "U_m" );
const std::string u( "u" );
const std::string u_bar_bar( "u_bar_bar" );
const std::string u_bar_minus( "u_bar_minus" );
const std::string u_bar_plus( "u_bar_plus" );
const std::string u_ref_squared( "u_ref_squared" );
const std::string update_time_limit( "update_time_limit" );
const std::string upper_right( "upper_right" );
const std::string use_compressed_spikes( "use_compressed_spikes" );
const std::string use_wfr( "use_wfr" );

const std::string V_T( "V_T" );
const std::string V_T_star( "V_T_star" );
const std::string V_act_NMDA( "V_act_NMDA" );
const std::string V_clamp( "V_clamp" );
const std::string V_epsp( "V_epsp" );
const std::string V_m( "V_m" );
const std::string V_min( "V_min" );
const std::string V_noise( "V_noise" );
const std::string V_peak( "V_peak" );
const std::string V_reset( "V_reset" );
const std::string V_th( "V_th" );
const std::string V_th_alpha_1( "V_th_alpha_1" );
const std::string V_th_alpha_2( "V_th_alpha_2" );
const std::string V_th_max( "V_th_max" );
const std::string V_th_rest( "V_th_rest" );
const std::string V_th_v( "V_th_v" );
const std::string voltage_clamp( "voltage_clamp" );
const std::string voltage_reset_add( "voltage_reset_add" );
const std::string voltage_reset_fraction( "voltage_reset_fraction" );
const std::string vp( "vp" );
const std::string vt( "vt" );

const std::string Wmax( "Wmax" );
const std::string Wmin( "Wmin" );
const std::string w( "w" );
const std::string weight( "weight" );
const std::string weight_per_lut_entry( "weight_per_lut_entry" );
const std::string weight_recorder( "weight_recorder" );
const std::string weights( "weights" );
const std::string wfr_comm_interval( "wfr_comm_interval" );
const std::string wfr_interpolation_order( "wfr_interpolation_order" );
const std::string wfr_max_iterations( "wfr_max_iterations" );
const std::string wfr_tol( "wfr_tol" );
const std::string with_reset( "with_reset" );

const std::string x( "x" );
const std::string x_bar( "x_bar" );

const std::string y( "y" );
const std::string y_0( "y_0" );
const std::string y_1( "y_1" );

const std::string z( "z" );
const std::string z_connected( "z_connected" );
=======
extern const Name time_communicate_prepare;
extern const Name time_construction_connect;
extern const Name time_construction_create;
extern const Name time_in_steps;
extern const Name time_simulate;
extern const Name times;
extern const Name to_do;
extern const Name total_num_virtual_procs;
extern const Name type_id;

extern const Name U;
extern const Name U_m;
extern const Name u;
extern const Name u_bar_bar;
extern const Name u_bar_minus;
extern const Name u_bar_plus;
extern const Name u_ref_squared;
extern const Name update_time_limit;
extern const Name upper_right;
extern const Name use_compressed_spikes;
extern const Name use_wfr;

extern const Name V_T;
extern const Name V_T_star;
extern const Name V_act_NMDA;
extern const Name V_clamp;
extern const Name V_epsp;
extern const Name V_m;
extern const Name V_min;
extern const Name V_noise;
extern const Name V_peak;
extern const Name V_reset;
extern const Name V_th;
extern const Name V_th_alpha_1;
extern const Name V_th_alpha_2;
extern const Name V_th_max;
extern const Name V_th_rest;
extern const Name V_th_v;
extern const Name voltage_clamp;
extern const Name voltage_reset_add;
extern const Name voltage_reset_fraction;
extern const Name vp;
extern const Name volume_transmitter;

extern const Name w;
extern const Name weight;
extern const Name weight_per_lut_entry;
extern const Name weight_recorder;
extern const Name weights;
extern const Name wfr_comm_interval;
extern const Name wfr_interpolation_order;
extern const Name wfr_max_iterations;
extern const Name wfr_tol;
extern const Name with_reset;
extern const Name Wmax;
extern const Name Wmin;

extern const Name x;
extern const Name x_bar;

extern const Name y;
extern const Name y_0;
extern const Name y_1;

extern const Name z;
extern const Name z_connected;
>>>>>>> 4cf76ceb

} // namespace names

} // namespace nest

#endif /* #ifndef NEST_NAMES_H */<|MERGE_RESOLUTION|>--- conflicted
+++ resolved
@@ -33,18 +33,8 @@
 {
 
 /**
-<<<<<<< HEAD
  * This namespace contains global name std::string objects. These can be
  * used in Node::get_status and Node::set_status.
-=======
- * This namespace contains global Name objects.
- *
- * These can be used in Node::get_status and Node::set_status to make data exchange more
- * efficient and consistent. Creating a Name from a std::string is in
- * O(log n), for n the number of Names already created. Using
- * predefined names makes data exchange much more efficient as it
- * uses integer comparisons instead of string comparisons internally.
->>>>>>> 4cf76ceb
  *
  * The Name declarations below are sorted alphabetically with lower case
  * letters preceding upper case letters.
@@ -54,7 +44,6 @@
  */
 namespace names
 {
-<<<<<<< HEAD
 const std::string AMPA( "AMPA" );
 const std::string ASCurrents( "ASCurrents" );
 const std::string ASCurrents_sum( "ASCurrents_sum" );
@@ -315,6 +304,7 @@
 const std::string min_delay( "min_delay" );
 const std::string min_update_time( "min_update_time" );
 const std::string minor_axis( "minor_axis" );
+const std::string mpi_address( "mpi_address");
 const std::string model( "model" );
 const std::string model_id( "model_id" );
 const std::string ms_per_tic( "ms_per_tic" );
@@ -555,509 +545,6 @@
 const std::string threshold_voltage( "threshold_voltage" );
 const std::string tics_per_ms( "tics_per_ms" );
 const std::string tics_per_step( "tics_per_step" );
-=======
-extern const Name AMPA;
-extern const Name ASCurrents;
-extern const Name ASCurrents_sum;
-extern const Name A_LTD;
-extern const Name A_LTD_const;
-extern const Name A_LTP;
-extern const Name A_minus;
-extern const Name A_plus;
-extern const Name Act_m;
-extern const Name Act_n;
-extern const Name Aminus;
-extern const Name Aminus_triplet;
-extern const Name Aplus;
-extern const Name Aplus_triplet;
-extern const Name a;
-extern const Name a_acausal;
-extern const Name a_causal;
-extern const Name a_thresh_th;
-extern const Name a_thresh_tl;
-extern const Name acceptable_latency;
-extern const Name activity;
-extern const Name adapting_threshold;
-extern const Name adaptive_spike_buffers;
-extern const Name adaptive_target_buffers;
-extern const Name add_compartments;
-extern const Name add_receptors;
-extern const Name after_spike_currents;
-extern const Name ahp_bug;
-extern const Name allow_autapses;
-extern const Name allow_multapses;
-extern const Name allow_offgrid_times;
-extern const Name allow_oversized_mask;
-extern const Name alpha;
-extern const Name alpha_1;
-extern const Name alpha_2;
-extern const Name amplitude;
-extern const Name amplitude_times;
-extern const Name amplitude_values;
-extern const Name anchor;
-extern const Name archiver_length;
-extern const Name asc_amps;
-extern const Name asc_decay;
-extern const Name asc_init;
-extern const Name asc_r;
-extern const Name available;
-extern const Name azimuth_angle;
-
-extern const Name b;
-extern const Name beta;
-extern const Name beta_Ca;
-extern const Name biological_time;
-extern const Name box;
-extern const Name buffer_size;
-extern const Name buffer_size_spike_data;
-extern const Name buffer_size_target_data;
-
-extern const Name C_m;
-extern const Name Ca;
-extern const Name c;
-extern const Name c_1;
-extern const Name c_2;
-extern const Name c_3;
-extern const Name capacity;
-extern const Name center;
-extern const Name circular;
-extern const Name clear;
-extern const Name comp_idx;
-extern const Name comparator;
-extern const Name compartments;
-extern const Name configbit_0;
-extern const Name configbit_1;
-extern const Name connection_count;
-extern const Name connection_rules;
-extern const Name connection_type;
-extern const Name consistent_integration;
-extern const Name continuous;
-extern const Name count_covariance;
-extern const Name count_histogram;
-extern const Name covariance;
-
-extern const Name Delta_T;
-extern const Name Delta_V;
-extern const Name d;
-extern const Name dI_syn_ex;
-extern const Name dI_syn_in;
-extern const Name dU;
-extern const Name data;
-extern const Name data_path;
-extern const Name data_prefix;
-extern const Name dead_time;
-extern const Name dead_time_random;
-extern const Name dead_time_shape;
-extern const Name delay;
-extern const Name delay_u_bars;
-extern const Name deliver_interval;
-extern const Name delta;
-extern const Name delta_P;
-extern const Name delta_tau;
-extern const Name dendritic_curr;
-extern const Name dendritic_exc;
-extern const Name dendritic_inh;
-extern const Name dg;
-extern const Name dg_ex;
-extern const Name dg_in;
-extern const Name dict_miss_is_error;
-extern const Name diffusion_factor;
-extern const Name dimension;
-extern const Name distal_curr;
-extern const Name distal_exc;
-extern const Name distal_inh;
-extern const Name drift_factor;
-extern const Name driver_readout_time;
-extern const Name dt;
-
-extern const Name E_K;
-extern const Name E_L;
-extern const Name E_Na;
-extern const Name E_ahp;
-extern const Name E_ex;
-extern const Name E_in;
-extern const Name e_L;
-extern const Name E_rev;
-extern const Name E_rev_AMPA;
-extern const Name E_rev_GABA_A;
-extern const Name E_rev_GABA_B;
-extern const Name E_rev_KNa;
-extern const Name E_rev_NMDA;
-extern const Name E_rev_NaP;
-extern const Name E_rev_T;
-extern const Name E_rev_h;
-extern const Name E_rr;
-extern const Name E_sfa;
-extern const Name edge_wrap;
-extern const Name element_type;
-extern const Name elements;
-extern const Name elementsize;
-extern const Name ellipsoidal;
-extern const Name elliptical;
-extern const Name eps;
-extern const Name equilibrate;
-extern const Name eta;
-extern const Name events;
-extern const Name extent;
-
-extern const Name file_extension;
-extern const Name filename;
-extern const Name filenames;
-extern const Name frequency;
-extern const Name frozen;
-
-extern const Name GABA_A;
-extern const Name GABA_B;
-extern const Name g;
-extern const Name g_AMPA;
-extern const Name g_C;
-extern const Name g_GABA_A;
-extern const Name g_GABA_B;
-extern const Name g_K;
-extern const Name g_KL;
-extern const Name g_Kv1;
-extern const Name g_Kv3;
-extern const Name g_L;
-extern const Name g_NMDA;
-extern const Name g_Na;
-extern const Name g_NaL;
-extern const Name g_ahp;
-extern const Name g_ex;
-extern const Name g_in;
-extern const Name g_m;
-extern const Name g_pd;
-extern const Name g_peak_AMPA;
-extern const Name g_peak_GABA_A;
-extern const Name g_peak_GABA_B;
-extern const Name g_peak_KNa;
-extern const Name g_peak_NMDA;
-extern const Name g_peak_NaP;
-extern const Name g_peak_T;
-extern const Name g_peak_h;
-extern const Name g_ps;
-extern const Name g_rr;
-extern const Name g_sfa;
-extern const Name g_sp;
-extern const Name gamma_shape;
-extern const Name gaussian;
-extern const Name global_id;
-extern const Name grid3d;
-extern const Name grid;
-extern const Name growth_curve;
-extern const Name growth_curves;
-extern const Name growth_factor_buffer_spike_data;
-extern const Name growth_factor_buffer_target_data;
-extern const Name growth_rate;
-extern const Name gsl_error_tol;
-
-extern const Name h;
-extern const Name has_connections;
-extern const Name has_delay;
-extern const Name histogram;
-extern const Name histogram_correction;
-
-extern const Name I;
-extern const Name I_KNa;
-extern const Name I_NaP;
-extern const Name I_T;
-extern const Name I_ahp;
-extern const Name I_e;
-extern const Name I_h;
-extern const Name I_sp;
-extern const Name I_stc;
-extern const Name I_syn;
-extern const Name I_syn_ex;
-extern const Name I_syn_in;
-extern const Name Inact_h;
-extern const Name Inact_p;
-extern const Name indegree;
-extern const Name index_map;
-extern const Name individual_spike_trains;
-extern const Name init_flag;
-extern const Name inner_radius;
-extern const Name instant_unblock_NMDA;
-extern const Name instantiations;
-extern const Name interval;
-extern const Name is_refractory;
-
-extern const Name Kplus;
-extern const Name Kplus_triplet;
-extern const Name keep_source_table;
-extern const Name kernel;
-
-extern const Name label;
-extern const Name lambda;
-extern const Name lambda_0;
-extern const Name len_kernel;
-extern const Name linear;
-extern const Name linear_summation;
-extern const Name local;
-extern const Name local_num_threads;
-extern const Name local_spike_counter;
-extern const Name lookuptable_0;
-extern const Name lookuptable_1;
-extern const Name lookuptable_2;
-extern const Name lower_left;
-
-extern const Name major_axis;
-extern const Name make_symmetric;
-extern const Name mask;
-extern const Name max;
-extern const Name max_buffer_size_spike_data;
-extern const Name max_buffer_size_target_data;
-extern const Name max_delay;
-extern const Name max_num_syn_models;
-extern const Name max_update_time;
-extern const Name mean;
-extern const Name memory;
-extern const Name message_times;
-extern const Name messages;
-extern const Name min;
-extern const Name min_delay;
-extern const Name min_update_time;
-extern const Name minor_axis;
-extern const Name mpi_address;
-extern const Name model;
-extern const Name model_id;
-extern const Name ms_per_tic;
-extern const Name mu;
-extern const Name mu_minus;
-extern const Name mu_plus;
-extern const Name mult_coupling;
-extern const Name music_channel;
-
-extern const Name N;
-extern const Name NMDA;
-extern const Name N_channels;
-extern const Name N_NaP;
-extern const Name N_T;
-extern const Name n;
-extern const Name n_events;
-extern const Name n_messages;
-extern const Name n_proc;
-extern const Name n_receptors;
-extern const Name n_synapses;
-extern const Name network_size;
-extern const Name neuron;
-extern const Name next_readout_time;
-extern const Name no_synapses;
-extern const Name node_models;
-extern const Name node_uses_wfr;
-extern const Name noise;
-extern const Name noisy_rate;
-extern const Name num_connections;
-extern const Name num_processes;
-extern const Name number_of_connections;
-
-extern const Name off_grid_spiking;
-extern const Name offset;
-extern const Name offsets;
-extern const Name omega;
-extern const Name order;
-extern const Name origin;
-extern const Name other;
-extern const Name outdegree;
-extern const Name outer_radius;
-extern const Name overwrite_files;
-
-extern const Name P;
-extern const Name p;
-extern const Name p_copy;
-extern const Name p_transmit;
-extern const Name pairwise_bernoulli_on_source;
-extern const Name pairwise_bernoulli_on_target;
-extern const Name params;
-extern const Name parent_idx;
-extern const Name phase;
-extern const Name phi_max;
-extern const Name polar_angle;
-extern const Name polar_axis;
-extern const Name port;
-extern const Name port_name;
-extern const Name port_width;
-extern const Name ports;
-extern const Name positions;
-extern const Name post_synaptic_element;
-extern const Name post_trace;
-extern const Name pre_synaptic_element;
-extern const Name precise_times;
-extern const Name precision;
-extern const Name prepared;
-extern const Name print_time;
-extern const Name proximal_curr;
-extern const Name proximal_exc;
-extern const Name proximal_inh;
-extern const Name psi;
-extern const Name published;
-extern const Name pulse_times;
-
-extern const Name q_rr;
-extern const Name q_sfa;
-extern const Name q_stc;
-
-extern const Name radius;
-extern const Name rate;
-extern const Name rate_slope;
-extern const Name rate_times;
-extern const Name rate_values;
-extern const Name readout_cycle_duration;
-extern const Name receptor_idx;
-extern const Name receptor_type;
-extern const Name receptor_types;
-extern const Name receptors;
-extern const Name record_from;
-extern const Name record_to;
-extern const Name recordables;
-extern const Name recorder;
-extern const Name recording_backends;
-extern const Name rectangular;
-extern const Name rectify_output;
-extern const Name rectify_rate;
-extern const Name recv_buffer_size_secondary_events;
-extern const Name refractory_input;
-extern const Name registered;
-extern const Name relative_amplitude;
-extern const Name requires_symmetric;
-extern const Name reset_pattern;
-extern const Name resolution;
-extern const Name rho;
-extern const Name rng_seed;
-extern const Name rng_type;
-extern const Name rng_types;
-extern const Name rport;
-extern const Name rule;
-
-extern const Name S;
-extern const Name S_act_NMDA;
-extern const Name sdev;
-extern const Name senders;
-extern const Name send_buffer_size_secondary_events;
-extern const Name shape;
-extern const Name shift_now_spikes;
-extern const Name shrink_factor_buffer_spike_data;
-extern const Name sigma;
-extern const Name sigmoid;
-extern const Name sion_chunksize;
-extern const Name sion_collective;
-extern const Name sion_n_files;
-extern const Name size_of;
-extern const Name soma_curr;
-extern const Name soma_exc;
-extern const Name soma_inh;
-extern const Name sort_connections_by_source;
-extern const Name source;
-extern const Name spherical;
-extern const Name spike_dependent_threshold;
-extern const Name spike_multiplicities;
-extern const Name spike_times;
-extern const Name spike_weights;
-extern const Name start;
-extern const Name state;
-extern const Name std;
-extern const Name std_mod;
-extern const Name stimulation_backends;
-extern const Name stimulator;
-extern const Name stimulus_source;
-extern const Name stop;
-extern const Name structural_plasticity_synapses;
-extern const Name structural_plasticity_update_interval;
-extern const Name synapse_id;
-extern const Name synapse_label;
-extern const Name synapse_model;
-extern const Name synapse_models;
-extern const Name synapse_modelid;
-extern const Name synapse_parameters;
-extern const Name synapses_per_driver;
-extern const Name synaptic_elements;
-extern const Name synaptic_elements_param;
-extern const Name synaptic_endpoint;
-
-extern const Name T_max;
-extern const Name T_min;
-extern const Name Tstart;
-extern const Name Tstop;
-extern const Name t_clamp;
-extern const Name t_ref;
-extern const Name t_ref_abs;
-extern const Name t_ref_remaining;
-extern const Name t_ref_tot;
-extern const Name t_spike;
-extern const Name target;
-extern const Name target_thread;
-extern const Name targets;
-extern const Name tau;
-extern const Name tau_1;
-extern const Name tau_2;
-extern const Name tau_Ca;
-extern const Name tau_D_KNa;
-extern const Name tau_Delta;
-extern const Name tau_Mg_fast_NMDA;
-extern const Name tau_Mg_slow_NMDA;
-extern const Name tau_P;
-extern const Name tau_V_th;
-extern const Name tau_ahp;
-extern const Name tau_c;
-extern const Name tau_decay;
-extern const Name tau_decay_AMPA;
-extern const Name tau_decay_GABA_A;
-extern const Name tau_decay_GABA_B;
-extern const Name tau_decay_NMDA;
-extern const Name tau_decay_ex;
-extern const Name tau_decay_in;
-extern const Name tau_epsp;
-extern const Name tau_fac;
-extern const Name tau_m;
-extern const Name tau_max;
-extern const Name tau_minus;
-extern const Name tau_minus_stdp;
-extern const Name tau_minus_triplet;
-extern const Name tau_n;
-extern const Name tau_plus;
-extern const Name tau_plus_triplet;
-extern const Name tau_psc;
-extern const Name tau_rec;
-extern const Name tau_reset;
-extern const Name tau_rise;
-extern const Name tau_rise_AMPA;
-extern const Name tau_rise_GABA_A;
-extern const Name tau_rise_GABA_B;
-extern const Name tau_rise_NMDA;
-extern const Name tau_rise_ex;
-extern const Name tau_rise_in;
-extern const Name tau_rr;
-extern const Name tau_sfa;
-extern const Name tau_spike;
-extern const Name tau_stc;
-extern const Name tau_syn;
-extern const Name tau_syn_ex;
-extern const Name tau_syn_in;
-extern const Name tau_theta;
-extern const Name tau_u_bar_bar;
-extern const Name tau_u_bar_minus;
-extern const Name tau_u_bar_plus;
-extern const Name tau_v;
-extern const Name tau_vacant;
-extern const Name tau_w;
-extern const Name tau_x;
-extern const Name tau_z;
-extern const Name th_spike_add;
-extern const Name th_spike_decay;
-extern const Name th_voltage_decay;
-extern const Name th_voltage_index;
-extern const Name theta;
-extern const Name theta_eq;
-extern const Name theta_ex;
-extern const Name theta_in;
-extern const Name theta_minus;
-extern const Name theta_plus;
-extern const Name thread;
-extern const Name thread_local_id;
-extern const Name threshold;
-extern const Name threshold_spike;
-extern const Name threshold_voltage;
-extern const Name tics_per_ms;
-extern const Name tics_per_step;
->>>>>>> 4cf76ceb
 #ifdef TIMER_DETAILED
 const std::string time_collocate_spike_data( "time_collocate_spike_data" );
 const std::string time_communicate_spike_data( "time_communicate_spike_data" );
@@ -1067,7 +554,6 @@
 const std::string time_gather_target_data( "time_gather_target_data" );
 const std::string time_update( "time_update" );
 #endif
-<<<<<<< HEAD
 const std::string time_communicate_prepare( "time_communicate_prepare" );
 const std::string time_construction_connect( "time_construction_connect" );
 const std::string time_construction_create( "time_construction_create" );
@@ -1110,7 +596,7 @@
 const std::string voltage_reset_add( "voltage_reset_add" );
 const std::string voltage_reset_fraction( "voltage_reset_fraction" );
 const std::string vp( "vp" );
-const std::string vt( "vt" );
+const std::string volume_transmitter( "volume_transmitter" );
 
 const std::string Wmax( "Wmax" );
 const std::string Wmin( "Wmin" );
@@ -1134,74 +620,6 @@
 
 const std::string z( "z" );
 const std::string z_connected( "z_connected" );
-=======
-extern const Name time_communicate_prepare;
-extern const Name time_construction_connect;
-extern const Name time_construction_create;
-extern const Name time_in_steps;
-extern const Name time_simulate;
-extern const Name times;
-extern const Name to_do;
-extern const Name total_num_virtual_procs;
-extern const Name type_id;
-
-extern const Name U;
-extern const Name U_m;
-extern const Name u;
-extern const Name u_bar_bar;
-extern const Name u_bar_minus;
-extern const Name u_bar_plus;
-extern const Name u_ref_squared;
-extern const Name update_time_limit;
-extern const Name upper_right;
-extern const Name use_compressed_spikes;
-extern const Name use_wfr;
-
-extern const Name V_T;
-extern const Name V_T_star;
-extern const Name V_act_NMDA;
-extern const Name V_clamp;
-extern const Name V_epsp;
-extern const Name V_m;
-extern const Name V_min;
-extern const Name V_noise;
-extern const Name V_peak;
-extern const Name V_reset;
-extern const Name V_th;
-extern const Name V_th_alpha_1;
-extern const Name V_th_alpha_2;
-extern const Name V_th_max;
-extern const Name V_th_rest;
-extern const Name V_th_v;
-extern const Name voltage_clamp;
-extern const Name voltage_reset_add;
-extern const Name voltage_reset_fraction;
-extern const Name vp;
-extern const Name volume_transmitter;
-
-extern const Name w;
-extern const Name weight;
-extern const Name weight_per_lut_entry;
-extern const Name weight_recorder;
-extern const Name weights;
-extern const Name wfr_comm_interval;
-extern const Name wfr_interpolation_order;
-extern const Name wfr_max_iterations;
-extern const Name wfr_tol;
-extern const Name with_reset;
-extern const Name Wmax;
-extern const Name Wmin;
-
-extern const Name x;
-extern const Name x_bar;
-
-extern const Name y;
-extern const Name y_0;
-extern const Name y_1;
-
-extern const Name z;
-extern const Name z_connected;
->>>>>>> 4cf76ceb
 
 } // namespace names
 

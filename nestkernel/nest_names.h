--- conflicted
+++ resolved
@@ -190,7 +190,6 @@
 extern const Name HMIN; //!< Smallest integration step for adaptive stepsize
                         //!< (Brette & Gerstner 2005)
 
-<<<<<<< HEAD
 extern const Name I; //!< Specific to mirollo_strogatz_ps
 extern const Name
   I_adapt;              //!< Goal of current homeostasis (current homeostasis)
@@ -206,21 +205,19 @@
 extern const Name
   I_syn_in;                //!< Total inhibitory synaptic current (iaf_tum_2000)
 extern const Name I_total; //!< Total current (current homeostasis)
-=======
-extern const Name I;         //!< Specific to mirollo_strogatz_ps
-extern const Name I_adapt;   //!< Goal of current homeostasis
-                             //!< (current homeostasis)
-extern const Name I_e;       //!< Input current
-extern const Name I_L;       //!< Leak current
-extern const Name I_std;     //!< Standard deviation of current distribution
-                             //!< (current homeostasis)
-extern const Name I_syn;     //!< used for iaflossless_count_exp
+extern const Name I;       //!< Specific to mirollo_strogatz_ps
+extern const Name I_adapt; //!< Goal of current homeostasis
+                           //!< (current homeostasis)
+extern const Name I_e;     //!< Input current
+extern const Name I_L;     //!< Leak current
+extern const Name I_std;   //!< Standard deviation of current distribution
+                           //!< (current homeostasis)
+extern const Name I_syn;   //!< used for iaflossless_count_exp
 extern const Name I_syn_ex;  //!< Total excitatory synaptic current
                              //!< (iaf_tum_2000)
 extern const Name I_syn_in;  //!< Total inhibitory synaptic current
                              //!< (iaf_tum_2000)
 extern const Name I_total;   //!< Total current (current homeostasis)
->>>>>>> 8014dd0b
 extern const Name in_spikes; //!< Number of arriving inhibitory spikes
 extern const Name Inact_n;   //!< Specific to Hodgkin Huxley models
 extern const Name
@@ -228,17 +225,14 @@
 extern const Name index_map;               //!< Parameters for MUSIC devices
 extern const Name individual_spike_trains; //!< Generator parameters
 extern const Name inh_conductance;         //!< Recorder parameter
-<<<<<<< HEAD
 extern const Name input_currents_ex;       //!< Incoming excitatory currents
 extern const Name input_currents_in;       //!< Incoming inhibitory currents
 extern const Name
   Interpol_Order;           //!< Interpolation order (precise timing neurons)
 extern const Name interval; //!< Recorder parameter
-=======
-extern const Name Interpol_Order;          //!< Interpolation order (precise
-                                           //!< timing neurons)
-extern const Name interval;                //!< Recorder parameter
->>>>>>> 8014dd0b
+extern const Name Interpol_Order; //!< Interpolation order (precise
+                                  //!< timing neurons)
+extern const Name interval;       //!< Recorder parameter
 extern const Name is_refractory; //!< Neuron is in refractory period (debugging)
 
 extern const Name label;      //!< Miscellaneous parameters

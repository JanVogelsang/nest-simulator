/*
 *  recording_device.h
 *
 *  This file is part of NEST.
 *
 *  Copyright (C) 2004 The NEST Initiative
 *
 *  NEST is free software: you can redistribute it and/or modify
 *  it under the terms of the GNU General Public License as published by
 *  the Free Software Foundation, either version 2 of the License, or
 *  (at your option) any later version.
 *
 *  NEST is distributed in the hope that it will be useful,
 *  but WITHOUT ANY WARRANTY; without even the implied warranty of
 *  MERCHANTABILITY or FITNESS FOR A PARTICULAR PURPOSE.  See the
 *  GNU General Public License for more details.
 *
 *  You should have received a copy of the GNU General Public License
 *  along with NEST.  If not, see <http://www.gnu.org/licenses/>.
 *
 */

#ifndef RECORDING_DEVICE_H
#define RECORDING_DEVICE_H

// C++ includes:
#include <fstream>
#include <vector>

// Includes from nestkernel:
#include "device.h"
#include "device_node.h"
#include "kernel_manager.h"
#include "nest_types.h"
#include "node.h"
#include "recording_backend.h"


namespace nest
{

/* BeginUserDocs: NOINDEX

Recording time window
+++++++++++++++++++++

The time span during which the recorder actively records can be
specified using the properties ``start`` and ``stop``. These define
the recording period of the device in ms. An additional property
``origin`` allows to shift the recording window by a certain time,
which can be useful in experimental protocols with :ref:`repeated
simulations <stepped_simulations>`. Please note that events with
timestamp `t = start` are not recorded.

Data handling
+++++++++++++

All recorded data is handed over to the recording backend, selected
via the ``record_to`` property. More details on available backends and
their properties can be found in the :ref:`guide to recording from
simulations <recording_backends>`.

Recorder properties
+++++++++++++++++++

label
    A string (default: `""`) specifying an arbitrary textual label for
    the device.  Recording backends might use the label to generate
    device specific identifiers like filenames and such.

n_events
    The number of events that were collected by the recorder can be
    read out of the `n_events` entry. The number of events can be reset
    to 0. Other values cannot be set.

origin
    A positive floating point number (default : `0.0`) used as the
    reference time in ms for `start` and `stop`.

record_to
    A string (default: `"memory"`) containing the name of the recording
    backend where to write data to. An empty string turns all recording
    of individual events off.

start
    A positive floating point number (default: `0.0`) specifying the
    activation time in ms, relative to `origin`.

stop
    A floating point number (default: `infinity`) specifying the
    deactivation time in ms, relative to `origin`. The value of `stop`
    must be greater than or equal to `start`.

EndUserDocs */

/**
 * Base class for all recording devices.
 *
 * Recording devices collect or sample data and output it to one or
 * more recording backends selected by setting the device property
 * `record_to` to the name of the backend.
 *
 * Class RecordingDevice is merely a shallow interface class from
 * which concrete recording devices can inherit in order to use the
 * recording backend infrastructure more easily and provide a
 * consistent handling of activity windows by means of start/stop and
 * origin.
 *
 * If the device is configured to record from start to stop, this
 * is interpreted as (start, stop], i.e., the earliest recorded
 * event will have time stamp start+1, as it was generated during
 * the update step (start, start+1].
 *
 * If the device node is not an actual instance used by the user, but
 * rather a prototype node in a Model class, it will cache
 * device-specific properties of the recording backend and use them
 * for enrollment of the device with the backend as the last step
 * during the creation of instances. This mechanism is implemented in
 * set_status() and set_initialized_().
 *
 * @ingroup Devices
 *
 * @author HEP 2002-07-22, 2008-03-21, 2011-02-11
 */

class RecordingDevice : public DeviceNode, public Device
{
public:
  RecordingDevice();
  RecordingDevice( const RecordingDevice& );

<<<<<<< HEAD
  using Device::calibrate;
  using Node::calibrate;
  void calibrate( const std::vector< std::string >&, const std::vector< std::string >& );
=======
  using Device::pre_run_hook;
  using Node::pre_run_hook;
  void pre_run_hook( const std::vector< Name >&, const std::vector< Name >& );
>>>>>>> 7bdb9963

  bool is_active( Time const& T ) const override;

  enum Type
  {
    MULTIMETER,
    SPIKE_RECORDER,
    SPIN_DETECTOR,
    WEIGHT_RECORDER
  };

  virtual Type get_type() const = 0;

  const std::string& get_label() const;

  void set_status( const dictionary& ) override;
  void get_status( dictionary& ) const override;

protected:
  void write( const Event&, const std::vector< double >&, const std::vector< long >& );
  void set_initialized_() override;

private:
  struct Parameters_
  {
    std::string label_;     //!< A user-defined label for symbolic device names.
    std::string record_to_; //!< The name of the recording backend to use

    Parameters_();
    Parameters_( const Parameters_& ) = default;
<<<<<<< HEAD
    void get( dictionary& ) const;
    void set( const dictionary& );
=======
    Parameters_& operator=( const Parameters_& ) = default;
    void get( DictionaryDatum& ) const;
    void set( const DictionaryDatum& );
>>>>>>> 7bdb9963
  } P_;

  struct State_
  {
    size_t n_events_; //!< The number of events recorded by the device.

    State_();
    void get( dictionary& ) const;
    void set( const dictionary& );
  } S_;

  dictionary backend_params_;
};

} // namespace

#endif // RECORDING_DEVICE_H<|MERGE_RESOLUTION|>--- conflicted
+++ resolved
@@ -129,15 +129,9 @@
   RecordingDevice();
   RecordingDevice( const RecordingDevice& );
 
-<<<<<<< HEAD
-  using Device::calibrate;
-  using Node::calibrate;
-  void calibrate( const std::vector< std::string >&, const std::vector< std::string >& );
-=======
   using Device::pre_run_hook;
   using Node::pre_run_hook;
-  void pre_run_hook( const std::vector< Name >&, const std::vector< Name >& );
->>>>>>> 7bdb9963
+  void pre_run_hook( const std::vector< std::string >&, const std::vector< std::string >& );
 
   bool is_active( Time const& T ) const override;
 
@@ -168,14 +162,8 @@
 
     Parameters_();
     Parameters_( const Parameters_& ) = default;
-<<<<<<< HEAD
     void get( dictionary& ) const;
     void set( const dictionary& );
-=======
-    Parameters_& operator=( const Parameters_& ) = default;
-    void get( DictionaryDatum& ) const;
-    void set( const DictionaryDatum& );
->>>>>>> 7bdb9963
   } P_;
 
   struct State_

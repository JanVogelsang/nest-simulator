/*
 *  node.cpp
 *
 *  This file is part of NEST.
 *
 *  Copyright (C) 2004 The NEST Initiative
 *
 *  NEST is free software: you can redistribute it and/or modify
 *  it under the terms of the GNU General Public License as published by
 *  the Free Software Foundation, either version 2 of the License, or
 *  (at your option) any later version.
 *
 *  NEST is distributed in the hope that it will be useful,
 *  but WITHOUT ANY WARRANTY; without even the implied warranty of
 *  MERCHANTABILITY or FITNESS FOR A PARTICULAR PURPOSE.  See the
 *  GNU General Public License for more details.
 *
 *  You should have received a copy of the GNU General Public License
 *  along with NEST.  If not, see <http://www.gnu.org/licenses/>.
 *
 */


#include "node.h"

// Includes from libnestutil:
#include "compose.hpp"

// Includes from nestkernel:
#include "exceptions.h"
#include "kernel_manager.h"

namespace nest
{

Node::Node()
  : deprecation_warning()
  , node_id_( 0 )
  , thread_lid_( invalid_index )
  , model_id_( -1 )
  , thread_( 0 )
  , vp_( invalid_thread )
  , frozen_( false )
  , initialized_( false )
  , node_uses_wfr_( false )
{
}

Node::Node( const Node& n )
  : deprecation_warning( n.deprecation_warning )
  , node_id_( 0 )
  , thread_lid_( n.thread_lid_ )
  , model_id_( n.model_id_ )
  , thread_( n.thread_ )
  , vp_( n.vp_ )
  , frozen_( n.frozen_ )
  // copy must always initialized its own buffers
  , initialized_( false )
  , node_uses_wfr_( n.node_uses_wfr_ )
{
}

Node::~Node()
{
}

void
Node::init_state_()
{
}

void
Node::init()
{
  if ( initialized_ )
  {
    return;
  }

  init_state_();
  init_buffers_();

  initialized_ = true;
}

void
Node::init_buffers_()
{
}

void
Node::set_initialized()
{
  set_initialized_();
}

void
Node::set_initialized_()
{
}

std::string
Node::get_name() const
{
  if ( model_id_ < 0 )
  {
    return std::string( "UnknownNode" );
  }

  return kernel().model_manager.get_node_model( model_id_ )->get_name();
}

Model&
Node::get_model_() const
{
  assert( model_id_ >= 0 );
  return *kernel().model_manager.get_node_model( model_id_ );
}

dictionary
Node::get_status_dict_()
{
  return {};
}

void
Node::set_local_device_id( const index )
{
  assert( false and "set_local_device_id() called on a non-device node of type" );
}

index
Node::get_local_device_id() const
{
  assert( false and "get_local_device_id() called on a non-device node." );
  return invalid_index;
}

dictionary
Node::get_status_base()
{
  dictionary dict = get_status_dict_();

  // add information available for all nodes
<<<<<<< HEAD
  dict[ names::local ] = kernel().node_manager.is_local_node( this );
  dict[ names::model ] = get_name();
  dict[ names::global_id ] = get_node_id();
  dict[ names::vp ] = get_vp();
  dict[ names::element_type ] = get_element_type();
=======
  ( *dict )[ names::local ] = kernel().node_manager.is_local_node( this );
  ( *dict )[ names::model ] = LiteralDatum( get_name() );
  ( *dict )[ names::model_id ] = get_model_id();
  ( *dict )[ names::global_id ] = get_node_id();
  ( *dict )[ names::vp ] = get_vp();
  ( *dict )[ names::element_type ] = LiteralDatum( get_element_type() );
>>>>>>> 7bdb9963

  // add information available only for local nodes
  if ( not is_proxy() )
  {
    dict[ names::frozen ] = is_frozen();
    dict[ names::node_uses_wfr ] = node_uses_wfr();
    dict[ names::thread_local_id ] = get_thread_lid();
    dict[ names::thread ] = get_thread();
  }

  // now call the child class' hook
  get_status( dict );

  return dict;
}

void
Node::set_status_base( const dictionary& dict )
{
  try
  {
    set_status( dict );
  }
  catch ( BadProperty& e )
  {
    throw BadProperty(
      String::compose( "Setting status of a '%1' with node ID %2: %3", get_name(), get_node_id(), e.what() ) );
  }

  dict.update_value( names::frozen, frozen_ );
}

/**
 * Default implementation of wfr_update just
 * throws UnexpectedEvent
 */
bool
Node::wfr_update( Time const&, const long, const long )
{
  throw UnexpectedEvent( "Waveform relaxation not supported." );
}

/**
 * Default implementation of check_connection just throws IllegalConnection
 */
port
Node::send_test_event( Node&, rport, synindex, bool )
{
  throw IllegalConnection(
    "Source node does not send output.\n"
    "  Note that recorders must be connected as Connect(neuron, recorder)." );
}

/**
 * Default implementation of register_stdp_connection() just
 * throws IllegalConnection
 */
void
Node::register_stdp_connection( double, double )
{
  throw IllegalConnection( "The target node does not support STDP synapses." );
}

/**
 * Default implementation of event handlers just throws
 * an UnexpectedEvent exception.
 * @see class UnexpectedEvent
 * @throws UnexpectedEvent  This is the default event to throw.
 */
void
Node::handle( SpikeEvent& )
{
  throw UnexpectedEvent( "The target node does not handle spike input." );
}

port
Node::handles_test_event( SpikeEvent&, rport )
{
  throw IllegalConnection(
    "The target node or synapse model does not support spike input.\n"
    "  Note that volt/multimeters must be connected as Connect(meter, neuron)." );
}

void
Node::handle( WeightRecorderEvent& )
{
  throw UnexpectedEvent( "The target node does not handle weight recorder events." );
}

port
Node::handles_test_event( WeightRecorderEvent&, rport )
{
  throw IllegalConnection( "The target node or synapse model does not support weight recorder events." );
}

void
Node::handle( RateEvent& )
{
  throw UnexpectedEvent( "The target node does not handle rate input." );
}

port
Node::handles_test_event( RateEvent&, rport )
{
  throw IllegalConnection( "The target node or synapse model does not support rate input." );
}

void
Node::handle( CurrentEvent& )
{
  throw UnexpectedEvent( "The target node does not handle current input." );
}

port
Node::handles_test_event( CurrentEvent&, rport )
{
  throw IllegalConnection( "The target node or synapse model does not support current input." );
}

void
Node::handle( DataLoggingRequest& )
{
  throw UnexpectedEvent( "The target node does not handle data logging requests." );
}

port
Node::handles_test_event( DataLoggingRequest&, rport )
{
  throw IllegalConnection( "The target node or synapse model does not support data logging requests." );
}

void
Node::handle( DataLoggingReply& )
{
  throw UnexpectedEvent();
}

void
Node::handle( ConductanceEvent& )
{
  throw UnexpectedEvent( "The target node does not handle conductance input." );
}

port
Node::handles_test_event( ConductanceEvent&, rport )
{
  throw IllegalConnection( "The target node or synapse model does not support conductance input." );
}

void
Node::handle( DoubleDataEvent& )
{
  throw UnexpectedEvent();
}

port
Node::handles_test_event( DoubleDataEvent&, rport )
{
  throw IllegalConnection( "The target node or synapse model does not support double data event." );
}

port
Node::handles_test_event( DSSpikeEvent&, rport )
{
  throw IllegalConnection( "The target node or synapse model does not support spike input." );
}

port
Node::handles_test_event( DSCurrentEvent&, rport )
{
  throw IllegalConnection( "The target node or synapse model does not support DS current input." );
}

void
Node::handle( GapJunctionEvent& )
{
  throw UnexpectedEvent( "The target node does not handle gap junction input." );
}

port
Node::handles_test_event( GapJunctionEvent&, rport )
{
  throw IllegalConnection( "The target node or synapse model does not support gap junction input." );
}

void
Node::sends_secondary_event( GapJunctionEvent& )
{
  throw IllegalConnection( "The source node does not support gap junction output." );
}

void
Node::handle( InstantaneousRateConnectionEvent& )
{
  throw UnexpectedEvent( "The target node does not handle instantaneous rate input." );
}

port
Node::handles_test_event( InstantaneousRateConnectionEvent&, rport )
{
  throw IllegalConnection( "The target node or synapse model does not support instantaneous rate input." );
}

void
Node::sends_secondary_event( InstantaneousRateConnectionEvent& )
{
  throw IllegalConnection( "The source node does not support instantaneous rate output." );
}

void
Node::handle( DiffusionConnectionEvent& )
{
  throw UnexpectedEvent( "The target node does not handle diffusion input." );
}

port
Node::handles_test_event( DiffusionConnectionEvent&, rport )
{
  throw IllegalConnection( "The target node or synapse model does not support diffusion input." );
}

void
Node::sends_secondary_event( DiffusionConnectionEvent& )
{
  throw IllegalConnection( "The source node does not support diffusion output." );
}

void
Node::handle( DelayedRateConnectionEvent& )
{
  throw UnexpectedEvent( "The target node does not handle delayed rate input." );
}

port
Node::handles_test_event( DelayedRateConnectionEvent&, rport )
{
  throw IllegalConnection( "The target node or synapse model does not support delayed rate input." );
}

void
Node::sends_secondary_event( DelayedRateConnectionEvent& )
{
  throw IllegalConnection( "The source node does not support delayed rate output." );
}


double
Node::get_LTD_value( double )
{
  throw UnexpectedEvent();
}

double
Node::get_K_value( double )
{
  throw UnexpectedEvent();
}


void
Node::get_K_values( double, double&, double&, double& )
{
  throw UnexpectedEvent();
}

void
nest::Node::get_history( double, double, std::deque< histentry >::iterator*, std::deque< histentry >::iterator* )
{
  throw UnexpectedEvent();
}

void
nest::Node::get_LTP_history( double,
  double,
  std::deque< histentry_extended >::iterator*,
  std::deque< histentry_extended >::iterator* )
{
  throw UnexpectedEvent();
}

void
nest::Node::get_urbanczik_history( double,
  double,
  std::deque< histentry_extended >::iterator*,
  std::deque< histentry_extended >::iterator*,
  int )
{
  throw UnexpectedEvent();
}

double
nest::Node::get_C_m( int )
{
  throw UnexpectedEvent();
}

double
nest::Node::get_g_L( int )
{
  throw UnexpectedEvent();
}

double
nest::Node::get_tau_L( int )
{
  throw UnexpectedEvent();
}

double
nest::Node::get_tau_s( int )
{
  throw UnexpectedEvent();
}

double
nest::Node::get_tau_syn_ex( int )
{
  throw UnexpectedEvent();
}

double
nest::Node::get_tau_syn_in( int )
{
  throw UnexpectedEvent();
}

void
Node::event_hook( DSSpikeEvent& e )
{
  e.get_receiver().handle( e );
}

void
Node::event_hook( DSCurrentEvent& e )
{
  e.get_receiver().handle( e );
}

} // namespace<|MERGE_RESOLUTION|>--- conflicted
+++ resolved
@@ -142,20 +142,12 @@
   dictionary dict = get_status_dict_();
 
   // add information available for all nodes
-<<<<<<< HEAD
   dict[ names::local ] = kernel().node_manager.is_local_node( this );
   dict[ names::model ] = get_name();
+  dict[ names::model_id ] = get_model_id();
   dict[ names::global_id ] = get_node_id();
   dict[ names::vp ] = get_vp();
   dict[ names::element_type ] = get_element_type();
-=======
-  ( *dict )[ names::local ] = kernel().node_manager.is_local_node( this );
-  ( *dict )[ names::model ] = LiteralDatum( get_name() );
-  ( *dict )[ names::model_id ] = get_model_id();
-  ( *dict )[ names::global_id ] = get_node_id();
-  ( *dict )[ names::vp ] = get_vp();
-  ( *dict )[ names::element_type ] = LiteralDatum( get_element_type() );
->>>>>>> 7bdb9963
 
   // add information available only for local nodes
   if ( not is_proxy() )

/*
 *  exceptions.cpp
 *
 *  This file is part of NEST.
 *
 *  Copyright (C) 2004 The NEST Initiative
 *
 *  NEST is free software: you can redistribute it and/or modify
 *  it under the terms of the GNU General Public License as published by
 *  the Free Software Foundation, either version 2 of the License, or
 *  (at your option) any later version.
 *
 *  NEST is distributed in the hope that it will be useful,
 *  but WITHOUT ANY WARRANTY; without even the implied warranty of
 *  MERCHANTABILITY or FITNESS FOR A PARTICULAR PURPOSE.  See the
 *  GNU General Public License for more details.
 *
 *  You should have received a copy of the GNU General Public License
 *  along with NEST.  If not, see <http://www.gnu.org/licenses/>.
 *
 */

#include "exceptions.h"

// C++ includes:
#include <sstream>

// Generated includes:
#include "config.h"


std::string
nest::UnknownModelName::compose_msg_( const std::string& model_name ) const
{
  std::ostringstream msg;
  msg << model_name << " is not a known model name.";
#ifndef HAVE_GSL
  msg << " A frequent cause for this error is that NEST was compiled"
         " without the GNU Scientific Library, which is required for"
         " the conductance-based neuron models.";
#endif
  return msg.str();
}

std::string
nest::UnknownComponent::compose_msg_( const std::string& component_name ) const
{
  std::ostringstream msg;
  msg << component_name << " is not a known component.";
#ifndef HAVE_GSL
  msg << " A frequent cause for this error is that NEST was compiled"
         " without the GNU Scientific Library, which is required for"
         " the conductance-based neuron models.";
#endif
  return msg.str();
}

std::string
nest::NewModelNameExists::compose_msg_( const std::string& model_name ) const
{
  std::string msg = "Model " + model_name + " is the name of an existing model and cannot be re-used.";
  return msg;
}

std::string
nest::ModelInUse::compose_msg_( const std::string& model_name ) const
{
  std::string msg = "Model " + model_name + " is in use and cannot be unloaded/uninstalled.";
  return msg;
}

std::string
nest::UnknownSynapseType::compose_msg_( const int id ) const
{
  std::ostringstream msg;
  msg << "Synapse with id " << id << " does not exist.";
  return msg.str();
}

std::string
nest::UnknownSynapseType::compose_msg_( const std::string& name ) const
{
  std::ostringstream msg;
  msg << "Synapse with name " << name << " does not exist.";
  return msg.str();
}

std::string
nest::UnknownNode::compose_msg_( const int id ) const
{
  std::ostringstream out;
  out << "Node with id " << id << " doesn't exist.";
  return out.str();
}

std::string
nest::NoThreadSiblingsAvailable::compose_msg_( const int id ) const
{
  std::ostringstream out;
  out << "Node with id " << id << " does not have thread siblings.";
  return out.str();
}

std::string
nest::LocalNodeExpected::compose_msg_( const int id ) const
{
  std::ostringstream out;
  out << "Node with id " << id << " is not a local node.";
  return out.str();
}

std::string
nest::NodeWithProxiesExpected::compose_msg_( const int id ) const
{
  std::ostringstream out;
  out << "A node with proxies (usually a neuron) is expected, but the node with id " << id
      << " is a node without proxies (usually a device).";
  return out.str();
}

std::string
nest::UnknownCompartment::compose_msg_( const long compartment_idx, const std::string info ) const
{
  std::ostringstream msg;
  msg << "Compartment " << compartment_idx << " " << info << ".";
  return msg.str();
}


std::string
nest::UnknownReceptorType::compose_msg_( const long receptor_type, const std::string name ) const
{
  std::ostringstream msg;
  msg << "Receptor type " << receptor_type << " is not available in " << name << ".";
  return msg.str();
}

std::string
nest::IncompatibleReceptorType::compose_msg( const long receptor_type,
  const std::string name,
  const std::string event_type )
{
  std::ostringstream msg;
  msg << "Receptor type " << receptor_type << " in " << name << " does not accept " << event_type << ".";
  return msg.str();
}

std::string
nest::UnknownPort::compose_msg_( const int id ) const
{
  std::ostringstream out;
  out << "Port with id " << id << " does not exist.";
  return out.str();
}

std::string
nest::UnknownPort::compose_msg_( const int id, const std::string msg ) const
{
  std::ostringstream out;
  out << "Port with id " << id << " does not exist. " << msg;
  return out.str();
}

const char*
nest::InexistentConnection::what() const noexcept
{
  if ( msg_.empty() )
  {
    return "Deletion of connection is not possible.";
  }
  else
  {
    return ( "Deletion of connection is not possible because:\n" + msg_ ).c_str();
  }
}

const char*
nest::UnknownThread::what() const noexcept
{
  std::ostringstream out;
  out << "Thread with id " << id_ << " is outside of range.";
  return out.str().c_str();
}

const char*
nest::BadDelay::what() const noexcept
{
  std::ostringstream out;
  out << "Delay value " << delay_ << " is invalid: " << message_;
  return out.str().c_str();
}

const char*
nest::UnexpectedEvent::what() const noexcept
{
  if ( msg_.empty() )
  {
    return std::string(
      "Target node cannot handle input event.\n"
      "    A common cause for this is an attempt to connect recording devices incorrectly.\n"
      "    Note that recorders such as spike recorders must be connected as\n\n"
      "        nest.Connect(neurons, spike_det)\n\n"
      "    while meters such as voltmeters must be connected as\n\n"
      "        nest.Connect(meter, neurons) " )
      .c_str();
  }
  else
  {
    return ( "UnexpectedEvent: " + msg_ ).c_str();
  }
}

std::string
nest::UnsupportedEvent::compose_msg_() const
{
  return "The current synapse type does not support the event type of the sender.\n"
         "    A common cause for this is a plastic synapse between a device and a neuron.";
}

const char*
nest::BadProperty::what() const noexcept
{
  return msg_.c_str();
}

const char*
nest::BadParameter::what() const noexcept
{
  return msg_.c_str();
}

const char*
nest::DimensionMismatch::what() const noexcept
{
  std::ostringstream out;

  if ( not msg_.empty() )
  {
    out << msg_;
  }
  else if ( expected_ == -1 )
  {
    out << "Dimensions of two or more variables do not match.";
  }
  else
  {
    out << "Expected dimension size: " << expected_ << "\nProvided dimension size: " << provided_;
  }

  return out.str().c_str();
}

const char*
nest::InvalidDefaultResolution::what() const noexcept
{
  std::ostringstream msg;
  msg << "The default resolution of " << Time::get_resolution() << " is not consistent with the value " << val_
      << " of property '" << prop_ << "' in model " << model_ << ".\n"
      << "This is an internal NEST error, please report it at "
         "https://github.com/nest/nest-simulator/issues";
  return msg.str().c_str();
}

const char*
nest::InvalidTimeInModel::what() const noexcept
{
  std::ostringstream msg;
  msg << "The time property " << prop_ << " = " << val_ << " of model " << model_
      << " is not compatible with the resolution " << Time::get_resolution() << ".\n"
      << "Please set a compatible value with SetDefaults!";
  return msg.str().c_str();
}

const char*
nest::StepMultipleRequired::what() const noexcept
{
  std::ostringstream msg;
  msg << "The time property " << prop_ << " = " << val_ << " of model " << model_
      << " must be a multiple of the resolution " << Time::get_resolution() << ".";
  return msg.str().c_str();
}

const char*
nest::TimeMultipleRequired::what() const noexcept
{
  std::ostringstream msg;
  msg << "In model " << model_ << ", the time property " << prop_a_ << " = " << val_a_
      << " must be multiple of time property " << prop_b_ << " = " << val_b_ << '.';
  return msg.str().c_str();
}

const char*
nest::GSLSolverFailure::what() const noexcept
{
  std::ostringstream msg;
  msg << "In model " << model_ << ", the GSL solver "
      << "returned with exit status " << status_ << ".\n"
      << "Please make sure you have installed a recent "
      << "GSL version (> gsl-1.10).";
  return msg.str().c_str();
}

const char*
nest::NumericalInstability::what() const noexcept
{
  std::ostringstream msg;
  msg << "NEST detected a numerical instability while "
      << "updating " << model_ << ".";
  return msg.str().c_str();
}

const char*
nest::NamingConflict::what() const noexcept
{
  return msg_.c_str();
}

const char*
nest::RangeCheck::what() const noexcept
{
  if ( size_ > 0 )
  {
    std::ostringstream out;
    out << "Array with length " << size_ << " expected.";
    return out.str().c_str();
  }
  else
  {
    // TODO-PYNEST-NG: Fix usage, the comment below has been there already
    // Empty message. Added due to incorrect use of RangeCheck in nest.cpp
    return "";
  }
}

const char*
nest::IOError::what() const noexcept
{
  return "";
}

const char*
nest::KeyError::what() const noexcept
{
  std::ostringstream msg;
  msg << "Key '" << key_ << "' not found in map."
      << "Error encountered with map type: '" << map_type_ << "'"
      << " when applying operation: '" << map_op_ << "'";
  return msg.str().c_str();
}

const char*
nest::InternalError::what() const noexcept
{
  return msg_.c_str();
}

#ifdef HAVE_MUSIC
const char*
nest::MUSICPortUnconnected::what() const noexcept
{
  std::ostringstream msg;
  msg << "Cannot use instance of model " << model_ << " because the MUSIC port " << portname_ << " is unconnected.";
  return msg.str().c_str();
}

const char*
nest::MUSICPortHasNoWidth::what() const noexcept
{
  std::ostringstream msg;
  msg << "Cannot use instance of model " << model_ << " because the MUSIC port " << portname_
      << " has no width specified in configuration file.";
  return msg.str().c_str();
}

const char*
nest::MUSICPortAlreadyPublished::what() const noexcept
{
  std::ostringstream msg;
  msg << "The instance of model " << model_ << " cannot change the MUSIC port / establish connections " << portname_
      << " since it is already published.";
  return msg.str().c_str();
}

const char*
nest::MUSICSimulationHasRun::what() const noexcept
{
  std::ostringstream msg;
  msg << "The instance of model " << model_ << " won't work, since the simulation has already been running";
  return msg.str().c_str();
}

const char*
nest::MUSICChannelUnknown::what() const noexcept
{
  std::ostringstream msg;
  msg << "The port " << portname_ << " cannot be mapped in " << model_ << " because the channel " << channel_
      << " does not exists.";
  return msg.str().c_str();
}

const char*
nest::MUSICPortUnknown::what() const noexcept
{
  std::ostringstream msg;
  msg << "The port " << portname_ << " does not exist.";
  return msg.str().c_str();
}


const char*
nest::MUSICChannelAlreadyMapped::what() const noexcept
{
  std::ostringstream msg;
  msg << "The channel " << channel_ << " of port " << portname_ << " has already be mapped to another proxy in "
      << model_;
  return msg.str().c_str();
}
#endif

#ifdef HAVE_MPI
const char*
nest::MPIPortsFileUnknown::what() const noexcept
{
  std::ostringstream msg;
  msg << "The node with ID " << node_id_ << " requires a label,"
      << " which specifies the folder with files containing the MPI ports";
  return msg.str().c_str();
}
#endif

const char*
nest::UnmatchedSteps::what() const noexcept
{
  std::ostringstream msg;
  msg << "Steps for backend device don't match NEST steps: "
      << "steps expected: " << total_steps_ << " "
      << "steps executed: " << current_step_ << ".";
  return msg.str().c_str();
}

const char*
nest::BackendPrepared::what() const noexcept
{
  std::ostringstream msg;
  msg << "Backend " << backend_ << " may not be prepare()'d multiple times.";
  return msg.str().c_str();
}

const char*
nest::BackendNotPrepared::what() const noexcept
{
  std::ostringstream msg;
  msg << "Backend " << backend_ << " may not be cleanup()'d without preparation (multiple cleanups?).";
  return msg.str().c_str();
}

<<<<<<< HEAD
const char*
nest::UndefinedName::what() const noexcept
=======
std::string
nest::BackendAlreadyRegistered::message() const
{
  std::ostringstream msg;
  msg << "Backend " << backend_ << " has already been registered.";
  return msg.str();
}

std::string
nest::KeyError::message() const
>>>>>>> b905eb91
{
  std::ostringstream msg;
  msg << "The name " << name_ << " is not defined.";
  return msg.str().c_str();
}<|MERGE_RESOLUTION|>--- conflicted
+++ resolved
@@ -454,21 +454,16 @@
   return msg.str().c_str();
 }
 
-<<<<<<< HEAD
+const char*
+nest::BackendAlreadyRegistered::what() const noexcept
+{
+  std::ostringstream msg;
+  msg << "Backend " << backend_ << " has already been registered.";
+  return msg.str().c_str();
+}
+
 const char*
 nest::UndefinedName::what() const noexcept
-=======
-std::string
-nest::BackendAlreadyRegistered::message() const
-{
-  std::ostringstream msg;
-  msg << "Backend " << backend_ << " has already been registered.";
-  return msg.str();
-}
-
-std::string
-nest::KeyError::message() const
->>>>>>> b905eb91
 {
   std::ostringstream msg;
   msg << "The name " << name_ << " is not defined.";

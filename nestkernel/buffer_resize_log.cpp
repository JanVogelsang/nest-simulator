--- conflicted
+++ resolved
@@ -58,23 +58,7 @@
 void
 BufferResizeLog::to_dict( Dictionary& events ) const
 {
-<<<<<<< HEAD
-  // TODO: PyNEST-NG: Make this lambda (which is also used in
-  // DeviceData::get_status() recording_backend_memory) available in
-  // libnestutil/dict_util.h
-  auto init_intvector = [ &events ]( std::string key ) -> std::vector< int >&
-  {
-    if ( not events.known( key ) )
-    {
-      events[ key ] = std::vector< int >();
-    }
-    return std::get< std::vector< int > >( events[ key ] );
-  };
-
-  auto& times = init_intvector( names::times );
-=======
   auto& times = events.get_vector< int >( names::times );
->>>>>>> 1c071a9b
   times.insert( times.end(), time_steps_.begin(), time_steps_.end() );
 
   auto& gmss = events.get_vector< int >( names::global_max_spikes_sent );

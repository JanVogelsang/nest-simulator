--- conflicted
+++ resolved
@@ -167,11 +167,7 @@
   void get_synapse_status_to_device( const size_t tid,
     const size_t source_node_id,
     const synindex syn_id,
-<<<<<<< HEAD
-    dictionary dict,
-=======
     Dictionary& dict,
->>>>>>> 1c071a9b
     const size_t lcid ) const;
 
   /**
@@ -180,11 +176,7 @@
   void get_synapse_status_from_device( const size_t tid,
     const size_t ldid,
     const synindex syn_id,
-<<<<<<< HEAD
-    dictionary dict,
-=======
     Dictionary& dict,
->>>>>>> 1c071a9b
     const size_t lcid ) const;
 
   /**
@@ -217,11 +209,7 @@
 TargetTableDevices::get_synapse_status_from_device( const size_t tid,
   const size_t ldid,
   const synindex syn_id,
-<<<<<<< HEAD
-  dictionary dict,
-=======
   Dictionary& dict,
->>>>>>> 1c071a9b
   const size_t lcid ) const
 {
   target_from_devices_[ tid ][ ldid ][ syn_id ]->get_synapse_status( tid, lcid, dict );

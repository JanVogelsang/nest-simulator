--- conflicted
+++ resolved
@@ -21,6 +21,7 @@
       universal_data_logger.h universal_data_logger_impl.h
       recordables_map.h
       archiving_node.h archiving_node.cpp
+      buffer_resize_log.h buffer_resize_log.cpp
       clopath_archiving_node.h clopath_archiving_node.cpp
       urbanczik_archiving_node.h urbanczik_archiving_node_impl.h
       common_synapse_properties.h common_synapse_properties.cpp
@@ -92,17 +93,11 @@
       recording_backend_screen.h recording_backend_screen.cpp
       manager_interface.h
       target_table.h target_table.cpp
-<<<<<<< HEAD
       target_table_devices.h target_table_devices_impl.h target_table_devices.cpp
       target.h
       target_data.h
       static_assert.h
-      send_buffer_position.h
-=======
-      target_table_devices.h target_table_devices.cpp target_table_devices_impl.h
-      target.h target_data.h static_assert.h
       send_buffer_position.h send_buffer_position.cpp
->>>>>>> 85fc8c1c
       source.h
       source_table.h source_table.cpp
       source_table_position.h
@@ -118,7 +113,6 @@
       position.h
       spatial.h spatial.cpp
       stimulation_backend.h
-<<<<<<< HEAD
   ../models/iaf_psc_alpha.h ../models/iaf_psc_alpha.cpp
   ../models/iaf_psc_delta.h ../models/iaf_psc_delta.cpp
   ../models/iaf_psc_exp.h ../models/iaf_psc_exp.cpp
@@ -175,10 +169,6 @@
   ../models/rate_connection_delayed.h
   ../models/diffusion_connection.h
 )
-=======
-      buffer_resize_log.h buffer_resize_log.cpp
-      )
->>>>>>> 85fc8c1c
 
 
 if(HAVE_SIONLIB)

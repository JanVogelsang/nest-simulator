/*
 *  structural_plasticity_node.cpp
 *
 *  This file is part of NEST.
 *
 *  Copyright (C) 2004 The NEST Initiative
 *
 *  NEST is free software: you can redistribute it and/or modify
 *  it under the terms of the GNU General Public License as published by
 *  the Free Software Foundation, either version 2 of the License, or
 *  (at your option) any later version.
 *
 *  NEST is distributed in the hope that it will be useful,
 *  but WITHOUT ANY WARRANTY; without even the implied warranty of
 *  MERCHANTABILITY or FITNESS FOR A PARTICULAR PURPOSE.  See the
 *  GNU General Public License for more details.
 *
 *  You should have received a copy of the GNU General Public License
 *  along with NEST.  If not, see <http://www.gnu.org/licenses/>.
 *
 */

#include "structural_plasticity_node.h"

// Includes from nestkernel:
#include "kernel_manager.h"


namespace nest
{

nest::StructuralPlasticityNode::StructuralPlasticityNode()
  : Ca_t_( 0.0 )
  , Ca_minus_( 0.0 )
  , tau_Ca_( 10000.0 )
  , beta_Ca_( 0.001 )
  , synaptic_elements_map_()
{
}

nest::StructuralPlasticityNode::StructuralPlasticityNode( const StructuralPlasticityNode& n )
  : Node( n )
  , Ca_t_( n.Ca_t_ )
  , Ca_minus_( n.Ca_minus_ )
  , tau_Ca_( n.tau_Ca_ )
  , beta_Ca_( n.beta_Ca_ )
  , synaptic_elements_map_( n.synaptic_elements_map_ )
{
}

void
nest::StructuralPlasticityNode::get_status( dictionary& d ) const
{

  d[ names::Ca ] = Ca_minus_;
  d[ names::tau_Ca ] = tau_Ca_;
  d[ names::beta_Ca ] = beta_Ca_;

  dictionary synaptic_elements_d;
  for ( std::map< std::string, SynapticElement >::const_iterator it = synaptic_elements_map_.begin();
        it != synaptic_elements_map_.end();
        ++it )
  {
    dictionary synaptic_element_d;
    it->second.get( synaptic_element_d );
    synaptic_elements_d[ it->first ] = synaptic_element_d;
  }
  d[ names::synaptic_elements ] = synaptic_elements_d;
}

void
nest::StructuralPlasticityNode::set_status( const dictionary& d )
{
  // We need to preserve values in case invalid values are set
  double new_Ca_ = Ca_minus_;
  double new_tau_Ca = tau_Ca_;
  double new_beta_Ca = beta_Ca_;
<<<<<<< HEAD
  d.update_value( names::tau_Ca, new_tau_Ca );
  d.update_value( names::beta_Ca, new_beta_Ca );
=======
  updateValue< double >( d, names::Ca, new_Ca_ );
  updateValue< double >( d, names::tau_Ca, new_tau_Ca );
  updateValue< double >( d, names::beta_Ca, new_beta_Ca );
>>>>>>> 4cf76ceb

  if ( new_Ca_ < 0.0 )
  {
    throw BadProperty( "Calcium concentration cannot be negative." );
  }
  Ca_minus_ = new_Ca_;

  if ( new_tau_Ca <= 0.0 )
  {
    throw BadProperty( "All time constants must be strictly positive." );
  }
  tau_Ca_ = new_tau_Ca;

  if ( new_beta_Ca <= 0.0 )
  {
    throw BadProperty(
      "For Ca to function as an integrator of the electrical activity, beta_ca "
      "needs to be greater than 0." );
  }
  beta_Ca_ = new_beta_Ca;

  // check, if to clear spike history and K_minus
  bool clear = false;
  d.update_value( names::clear, clear );
  if ( clear )
  {
    clear_history();
  }

  if ( d.known( names::synaptic_elements_param ) )
  {
    const dictionary synaptic_elements_dict = d.get< dictionary >( names::synaptic_elements_param );

    for ( std::map< std::string, SynapticElement >::iterator it = synaptic_elements_map_.begin();
          it != synaptic_elements_map_.end();
          ++it )
    {
      if ( synaptic_elements_dict.known( it->first ) )
      {
        const dictionary synaptic_elements_a = synaptic_elements_dict.get< dictionary >( it->first );
        it->second.set( synaptic_elements_a );
      }
    }
  }
  if ( not d.known( names::synaptic_elements ) )
  {
    return;
  }
  // we replace the existing synaptic_elements_map_ by the new one
  dictionary synaptic_elements_d;
  std::pair< std::map< std::string, SynapticElement >::iterator, bool > insert_result;

  synaptic_elements_map_ = std::map< std::string, SynapticElement >();
  synaptic_elements_d = d.get< dictionary >( names::synaptic_elements );

  for ( auto& syn_element : synaptic_elements_d )
  {
    SynapticElement se;
    se.set( synaptic_elements_d.get< dictionary >( syn_element.first ) );
    synaptic_elements_map_.insert( std::pair< std::string, SynapticElement >( syn_element.first, se ) );
  }
}

void
nest::StructuralPlasticityNode::clear_history()
{
  Ca_minus_ = 0.0;
  Ca_t_ = 0.0;
}

double
nest::StructuralPlasticityNode::get_synaptic_elements( std::string n ) const
{
  std::map< std::string, SynapticElement >::const_iterator se_it;
  se_it = synaptic_elements_map_.find( n );
  double z_value;

  if ( se_it != synaptic_elements_map_.end() )
  {
    z_value = ( se_it->second ).get_z();
    if ( ( se_it->second ).continuous() )
    {
      return z_value;
    }
    else
    {
      return std::floor( z_value );
    }
  }
  else
  {
    return 0.0;
  }
}

int
nest::StructuralPlasticityNode::get_synaptic_elements_vacant( std::string n ) const
{
  std::map< std::string, SynapticElement >::const_iterator se_it;
  se_it = synaptic_elements_map_.find( n );

  if ( se_it != synaptic_elements_map_.end() )
  {
    return se_it->second.get_z_vacant();
  }
  else
  {
    return 0;
  }
}

int
nest::StructuralPlasticityNode::get_synaptic_elements_connected( std::string n ) const
{
  std::map< std::string, SynapticElement >::const_iterator se_it;
  se_it = synaptic_elements_map_.find( n );

  if ( se_it != synaptic_elements_map_.end() )
  {
    return se_it->second.get_z_connected();
  }
  else
  {
    return 0;
  }
}

std::map< std::string, double >
nest::StructuralPlasticityNode::get_synaptic_elements() const
{
  std::map< std::string, double > n_map;

  for ( std::map< std::string, SynapticElement >::const_iterator it = synaptic_elements_map_.begin();
        it != synaptic_elements_map_.end();
        ++it )
  {
    n_map.insert( std::pair< std::string, double >( it->first, get_synaptic_elements( it->first ) ) );
  }
  return n_map;
}

void
nest::StructuralPlasticityNode::update_synaptic_elements( double t )
{
  assert( t >= Ca_t_ );

  for ( std::map< std::string, SynapticElement >::iterator it = synaptic_elements_map_.begin();
        it != synaptic_elements_map_.end();
        ++it )
  {
    it->second.update( t, Ca_t_, Ca_minus_, tau_Ca_ );
  }
  // Update calcium concentration
  Ca_minus_ = Ca_minus_ * std::exp( ( Ca_t_ - t ) / tau_Ca_ );
  Ca_t_ = t;
}

void
nest::StructuralPlasticityNode::decay_synaptic_elements_vacant()
{
  for ( std::map< std::string, SynapticElement >::iterator it = synaptic_elements_map_.begin();
        it != synaptic_elements_map_.end();
        ++it )
  {
    it->second.decay_z_vacant();
  }
}

void
nest::StructuralPlasticityNode::connect_synaptic_element( std::string name, int n )
{
  std::map< std::string, SynapticElement >::iterator se_it;
  se_it = synaptic_elements_map_.find( name );

  if ( se_it != synaptic_elements_map_.end() )
  {
    se_it->second.connect( n );
  }
}

void
nest::StructuralPlasticityNode::set_spiketime( Time const& t_sp, double offset )
{
  const double t_sp_ms = t_sp.get_ms() - offset;
  update_synaptic_elements( t_sp_ms );
  Ca_minus_ += beta_Ca_;
}

} // of namespace nest<|MERGE_RESOLUTION|>--- conflicted
+++ resolved
@@ -75,14 +75,9 @@
   double new_Ca_ = Ca_minus_;
   double new_tau_Ca = tau_Ca_;
   double new_beta_Ca = beta_Ca_;
-<<<<<<< HEAD
+  d.update_value( names::Ca, new_Ca_ );
   d.update_value( names::tau_Ca, new_tau_Ca );
   d.update_value( names::beta_Ca, new_beta_Ca );
-=======
-  updateValue< double >( d, names::Ca, new_Ca_ );
-  updateValue< double >( d, names::tau_Ca, new_tau_Ca );
-  updateValue< double >( d, names::beta_Ca, new_beta_Ca );
->>>>>>> 4cf76ceb
 
   if ( new_Ca_ < 0.0 )
   {

/*
 *  conn_builder_conngen.cpp
 *
 *  This file is part of NEST.
 *
 *  Copyright (C) 2004 The NEST Initiative
 *
 *  NEST is free software: you can redistribute it and/or modify
 *  it under the terms of the GNU General Public License as published by
 *  the Free Software Foundation, either version 2 of the License, or
 *  (at your option) any later version.
 *
 *  NEST is distributed in the hope that it will be useful,
 *  but WITHOUT ANY WARRANTY; without even the implied warranty of
 *  MERCHANTABILITY or FITNESS FOR A PARTICULAR PURPOSE.  See the
 *  GNU General Public License for more details.
 *
 *  You should have received a copy of the GNU General Public License
 *  along with NEST.  If not, see <http://www.gnu.org/licenses/>.
 *
 */

#include "conn_builder_conngen.h"

#ifdef HAVE_LIBNEUROSIM

// Includes from nestkernel:
#include "kernel_manager.h"


namespace nest
{

ConnectionGeneratorBuilder::ConnectionGeneratorBuilder( NodeCollectionPTR sources,
  NodeCollectionPTR targets,
<<<<<<< HEAD
  const dictionary& conn_spec,
  const std::vector< dictionary >& syn_specs )
  : ConnBuilder( sources, targets, conn_spec, syn_specs )
  , cg_()
  , params_map_()
{
  conn_spec.update_value( "cg", cg_ );
=======
  ThirdOutBuilder* third_out,
  const DictionaryDatum& conn_spec,
  const std::vector< DictionaryDatum >& syn_specs )
  : BipartiteConnBuilder( sources, targets, third_out, conn_spec, syn_specs )
  , cg_( ConnectionGeneratorDatum() )
  , params_map_()
{
  assert( third_out == nullptr );

  updateValue< ConnectionGeneratorDatum >( conn_spec, "cg", cg_ );
>>>>>>> c201d671
  if ( cg_->arity() != 0 )
  {
    if ( not conn_spec.known( "params_map" ) )
    {
      throw BadProperty( "A params_map has to be given if the ConnectionGenerator has values." );
    }

    conn_spec.update_value( "params_map", params_map_ );

    for ( auto& kv : params_map_ )
    {
      nest::kernel().get_dict_access_flag_manager().register_access( params_map_, kv.first );
    }

    if ( syn_specs[ 0 ].known( names::weight ) or syn_specs[ 0 ].known( names::delay ) )
    {
      throw BadProperty(
        "Properties weight and delay cannot be specified in syn_spec if the ConnectionGenerator has values." );
    }
  }
  if ( syn_specs.size() > 1 )
  {
    throw BadProperty( "Connection rule conngen cannot be used with collocated synapses." );
  }
}

void
ConnectionGeneratorBuilder::connect_()
{
  cg_set_masks();
  cg_->start();

  RngPtr rng = get_rank_synced_rng();

  int source;
  int target;
  const int num_parameters = cg_->arity();
  if ( num_parameters == 0 )
  {
    // connect source to target
    while ( cg_->next( source, target, nullptr ) )
    {
      // No need to check for locality of the target, as the mask
      // created by cg_set_masks() only contains local nodes.
      Node* const target_node = kernel().node_manager.get_node_or_proxy( ( *targets_ )[ target ] );
      const size_t target_thread = target_node->get_thread();
      single_connect_( ( *sources_ )[ source ], *target_node, target_thread, rng );
    }
  }
  else if ( num_parameters == 2 )
  {
    if ( not params_map_.known( names::weight ) or not params_map_.known( names::delay ) )
    {
      throw BadProperty( "The parameter map has to contain the indices of weight and delay." );
    }

    const size_t d_idx = params_map_.get< size_t >( names::delay );
    const size_t w_idx = params_map_.get< size_t >( names::weight );

    const bool d_idx_is_0_or_1 = d_idx == 0 or ( d_idx == 1 );
    const bool w_idx_is_0_or_1 = w_idx == 0 or ( w_idx == 1 );
    const bool indices_differ = ( w_idx != d_idx );
    if ( not( d_idx_is_0_or_1 and w_idx_is_0_or_1 and indices_differ ) )
    {
      throw BadProperty( "The indices for weight and delay have to be either 0 or 1 and cannot be the same." );
    }

    // connect source to target with weight and delay
    std::vector< double > params( 2 );
    while ( cg_->next( source, target, &params[ 0 ] ) )
    {
      // No need to check for locality of the target node, as the mask
      // created by cg_set_masks() only contains local nodes.
      Node* target_node = kernel().node_manager.get_node_or_proxy( ( *targets_ )[ target ] );
      const size_t target_thread = target_node->get_thread();

      update_param_dict_( ( *sources_ )[ source ], *target_node, target_thread, rng, 0 );

      // Use the low-level connect() here, as we need to pass a custom weight and delay
      kernel().connection_manager.connect( ( *sources_ )[ source ],
        target_node,
        target_thread,
        synapse_model_id_[ 0 ],
        param_dicts_[ 0 ][ target_thread ],
        params[ d_idx ],
        params[ w_idx ] );
    }
  }
  else
  {
    LOG( M_ERROR, "Connect", "Either two or no parameters in the ConnectionGenerator expected." );
    throw DimensionMismatch();
  }
}

void
ConnectionGeneratorBuilder::cg_set_masks()
{
  const size_t np = kernel().mpi_manager.get_num_processes();
  std::vector< ConnectionGenerator::Mask > masks( np, ConnectionGenerator::Mask( 1, np ) );

  // The index of the left border of the currently looked at range
  // (counting from 0). This is used for index translation.
  size_t cg_idx_left = 0;

  // For sources, we only need to translate from NEST to CG indices.
  RangeSet source_ranges;
  cg_get_ranges( source_ranges, sources_ );
  for ( auto source : source_ranges )
  {
    const size_t num_elements = source.last - source.first + 1;
    const size_t right = cg_idx_left + num_elements - 1;
    for ( size_t proc = 0; proc < np; ++proc )
    {
      masks[ proc ].sources.insert( cg_idx_left, right );
    }
    cg_idx_left += num_elements;
  }

  // Reset the index of the left border of the range for index
  // translation for the targets.
  cg_idx_left = 0;

  RangeSet target_ranges;
  cg_get_ranges( target_ranges, targets_ );
  for ( auto target : target_ranges )
  {
    size_t num_elements = target.last - target.first + 1;
    for ( size_t proc = 0; proc < np; ++proc )
    {
      // Make sure that the range is only added on as many ranks as
      // there are elements in the range, or exactly on every rank,
      // if there are more elements in the range.
      if ( proc < num_elements )
      {
        // For the different ranks, left will take on the CG indices
        // of all first local nodes that are contained in the range.
        // The rank, where this mask is to be used is determined
        // below when inserting the mask.
        const size_t left = cg_idx_left + proc;

        // right is set to the CG index of the right border of the
        // range. This is the same for all ranks.
        const size_t right = cg_idx_left + num_elements - 1;

        // We index the masks according to the modulo distribution
        // of neurons in NEST. This ensures that the mask is set for
        // the rank where left acutally is the first neuron fromt
        // the currently looked at range.
        masks[ ( proc + target.first ) % np ].targets.insert( left, right );
      }
    }

    // Update the CG index of the left border of the next range to
    // be one behind the current range.
    cg_idx_left += num_elements;
  }

  cg_->setMask( masks, kernel().mpi_manager.get_rank() );
}


/**
 * Calculate the right border of the contiguous range of node IDs
 * starting at left. The element is found using a binary search with
 * stepsize step.
 *
 * \param left The leftmost element of the range
 * \param step The step size for the binary search
 * \param nodes The std::vector<long> of node IDs to search in
 * \returns the right border of the range
 */
size_t
ConnectionGeneratorBuilder::cg_get_right_border( size_t left, size_t step, const NodeCollectionPTR nodes )
{
  // Check if left is already the index of the last element in
  // node IDs. If yes, return left as the right border
  if ( left == nodes->size() - 1 )
  {
    return left;
  }

  // leftmost_r is the leftmost right border during the search
  long leftmost_r = -1;

  // Initialize the search index i to the last valid index into node IDs
  // and last_i to i.
  long i = nodes->size() - 1, last_i = i;

  while ( true )
  {
    // If i points to the end of node IDs and the distance between i and
    // left is the same as between the values nodes[i] and nodes[left]
    // (i.e. node_id[i+1] == node_id[i]+1 for all i), or if i is pointing at
    // the position of the leftmost right border we found until now
    // (i.e. we're back at an already visited index), we found the
    // right border of the contiguous range (last_i) and return it.
    const bool end_of_nodes = i == static_cast< long >( nodes->size() ) - 1;
    const auto dist_a = ( *nodes )[ i ] - ( *nodes )[ left ];
    const auto dist_b = i - static_cast< size_t >( left );
    const bool same_dist = dist_a == dist_b;

    if ( ( end_of_nodes and same_dist ) or i == leftmost_r )
    {
      return last_i;
    }

    // Store the current value of i in last_i. This is the current
    // candidate for the right border of the range.
    last_i = i;

    // If the range between nodes[left] and nodes[i] is contiguous,
    // set i to the right by step steps, else update the variable
    // for leftmost_r to the current i (i.e. the known leftmost
    // position) and set i to the left by step steps.
    if ( ( *nodes )[ i ] - ( *nodes )[ left ] == i - static_cast< size_t >( left ) )
    {
      i += step;
    }
    else
    {
      leftmost_r = i;
      i -= step;
    }

    // Reduce the search interval by half its size if it is > 1.
    // This adaptation is the basis of the binary search.
    if ( step != 1 )
    {
      step /= 2;
    }
  }

  // The border should always be found and returned during the while
  // loop above. This should never be reached.
  assert( false and "no right border found during search" );
  return 0;
}

void
ConnectionGeneratorBuilder::cg_get_ranges( RangeSet& ranges, const NodeCollectionPTR nodes )
{
  size_t right, left = 0;
  while ( true )
  {
    // Determine the right border of the contiguous range starting
    // at left. The initial step is set to half the length of the
    // interval between left and the end of node IDs.
    right = cg_get_right_border( left, ( nodes->size() - left ) / 2, nodes );
    ranges.push_back( Range( ( *nodes )[ left ], ( *nodes )[ right ] ) );
    if ( right == nodes->size() - 1 ) // We're at the end of node IDs and stop
    {
      break;
    }
    else
    {
      left = right + 1; // The new left border is one behind the old right
    }
  }
}

} // namespace nest

#endif /* ifdef HAVE_LIBNEUROSIM */<|MERGE_RESOLUTION|>--- conflicted
+++ resolved
@@ -33,26 +33,17 @@
 
 ConnectionGeneratorBuilder::ConnectionGeneratorBuilder( NodeCollectionPTR sources,
   NodeCollectionPTR targets,
-<<<<<<< HEAD
+  ThirdOutBuilder* third_out,
   const dictionary& conn_spec,
   const std::vector< dictionary >& syn_specs )
-  : ConnBuilder( sources, targets, conn_spec, syn_specs )
+  : BipartiteConnBuilder( sources, targets, third_out, conn_spec, syn_specs )
   , cg_()
   , params_map_()
 {
+  assert( third_out == nullptr );
+
   conn_spec.update_value( "cg", cg_ );
-=======
-  ThirdOutBuilder* third_out,
-  const DictionaryDatum& conn_spec,
-  const std::vector< DictionaryDatum >& syn_specs )
-  : BipartiteConnBuilder( sources, targets, third_out, conn_spec, syn_specs )
-  , cg_( ConnectionGeneratorDatum() )
-  , params_map_()
-{
-  assert( third_out == nullptr );
-
-  updateValue< ConnectionGeneratorDatum >( conn_spec, "cg", cg_ );
->>>>>>> c201d671
+
   if ( cg_->arity() != 0 )
   {
     if ( not conn_spec.known( "params_map" ) )

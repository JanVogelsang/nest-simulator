--- conflicted
+++ resolved
@@ -124,17 +124,9 @@
    */
   void mpi_abort( int exitcode );
 
-<<<<<<< HEAD
-  /*
-   * gather all send_buffer vectors on other mpi process to recv_buffer
-   * vector
-   */
-  void communicate( std::vector< size_t >& send_buffer, std::vector< size_t >& recv_buffer );
-=======
   // gather all send_buffer vectors on other mpi process to recv_buffer
   // vector
   void communicate( std::vector< long >& send_buffer, std::vector< long >& recv_buffer );
->>>>>>> 4cf76ceb
 
   /**
    * communicate (on-grid) if compiled without MPI

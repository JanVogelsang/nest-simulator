--- conflicted
+++ resolved
@@ -64,18 +64,10 @@
   {
   }
 
-<<<<<<< HEAD
-  void initialize() override;
-  void finalize() override;
-
-  virtual void set_status( const dictionary& ) override;
-  virtual void get_status( dictionary& ) override;
-=======
   void initialize( const bool ) override;
   void finalize( const bool ) override;
-  void set_status( const DictionaryDatum& ) override;
-  void get_status( DictionaryDatum& ) override;
->>>>>>> c201d671
+  void set_status( const dictionary& ) override;
+  void get_status( dictionary& ) override;
 
   void init_mpi( int* argc, char** argv[] );
 #ifdef HAVE_MPI

--- conflicted
+++ resolved
@@ -280,19 +280,12 @@
   const size_t rank_end,
   const Source& source ) const
 {
-<<<<<<< HEAD
-  const thread source_rank = kernel().mpi_manager.get_process_id_of_node_id( source.get_node_id() );
+  const size_t source_rank = kernel().mpi_manager.get_process_id_of_node_id( source.get_node_id() );
+
   // is this thread responsible for this part of the MPI buffer?
   const bool responsible = source_rank < rank_start or rank_end <= source_rank;
+
   return not( source.is_processed() or source.is_disabled() or responsible );
-=======
-  const size_t source_rank = kernel().mpi_manager.get_process_id_of_node_id( source.get_node_id() );
-
-  return not( source.is_processed()
-    or source.is_disabled()
-    // is this thread responsible for this part of the MPI buffer?
-    or source_rank < rank_start or rank_end <= source_rank );
->>>>>>> 4cf76ceb
 }
 
 bool

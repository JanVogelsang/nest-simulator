--- conflicted
+++ resolved
@@ -243,14 +243,9 @@
           cit != ( *unique_secondary_source_node_id_syn_id ).end();
           ++cit )
     {
-<<<<<<< HEAD
       const size_t source_rank = kernel::manager< MPIManager >.get_process_id_of_node_id( cit->first );
       const size_t event_size =
-        kernel::manager< ModelManager >.get_secondary_event_prototype( cit->second, tid ).size();
-=======
-      const size_t source_rank = kernel().mpi_manager.get_process_id_of_node_id( cit->first );
-      const size_t event_size = kernel().model_manager.get_secondary_event_prototype( cit->second, tid )->size();
->>>>>>> 258becd5
+        kernel::manager< ModelManager >.get_secondary_event_prototype( cit->second, tid )->size();
 
       buffer_pos_of_source_node_id_syn_id.insert(
         std::make_pair( pack_source_node_id_and_syn_id( cit->first, cit->second ),

/*
 *  layer_impl.h
 *
 *  This file is part of NEST.
 *
 *  Copyright (C) 2004 The NEST Initiative
 *
 *  NEST is free software: you can redistribute it and/or modify
 *  it under the terms of the GNU General Public License as published by
 *  the Free Software Foundation, either version 2 of the License, or
 *  (at your option) any later version.
 *
 *  NEST is distributed in the hope that it will be useful,
 *  but WITHOUT ANY WARRANTY; without even the implied warranty of
 *  MERCHANTABILITY or FITNESS FOR A PARTICULAR PURPOSE.  See the
 *  GNU General Public License for more details.
 *
 *  You should have received a copy of the GNU General Public License
 *  along with NEST.  If not, see <http://www.gnu.org/licenses/>.
 *
 */
#ifndef LAYER_IMPL_H
#define LAYER_IMPL_H

<<<<<<< HEAD
#include "connection_creator_impl.h"
#include "free_layer_impl.h"
#include "grid_layer_impl.h"
#include "grid_mask_impl.h"
#include "layer.h"
#include "mask_impl.h"

namespace nest
{

template < int D >
void
MaskedLayer< D >::check_mask_( Layer< D >& layer, bool allow_oversized )
{
  if ( not mask_.get() )
  {
    mask_ = new AllMask< D >();
    return;
  }
=======
#include "grid_layer.h"
#include "layer.h"
>>>>>>> 3030c8a3

  try // Try to cast to GridMask
  {
    const GridMask< D >& grid_mask = dynamic_cast< const GridMask< D >& >( *mask_ );

    // If the above cast succeeds, then this is a grid mask

    GridLayer< D >* grid_layer = dynamic_cast< GridLayer< D >* >( &layer );
    if ( grid_layer == 0 )
    {
      throw BadProperty( "Grid masks can only be used with grid layers." );
    }

    Position< D > ext = grid_layer->get_extent();
    Position< D, size_t > dims = grid_layer->get_dims();

    if ( not allow_oversized )
    {
      bool oversize = false;
      for ( int i = 0; i < D; ++i )
      {
        oversize |= layer.get_periodic_mask()[ i ]
          and ( grid_mask.get_lower_right()[ i ] - grid_mask.get_upper_left()[ i ] ) > static_cast< int >( dims[ i ] );
      }
      if ( oversize )
      {
        throw BadProperty(
          "Mask size must not exceed layer size; set allow_oversized_mask to "
          "override." );
      }
    }

    Position< D > lower_left = ext / dims * grid_mask.get_upper_left() - ext / dims * 0.5;
    Position< D > upper_right = ext / dims * grid_mask.get_lower_right() - ext / dims * 0.5;

    double y = lower_left[ 1 ];
    lower_left[ 1 ] = -upper_right[ 1 ];
    upper_right[ 1 ] = -y;

    mask_ = new BoxMask< D >( lower_left, upper_right );
  }
  catch ( std::bad_cast& )
  {

    // Not a grid mask

    try // Try to cast to correct dimension Mask
    {
      const Mask< D >& mask = dynamic_cast< const Mask< D >& >( *mask_ );

      if ( not allow_oversized )
      {
        const Box< D > bb = mask.get_bbox();
        bool oversize = false;
        for ( int i = 0; i < D; ++i )
        {
          oversize |=
            layer.get_periodic_mask()[ i ] and bb.upper_right[ i ] - bb.lower_left[ i ] > layer.get_extent()[ i ];
        }
        if ( oversize )
        {
          throw BadProperty(
            "Mask size must not exceed layer size; set allow_oversized_mask to "
            "override." );
        }
      }
    }
    catch ( std::bad_cast& )
    {
      throw BadProperty( "Mask is incompatible with layer." );
    }
  }
}


template < int D >
inline MaskedLayer< D >::MaskedLayer( Layer< D >& layer,
  const MaskDatum& maskd,
  bool allow_oversized,
  NodeCollectionPTR node_collection )
  : mask_( maskd )
{
  ntree_ = layer.get_global_positions_ntree( node_collection );

  check_mask_( layer, allow_oversized );
}

template < int D >
inline MaskedLayer< D >::MaskedLayer( Layer< D >& layer,
  const MaskDatum& maskd,
  bool allow_oversized,
  Layer< D >& target,
  NodeCollectionPTR node_collection )
  : mask_( maskd )
{
  ntree_ = layer.get_global_positions_ntree(
    target.get_periodic_mask(), target.get_lower_left(), target.get_extent(), node_collection );

  check_mask_( target, allow_oversized );
  mask_ = new ConverseMask< D >( dynamic_cast< const Mask< D >& >( *mask_ ) );
}

template < int D >
inline MaskedLayer< D >::~MaskedLayer()
{
}

template < int D >
inline typename Ntree< D, size_t >::masked_iterator
MaskedLayer< D >::begin( const Position< D >& anchor )
{
  try
  {
    return ntree_->masked_begin( dynamic_cast< const Mask< D >& >( *mask_ ), anchor );
  }
  catch ( std::bad_cast& e )
  {
    throw BadProperty( "Mask is incompatible with layer." );
  }
}

template < int D >
inline typename Ntree< D, size_t >::masked_iterator
MaskedLayer< D >::end()
{
  return ntree_->masked_end();
}

template < int D >
inline Layer< D >::Layer()
{
  // Default center (0,0) and extent (1,1)
  for ( int i = 0; i < D; ++i )
  {
    lower_left_[ i ] = -0.5;
    extent_[ i ] = 1.0;
  }
}

template < int D >
inline Layer< D >::Layer( const Layer& other_layer )
  : AbstractLayer( other_layer )
  , lower_left_( other_layer.lower_left_ )
  , extent_( other_layer.extent_ )
  , periodic_( other_layer.periodic_ )
{
}

template < int D >
inline Layer< D >::~Layer()
{
  if ( cached_ntree_md_ == get_metadata() )
  {
    clear_ntree_cache_();
  }

  if ( cached_vector_md_ == get_metadata() )
  {
    clear_vector_cache_();
  }
}

template < int D >
inline Position< D >
Layer< D >::compute_displacement( const Position< D >& from_pos, const size_t to_lid ) const
{
  return compute_displacement( from_pos, get_position( to_lid ) );
}

template < int D >
inline std::vector< double >
Layer< D >::compute_displacement( const std::vector< double >& from_pos, const size_t to_lid ) const
{
  return std::vector< double >( compute_displacement( Position< D >( from_pos ), to_lid ).get_vector() );
}

template < int D >
inline double
Layer< D >::compute_distance( const Position< D >& from_pos, const size_t lid ) const
{
  return compute_displacement( from_pos, lid ).length();
}

template < int D >
inline double
Layer< D >::compute_distance( const std::vector< double >& from_pos, const size_t lid ) const
{
  return compute_displacement( Position< D >( from_pos ), lid ).length();
}

template < int D >
inline double
Layer< D >::compute_distance( const std::vector< double >& from_pos, const std::vector< double >& to_pos ) const
{
  double squared_displacement = 0;
  for ( unsigned int i = 0; i < D; ++i )
  {
    const double displacement = compute_displacement( from_pos, to_pos, i );
    squared_displacement += displacement * displacement;
  }
  return std::sqrt( squared_displacement );
}

template < int D >
inline std::vector< double >
Layer< D >::get_position_vector( const size_t sind ) const
{
  return get_position( sind ).get_vector();
}

template < int D >
inline void
Layer< D >::clear_ntree_cache_() const
{
  cached_ntree_ = std::shared_ptr< Ntree< D, size_t > >();
  cached_ntree_md_ = NodeCollectionMetadataPTR( nullptr );
}

template < int D >
inline void
Layer< D >::clear_vector_cache_() const
{
  if ( cached_vector_ != 0 )
  {
    delete cached_vector_;
  }
  cached_vector_ = 0;
  cached_vector_md_ = NodeCollectionMetadataPTR( nullptr );
}

template < int D >
<<<<<<< HEAD
std::shared_ptr< Ntree< D, size_t > > Layer< D >::cached_ntree_;

template < int D >
std::vector< std::pair< Position< D >, size_t > >* Layer< D >::cached_vector_ = 0;

template < int D >
Position< D >
Layer< D >::compute_displacement( const Position< D >& from_pos, const Position< D >& to_pos ) const
{
  Position< D > displ = to_pos;
  for ( int i = 0; i < D; ++i )
  {
    displ[ i ] -= from_pos[ i ];
    if ( periodic_[ i ] )
    {
      displ[ i ] = -0.5 * extent_[ i ] + std::fmod( displ[ i ] + 0.5 * extent_[ i ], extent_[ i ] );
      if ( displ[ i ] < -0.5 * extent_[ i ] )
      {
        displ[ i ] += extent_[ i ];
      }
    }
  }
  return displ;
}

template < int D >
double
Layer< D >::compute_displacement( const std::vector< double >& from_pos,
  const std::vector< double >& to_pos,
  const unsigned int dimension ) const
{
  double displacement = to_pos[ dimension ] - from_pos[ dimension ];
  if ( periodic_[ dimension ] )
  {
    displacement -= extent_[ dimension ] * std::round( displacement * ( 1 / extent_[ dimension ] ) );
  }
  return displacement;
}

template < int D >
void
Layer< D >::set_status( const DictionaryDatum& d )
{
  if ( d->known( names::edge_wrap ) )
  {
    if ( getValue< bool >( d, names::edge_wrap ) )
    {
      periodic_ = ( 1 << D ) - 1; // All dimensions periodic
    }
  }
}

template < int D >
void
Layer< D >::get_status( DictionaryDatum& d, NodeCollection const* nc ) const
{
  ( *d )[ names::extent ] = std::vector< double >( extent_.get_vector() );
  ( *d )[ names::center ] = std::vector< double >( ( lower_left_ + extent_ / 2 ).get_vector() );

  if ( periodic_.none() )
  {
    ( *d )[ names::edge_wrap ] = BoolDatum( false );
  }
  else if ( periodic_.count() == D )
  {
    ( *d )[ names::edge_wrap ] = true;
  }

  if ( nc )
  {
    // This is for backward compatibility with some tests and scripts
    // TODO: Rename parameter
    ( *d )[ names::network_size ] = nc->size();
  }
}

template < int D >
void
Layer< D >::connect( NodeCollectionPTR source_nc,
  AbstractLayerPTR target_layer,
  NodeCollectionPTR target_nc,
  ConnectionCreator& connector )
{
  // We need to extract the real pointer here to be able to cast to the
  // dimension-specific subclass.
  AbstractLayer* target_abs = target_layer.get();
  assert( target_abs );

  try
  {
    Layer< D >& tgt = dynamic_cast< Layer< D >& >( *target_abs );
    connector.connect( *this, source_nc, tgt, target_nc );
  }
  catch ( std::bad_cast& e )
  {
    throw BadProperty( "Target layer must have same number of dimensions as source layer." );
  }
}

template < int D >
std::shared_ptr< Ntree< D, size_t > >
Layer< D >::get_global_positions_ntree( NodeCollectionPTR node_collection )
{
  if ( cached_ntree_md_ == node_collection->get_metadata() )
  {
    assert( cached_ntree_.get() );
    return cached_ntree_;
  }

  clear_ntree_cache_();

  cached_ntree_ = std::shared_ptr< Ntree< D, size_t > >(
    new Ntree< D, size_t >( this->lower_left_, this->extent_, this->periodic_ ) );

  return do_get_global_positions_ntree_( node_collection );
}

template < int D >
std::shared_ptr< Ntree< D, size_t > >
Layer< D >::get_global_positions_ntree( std::bitset< D > periodic,
  Position< D > lower_left,
  Position< D > extent,
  NodeCollectionPTR node_collection )
{
  clear_ntree_cache_();
  clear_vector_cache_();

  // Keep layer geometry for non-periodic dimensions
  for ( int i = 0; i < D; ++i )
  {
    if ( not periodic[ i ] )
    {
      extent[ i ] = extent_[ i ];
      lower_left[ i ] = lower_left_[ i ];
    }
  }

  cached_ntree_ =
    std::shared_ptr< Ntree< D, size_t > >( new Ntree< D, size_t >( this->lower_left_, extent, periodic ) );

  do_get_global_positions_ntree_( node_collection );

  // Do not use cache since the periodic bits and extents were altered.
  cached_ntree_md_ = NodeCollectionMetadataPTR( nullptr );

  return cached_ntree_;
}

template < int D >
std::shared_ptr< Ntree< D, size_t > >
Layer< D >::do_get_global_positions_ntree_( NodeCollectionPTR node_collection )
{
  if ( cached_vector_md_ == node_collection->get_metadata() )
  {
    // Convert from vector to Ntree

    typename std::insert_iterator< Ntree< D, size_t > > to = std::inserter( *cached_ntree_, cached_ntree_->end() );

    for ( typename std::vector< std::pair< Position< D >, size_t > >::iterator from = cached_vector_->begin();
          from != cached_vector_->end();
          ++from )
    {
      *to = *from;
    }
  }
  else
  {

    insert_global_positions_ntree_( *cached_ntree_, node_collection );
  }

  clear_vector_cache_();

  cached_ntree_md_ = node_collection->get_metadata();

  return cached_ntree_;
}

template < int D >
std::vector< std::pair< Position< D >, size_t > >*
Layer< D >::get_global_positions_vector( NodeCollectionPTR node_collection )
{
  if ( cached_vector_md_ == node_collection->get_metadata() )
  {
    assert( cached_vector_ );
    return cached_vector_;
  }

  clear_vector_cache_();

  cached_vector_ = new std::vector< std::pair< Position< D >, size_t > >;

  if ( cached_ntree_md_ == node_collection->get_metadata() )
  {
    // Convert from NTree to vector

    typename std::back_insert_iterator< std::vector< std::pair< Position< D >, size_t > > > to =
      std::back_inserter( *cached_vector_ );

    for ( typename Ntree< D, size_t >::iterator from = cached_ntree_->begin(); from != cached_ntree_->end(); ++from )
    {
      *to = *from;
    }
  }
  else
  {
    insert_global_positions_vector_( *cached_vector_, node_collection );
  }

  clear_ntree_cache_();

  cached_vector_md_ = node_collection->get_metadata();

  return cached_vector_;
}

template < int D >
std::vector< std::pair< Position< D >, size_t > >
Layer< D >::get_global_positions_vector( const MaskDatum& mask,
  const Position< D >& anchor,
  bool allow_oversized,
  NodeCollectionPTR node_collection )
{
  MaskedLayer< D > masked_layer( *this, mask, allow_oversized, node_collection );
  std::vector< std::pair< Position< D >, size_t > > positions;

  for ( typename Ntree< D, size_t >::masked_iterator iter = masked_layer.begin( anchor ); iter != masked_layer.end();
        ++iter )
  {
    positions.push_back( *iter );
  }

  return positions;
}

template < int D >
std::vector< size_t >
Layer< D >::get_global_nodes( const MaskDatum& mask,
  const std::vector< double >& anchor,
  bool allow_oversized,
  NodeCollectionPTR node_collection )
{
  MaskedLayer< D > masked_layer( *this, mask, allow_oversized, node_collection );
  std::vector< size_t > nodes;
  for ( typename Ntree< D, size_t >::masked_iterator i = masked_layer.begin( anchor ); i != masked_layer.end(); ++i )
  {
    nodes.push_back( i->second );
  }
  return nodes;
}

template < int D >
void
Layer< D >::dump_nodes( std::ostream& out ) const
{
  for ( NodeCollection::const_iterator it = this->node_collection_->rank_local_begin();
        it < this->node_collection_->end();
        ++it )
  {
    out << ( *it ).node_id << ' ';
    get_position( ( *it ).nc_index ).print( out );
    out << std::endl;
  }
}

template < int D >
void
Layer< D >::dump_connections( std::ostream& out,
  NodeCollectionPTR node_collection,
  AbstractLayerPTR target_layer,
  const Token& syn_model )
{
  // Find all connections for given sources, targets and synapse model
  DictionaryDatum conn_filter( new Dictionary );
  def( conn_filter, names::source, NodeCollectionDatum( node_collection ) );
  def( conn_filter, names::target, NodeCollectionDatum( target_layer->get_node_collection() ) );
  def( conn_filter, names::synapse_model, syn_model );
  ArrayDatum connectome = kernel::manager< ConnectionManager >.get_connections( conn_filter );

  // Get positions of remote nodes
  std::vector< std::pair< Position< D >, size_t > >* src_vec = get_global_positions_vector( node_collection );

  // Iterate over connectome and write every connection, looking up source position only if source neuron changes
  size_t previous_source_node_id = 0; // dummy initial value, cannot be node_id of any node
  Position< D > source_pos;           // dummy value
  for ( const auto& entry : connectome )
  {
    ConnectionDatum conn = getValue< ConnectionDatum >( entry );
    const size_t source_node_id = conn.get_source_node_id();

    // Search source_pos for source node only if it is a different node
    if ( source_node_id != previous_source_node_id )
    {
      const auto it = std::find_if( src_vec->begin(),
        src_vec->end(),
        [ source_node_id ]( const std::pair< Position< D >, size_t >& p ) { return p.second == source_node_id; } );
      assert( it != src_vec->end() ); // internal error if node not found

      source_pos = it->first;
      previous_source_node_id = source_node_id;
    }

    DictionaryDatum result_dict = kernel::manager< ConnectionManager >.get_synapse_status( source_node_id,
      conn.get_target_node_id(),
      conn.get_target_thread(),
      conn.get_synapse_model_id(),
      conn.get_port() );
    const long target_node_id = getValue< long >( result_dict, names::target );
    const double weight = getValue< double >( result_dict, names::weight );
    const double delay = getValue< double >( result_dict, names::delay );
    const Layer< D >* const tgt_layer = dynamic_cast< Layer< D >* >( target_layer.get() );
    const long tnode_lid = tgt_layer->node_collection_->get_nc_index( target_node_id );
    assert( tnode_lid >= 0 );

    // Print source, target, weight, delay, rports
    out << source_node_id << ' ' << target_node_id << ' ' << weight << ' ' << delay << ' ';
    tgt_layer->compute_displacement( source_pos, tnode_lid ).print( out );
    out << '\n';
  }
}

=======
void
MaskedLayer< D >::check_mask_( Layer< D >& layer, bool allow_oversized )
{
  if ( not mask_.get() )
  {
    mask_ = new AllMask< D >();
    return;
  }

  try // Try to cast to GridMask
  {
    const GridMask< D >& grid_mask = dynamic_cast< const GridMask< D >& >( *mask_ );

    // If the above cast succeeds, then this is a grid mask

    GridLayer< D >* grid_layer = dynamic_cast< GridLayer< D >* >( &layer );
    if ( grid_layer == 0 )
    {
      throw BadProperty( "Grid masks can only be used with grid layers." );
    }

    Position< D > ext = grid_layer->get_extent();
    Position< D, size_t > dims = grid_layer->get_dims();

    if ( not allow_oversized )
    {
      bool oversize = false;
      for ( int i = 0; i < D; ++i )
      {
        oversize |= layer.get_periodic_mask()[ i ]
          and ( grid_mask.get_lower_right()[ i ] - grid_mask.get_upper_left()[ i ] ) > static_cast< int >( dims[ i ] );
      }
      if ( oversize )
      {
        throw BadProperty(
          "Mask size must not exceed layer size; set allow_oversized_mask to "
          "override." );
      }
    }

    Position< D > lower_left = ext / dims * grid_mask.get_upper_left() - ext / dims * 0.5;
    Position< D > upper_right = ext / dims * grid_mask.get_lower_right() - ext / dims * 0.5;

    double y = lower_left[ 1 ];
    lower_left[ 1 ] = -upper_right[ 1 ];
    upper_right[ 1 ] = -y;

    mask_ = new BoxMask< D >( lower_left, upper_right );
  }
  catch ( std::bad_cast& )
  {

    // Not a grid mask

    try // Try to cast to correct dimension Mask
    {
      const Mask< D >& mask = dynamic_cast< const Mask< D >& >( *mask_ );

      if ( not allow_oversized )
      {
        const Box< D > bb = mask.get_bbox();
        bool oversize = false;
        for ( int i = 0; i < D; ++i )
        {
          oversize |=
            layer.get_periodic_mask()[ i ] and bb.upper_right[ i ] - bb.lower_left[ i ] > layer.get_extent()[ i ];
        }
        if ( oversize )
        {
          throw BadProperty(
            "Mask size must not exceed layer size; set allow_oversized_mask to "
            "override." );
        }
      }
    }
    catch ( std::bad_cast& )
    {
      throw BadProperty( "Mask is incompatible with layer." );
    }
  }
}
>>>>>>> 3030c8a3

} // namespace nest
#endif<|MERGE_RESOLUTION|>--- conflicted
+++ resolved
@@ -22,7 +22,6 @@
 #ifndef LAYER_IMPL_H
 #define LAYER_IMPL_H
 
-<<<<<<< HEAD
 #include "connection_creator_impl.h"
 #include "free_layer_impl.h"
 #include "grid_layer_impl.h"
@@ -42,10 +41,6 @@
     mask_ = new AllMask< D >();
     return;
   }
-=======
-#include "grid_layer.h"
-#include "layer.h"
->>>>>>> 3030c8a3
 
   try // Try to cast to GridMask
   {
@@ -277,7 +272,6 @@
 }
 
 template < int D >
-<<<<<<< HEAD
 std::shared_ptr< Ntree< D, size_t > > Layer< D >::cached_ntree_;
 
 template < int D >
@@ -599,89 +593,7 @@
   }
 }
 
-=======
-void
-MaskedLayer< D >::check_mask_( Layer< D >& layer, bool allow_oversized )
-{
-  if ( not mask_.get() )
-  {
-    mask_ = new AllMask< D >();
-    return;
-  }
-
-  try // Try to cast to GridMask
-  {
-    const GridMask< D >& grid_mask = dynamic_cast< const GridMask< D >& >( *mask_ );
-
-    // If the above cast succeeds, then this is a grid mask
-
-    GridLayer< D >* grid_layer = dynamic_cast< GridLayer< D >* >( &layer );
-    if ( grid_layer == 0 )
-    {
-      throw BadProperty( "Grid masks can only be used with grid layers." );
-    }
-
-    Position< D > ext = grid_layer->get_extent();
-    Position< D, size_t > dims = grid_layer->get_dims();
-
-    if ( not allow_oversized )
-    {
-      bool oversize = false;
-      for ( int i = 0; i < D; ++i )
-      {
-        oversize |= layer.get_periodic_mask()[ i ]
-          and ( grid_mask.get_lower_right()[ i ] - grid_mask.get_upper_left()[ i ] ) > static_cast< int >( dims[ i ] );
-      }
-      if ( oversize )
-      {
-        throw BadProperty(
-          "Mask size must not exceed layer size; set allow_oversized_mask to "
-          "override." );
-      }
-    }
-
-    Position< D > lower_left = ext / dims * grid_mask.get_upper_left() - ext / dims * 0.5;
-    Position< D > upper_right = ext / dims * grid_mask.get_lower_right() - ext / dims * 0.5;
-
-    double y = lower_left[ 1 ];
-    lower_left[ 1 ] = -upper_right[ 1 ];
-    upper_right[ 1 ] = -y;
-
-    mask_ = new BoxMask< D >( lower_left, upper_right );
-  }
-  catch ( std::bad_cast& )
-  {
-
-    // Not a grid mask
-
-    try // Try to cast to correct dimension Mask
-    {
-      const Mask< D >& mask = dynamic_cast< const Mask< D >& >( *mask_ );
-
-      if ( not allow_oversized )
-      {
-        const Box< D > bb = mask.get_bbox();
-        bool oversize = false;
-        for ( int i = 0; i < D; ++i )
-        {
-          oversize |=
-            layer.get_periodic_mask()[ i ] and bb.upper_right[ i ] - bb.lower_left[ i ] > layer.get_extent()[ i ];
-        }
-        if ( oversize )
-        {
-          throw BadProperty(
-            "Mask size must not exceed layer size; set allow_oversized_mask to "
-            "override." );
-        }
-      }
-    }
-    catch ( std::bad_cast& )
-    {
-      throw BadProperty( "Mask is incompatible with layer." );
-    }
-  }
-}
->>>>>>> 3030c8a3
 
 } // namespace nest
+
 #endif
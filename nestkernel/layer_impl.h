--- conflicted
+++ resolved
@@ -185,7 +185,7 @@
   {
     // Convert from vector to Ntree
 
-    typename std::insert_iterator< Ntree< D, size_t > > to = std::inserter( *cached_ntree_, cached_ntree_->end() );
+    typename std::back_insert_iterator< Ntree< D, size_t > > to = std::back_inserter( *cached_ntree_ );
 
     for ( typename std::vector< std::pair< Position< D >, size_t > >::iterator from = cached_vector_->begin();
           from != cached_vector_->end();
@@ -246,13 +246,8 @@
 }
 
 template < int D >
-<<<<<<< HEAD
-std::vector< std::pair< Position< D >, index > >
+std::vector< std::pair< Position< D >, size_t > >
 Layer< D >::get_global_positions_vector( const MaskPTR mask,
-=======
-std::vector< std::pair< Position< D >, size_t > >
-Layer< D >::get_global_positions_vector( const MaskDatum& mask,
->>>>>>> 4cf76ceb
   const Position< D >& anchor,
   bool allow_oversized,
   NodeCollectionPTR node_collection )
@@ -270,13 +265,8 @@
 }
 
 template < int D >
-<<<<<<< HEAD
-std::vector< index >
+std::vector< size_t >
 Layer< D >::get_global_nodes( const MaskPTR mask,
-=======
-std::vector< size_t >
-Layer< D >::get_global_nodes( const MaskDatum& mask,
->>>>>>> 4cf76ceb
   const std::vector< double >& anchor,
   bool allow_oversized,
   NodeCollectionPTR node_collection )
@@ -311,46 +301,24 @@
   AbstractLayerPTR target_layer,
   const std::string& syn_model )
 {
-<<<<<<< HEAD
   auto src_vec = get_global_positions_vector( node_collection );
 
   // Dictionary with parameters for get_connections()
-  dictionary ncdict;
-  ncdict[ names::synapse_model ] = syn_model;
-=======
-  std::vector< std::pair< Position< D >, size_t > >* src_vec = get_global_positions_vector( node_collection );
-
-  // Dictionary with parameters for get_connections()
-  DictionaryDatum conn_filter( new Dictionary );
-  def( conn_filter, names::synapse_model, syn_model );
-  def( conn_filter, names::target, NodeCollectionDatum( target_layer->get_node_collection() ) );
->>>>>>> 4cf76ceb
+  dictionary conn_filter;
+  conn_filter[ names::synapse_model ] = syn_model;
+  conn_filter[ names::target ] = NodeCollectionPTR( target_layer->get_node_collection() );
 
   // Avoid setting up new array for each iteration of the loop
   std::vector< size_t > source_array( 1 );
 
-<<<<<<< HEAD
   for ( auto src_iter = src_vec->begin(); src_iter != src_vec->end(); ++src_iter )
   {
-    const index source_node_id = src_iter->second;
-    const Position< D > source_pos = src_iter->first;
-
-    source_array[ 0 ] = source_node_id;
-    ncdict[ names::source ] = NodeCollectionPTR( NodeCollection::create( source_array ) );
-    const auto connectome = kernel().connection_manager.get_connections( ncdict );
-=======
-  for ( typename std::vector< std::pair< Position< D >, size_t > >::iterator src_iter = src_vec->begin();
-        src_iter != src_vec->end();
-        ++src_iter )
-  {
-
     const size_t source_node_id = src_iter->second;
     const Position< D > source_pos = src_iter->first;
 
     source_array[ 0 ] = source_node_id;
-    def( conn_filter, names::source, NodeCollectionDatum( NodeCollection::create( source_array ) ) );
-    ArrayDatum connectome = kernel().connection_manager.get_connections( conn_filter );
->>>>>>> 4cf76ceb
+    conn_filter[ names::source ] = NodeCollectionPTR( NodeCollection::create( source_array ) );
+    const auto connectome = kernel().connection_manager.get_connections( conn_filter );
 
     // Print information about all local connections for current source
     for ( size_t i = 0; i < connectome.size(); ++i )

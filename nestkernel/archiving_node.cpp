/*
 *  archiving_node.cpp
 *
 *  This file is part of NEST.
 *
 *  Copyright (C) 2004 The NEST Initiative
 *
 *  NEST is free software: you can redistribute it and/or modify
 *  it under the terms of the GNU General Public License as published by
 *  the Free Software Foundation, either version 2 of the License, or
 *  (at your option) any later version.
 *
 *  NEST is distributed in the hope that it will be useful,
 *  but WITHOUT ANY WARRANTY; without even the implied warranty of
 *  MERCHANTABILITY or FITNESS FOR A PARTICULAR PURPOSE.  See the
 *  GNU General Public License for more details.
 *
 *  You should have received a copy of the GNU General Public License
 *  along with NEST.  If not, see <http://www.gnu.org/licenses/>.
 *
 */

#include "archiving_node.h"

// Includes from nestkernel:
#include "kernel_manager.h"

// Includes from sli:
#include "dictutils.h"

namespace nest
{

// member functions for ArchivingNode

nest::ArchivingNode::ArchivingNode()
  : n_incoming_( 0 )
  , Kminus_( 0.0 )
  , Kminus_triplet_( 0.0 )
  , tau_minus_( 20.0 )
  , tau_minus_inv_( 1. / tau_minus_ )
  , tau_minus_triplet_( 110.0 )
  , tau_minus_triplet_inv_( 1. / tau_minus_triplet_ )
  , max_delay_( 0 )
  , trace_( 0.0 )
  , last_spike_( -1.0 )
  , has_stdp_ax_delay_( false )
{
  const size_t num_time_slots =
    kernel().connection_manager.get_min_delay() + kernel().connection_manager.get_max_delay();
  correction_entries_stdp_ax_delay_.resize( num_time_slots );
}

nest::ArchivingNode::ArchivingNode( const ArchivingNode& n )
  : StructuralPlasticityNode( n )
  , n_incoming_( n.n_incoming_ )
  , Kminus_( n.Kminus_ )
  , Kminus_triplet_( n.Kminus_triplet_ )
  , tau_minus_( n.tau_minus_ )
  , tau_minus_inv_( n.tau_minus_inv_ )
  , tau_minus_triplet_( n.tau_minus_triplet_ )
  , tau_minus_triplet_inv_( n.tau_minus_triplet_inv_ )
  , max_delay_( n.max_delay_ )
  , trace_( n.trace_ )
  , last_spike_( n.last_spike_ )
  , has_stdp_ax_delay_( false )
{
  const size_t num_time_slots =
    kernel().connection_manager.get_min_delay() + kernel().connection_manager.get_max_delay();
  correction_entries_stdp_ax_delay_.resize( num_time_slots );
}

void
ArchivingNode::pre_run_hook_()
{
  const size_t num_time_slots =
    kernel().connection_manager.get_min_delay() + kernel().connection_manager.get_max_delay();
  if ( correction_entries_stdp_ax_delay_.size() != num_time_slots )
  {
    correction_entries_stdp_ax_delay_.resize( num_time_slots );
  }
}

void
ArchivingNode::register_stdp_connection( double t_first_read, double delay )
{
  // Mark all entries in the deque, which we will not read in future as read by
  // this input input, so that we savely increment the incoming number of
  // connections afterwards without leaving spikes in the history.
  // For details see bug #218. MH 08-04-22

  // JV: Remove this block
  for ( std::deque< histentry >::iterator runner = history_.begin();
        runner != history_.end() and ( t_first_read - runner->t_ > -1.0 * kernel().connection_manager.get_stdp_eps() );
        ++runner )
  {
    ( runner->access_counter_ )++;
  }

  n_incoming_++;

  max_delay_ = std::max( delay, max_delay_ );
}

// JV: Reduce this to a simple getter
double
nest::ArchivingNode::get_K_value( double t )
{
  // case when the neuron has not yet spiked
  if ( history_.empty() )
  {
    trace_ = 0.;
    return trace_;
  }

  // search for the latest post spike in the history buffer that came strictly
  // before `t`
  int i = history_.size() - 1;
  while ( i >= 0 )
  {
    if ( t - history_[ i ].t_ > kernel().connection_manager.get_stdp_eps() )
    {
      trace_ = ( history_[ i ].Kminus_ * std::exp( ( history_[ i ].t_ - t ) * tau_minus_inv_ ) );
      return trace_;
    }
    --i;
  }

  // this case occurs when the trace was requested at a time precisely at or
  // before the first spike in the history
  trace_ = 0.;
  return trace_;
}

// JV: Reduce this to a simple getter
void
nest::ArchivingNode::get_K_values( double t,
  double& K_value,
  double& nearest_neighbor_K_value,
  double& K_triplet_value )
{
  // case when the neuron has not yet spiked
  if ( history_.empty() )
  {
    K_triplet_value = Kminus_triplet_;
    nearest_neighbor_K_value = Kminus_;
    K_value = Kminus_;
    return;
  }

  // search for the latest post spike in the history buffer that came strictly
  // before `t`
  int i = history_.size() - 1;
  while ( i >= 0 )
  {
    if ( t - history_[ i ].t_ > kernel().connection_manager.get_stdp_eps() )
    {
      K_triplet_value =
        ( history_[ i ].Kminus_triplet_ * std::exp( ( history_[ i ].t_ - t ) * tau_minus_triplet_inv_ ) );
      K_value = ( history_[ i ].Kminus_ * std::exp( ( history_[ i ].t_ - t ) * tau_minus_inv_ ) );
      nearest_neighbor_K_value = std::exp( ( history_[ i ].t_ - t ) * tau_minus_inv_ );
      return;
    }
    --i;
  }

  // this case occurs when the trace was requested at a time precisely at or
  // before the first spike in the history
  K_triplet_value = 0.0;
  nearest_neighbor_K_value = 0.0;
  K_value = 0.0;
}

// JV: Remove this method
void
nest::ArchivingNode::get_history( double t1,
  double t2,
  std::deque< histentry >::iterator* start,
  std::deque< histentry >::iterator* finish )
{
  *finish = history_.end();
  if ( history_.empty() )
  {
    *start = *finish;
    return;
  }
  std::deque< histentry >::reverse_iterator runner = history_.rbegin();
  const double t2_lim = t2 + kernel().connection_manager.get_stdp_eps();
  const double t1_lim = t1 + kernel().connection_manager.get_stdp_eps();
  while ( runner != history_.rend() and runner->t_ >= t2_lim )
  {
    ++runner;
  }
  *finish = runner.base();
  while ( runner != history_.rend() and runner->t_ >= t1_lim )
  {
    runner->access_counter_++;
    ++runner;
  }
  *start = runner.base();
}

void
nest::ArchivingNode::set_spiketime( Time const& t_sp, double offset )
{
  StructuralPlasticityNode::set_spiketime( t_sp, offset );

  const double t_sp_ms = t_sp.get_ms() - offset;

  if ( n_incoming_ )  // JV: Remove this whole block, but still update the K value
  {
    // prune all spikes from history which are no longer needed
    // only remove a spike if:
    // - its access counter indicates it has been read out by all connected
    //   STDP synapses, and
    // - there is another, later spike, that is strictly more than
    //   (max_delay_ + eps) away from the new spike (at t_sp_ms)
    // [4.6, 5.4] -> 5.9, 6.3  --- 6.4+eps
    while ( history_.size() > 1 )
    {
      const double next_t_sp = history_[ 1 ].t_;
      if ( history_.front().access_counter_ >= n_incoming_
        and t_sp_ms - next_t_sp > 2 * max_delay_ + kernel().connection_manager.get_stdp_eps() )
      {
        history_.pop_front();
      }
      else
      {
        break;
      }
    }
    // update spiking history
    Kminus_ *= std::exp( ( last_spike_ - t_sp_ms ) * tau_minus_inv_ ) + 1.0;
    Kminus_triplet_ *= std::exp( ( last_spike_ - t_sp_ms ) * tau_minus_triplet_inv_ ) + 1.0;
    history_.push_back( histentry( t_sp_ms, Kminus_, Kminus_triplet_, 0 ) );
  }
<<<<<<< HEAD

  // Here we loop over all incoming synapses (though maybe not in ArchivingNode, but in a parent) and update the weights

  last_spike_ = t_sp_ms;
=======
  correct_synapses_stdp_ax_delay_( t_sp );
>>>>>>> 811f18e7
}

void
nest::ArchivingNode::get_status( DictionaryDatum& d ) const
{
  def< double >( d, names::t_spike, get_spiketime_ms() );
  def< double >( d, names::tau_minus, tau_minus_ );
  def< double >( d, names::tau_minus_triplet, tau_minus_triplet_ );
  def< double >( d, names::post_trace, trace_ );
#ifdef DEBUG_ARCHIVER
  def< int >( d, names::archiver_length, history_.size() );
#endif

  // add status dict items from the parent class
  StructuralPlasticityNode::get_status( d );
}

void
nest::ArchivingNode::set_status( const DictionaryDatum& d )
{
  // We need to preserve values in case invalid values are set
  double new_tau_minus = tau_minus_;
  double new_tau_minus_triplet = tau_minus_triplet_;
  updateValue< double >( d, names::tau_minus, new_tau_minus );
  updateValue< double >( d, names::tau_minus_triplet, new_tau_minus_triplet );

  if ( new_tau_minus <= 0.0 or new_tau_minus_triplet <= 0.0 )
  {
    throw BadProperty( "All time constants must be strictly positive." );
  }

  StructuralPlasticityNode::set_status( d );

  // do the actual update
  tau_minus_ = new_tau_minus;
  tau_minus_triplet_ = new_tau_minus_triplet;
  tau_minus_inv_ = 1. / tau_minus_;
  tau_minus_triplet_inv_ = 1. / tau_minus_triplet_;

  // check, if to clear spike history and K_minus
  bool clear = false;
  updateValue< bool >( d, names::clear, clear );
  if ( clear )
  {
    clear_history();
  }
}

void
nest::ArchivingNode::clear_history()
{
  last_spike_ = -1.0;
  Kminus_ = 0.0;
  Kminus_triplet_ = 0.0;
  history_.clear();
}

void
ArchivingNode::add_correction_entry_stdp_ax_delay( SpikeEvent& spike_event,
  const double t_last_pre_spike,
  const double weight_revert,
  const double dendritic_delay )
{
  if ( not has_stdp_ax_delay_ )
  {
    has_stdp_ax_delay_ = true;

    const size_t num_time_slots =
      kernel().connection_manager.get_min_delay() + kernel().connection_manager.get_max_delay();
    if ( correction_entries_stdp_ax_delay_.size() != num_time_slots )
    {
      correction_entries_stdp_ax_delay_.resize( num_time_slots );
    }
  }

  assert( correction_entries_stdp_ax_delay_.size()
    == static_cast< size_t >(
      kernel().connection_manager.get_min_delay() + kernel().connection_manager.get_max_delay() ) );

  const index idx = kernel().event_delivery_manager.get_modulo(
    spike_event.get_rel_delivery_steps( kernel().simulation_manager.get_slice_origin() )
    - 2 * Time::delay_ms_to_steps( dendritic_delay ) );
  assert( static_cast< size_t >( idx ) < correction_entries_stdp_ax_delay_.size() );

  correction_entries_stdp_ax_delay_[ idx ].push_back(
    CorrectionEntrySTDPAxDelay( spike_event.get_sender_spike_data(), t_last_pre_spike, weight_revert ) );
}

void
ArchivingNode::reset_correction_entries_stdp_ax_delay_()
{
  if ( has_stdp_ax_delay_ )
  {
    const long mindelay_steps = kernel().connection_manager.get_min_delay();
    assert( correction_entries_stdp_ax_delay_.size()
      == static_cast< size_t >( mindelay_steps + kernel().connection_manager.get_max_delay() ) );

    for ( long lag = 0; lag < mindelay_steps; ++lag )
    {
      const long idx = kernel().event_delivery_manager.get_modulo( lag );
      assert( static_cast< size_t >( idx ) < correction_entries_stdp_ax_delay_.size() );

      correction_entries_stdp_ax_delay_[ idx ].clear();
    }
  }
}

void
nest::ArchivingNode::correct_synapses_stdp_ax_delay_( const Time& t_spike )
{
  if ( has_stdp_ax_delay_ )
  {
    const Time& ori = kernel().simulation_manager.get_slice_origin();
    const Time& t_spike_rel = t_spike - ori;
    const long maxdelay_steps = kernel().connection_manager.get_max_delay();
    assert( correction_entries_stdp_ax_delay_.size()
      == static_cast< size_t >( kernel().connection_manager.get_min_delay() + maxdelay_steps ) );

    for ( long lag = t_spike_rel.get_steps() - 1; lag < maxdelay_steps + 1; ++lag ) // Edit JV:
    {
      const long idx = kernel().event_delivery_manager.get_modulo( lag );
      assert( static_cast< size_t >( idx ) < correction_entries_stdp_ax_delay_.size() );

      for ( auto it_corr_entry = correction_entries_stdp_ax_delay_[ idx ].begin();
            it_corr_entry < correction_entries_stdp_ax_delay_[ idx ].end();
            ++it_corr_entry )
      {
        kernel().connection_manager.correct_synapse_stdp_ax_delay( it_corr_entry->spike_data_,
          it_corr_entry->t_last_pre_spike_,
          &it_corr_entry->weight_revert_,
          t_spike.get_ms() );
      }
      // indicate that the new spike was processed by these STDP synapses
      history_.back().access_counter_ += correction_entries_stdp_ax_delay_[ idx ].size();
    }
  }
}

} // of namespace nest<|MERGE_RESOLUTION|>--- conflicted
+++ resolved
@@ -234,14 +234,8 @@
     Kminus_triplet_ *= std::exp( ( last_spike_ - t_sp_ms ) * tau_minus_triplet_inv_ ) + 1.0;
     history_.push_back( histentry( t_sp_ms, Kminus_, Kminus_triplet_, 0 ) );
   }
-<<<<<<< HEAD
-
-  // Here we loop over all incoming synapses (though maybe not in ArchivingNode, but in a parent) and update the weights
-
-  last_spike_ = t_sp_ms;
-=======
+
   correct_synapses_stdp_ax_delay_( t_sp );
->>>>>>> 811f18e7
 }
 
 void

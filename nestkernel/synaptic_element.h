/*
 *  synaptic_element.h
 *
 *  This file is part of NEST.
 *
 *  Copyright (C) 2004 The NEST Initiative
 *
 *  NEST is free software: you can redistribute it and/or modify
 *  it under the terms of the GNU General Public License as published by
 *  the Free Software Foundation, either version 2 of the License, or
 *  (at your option) any later version.
 *
 *  NEST is distributed in the hope that it will be useful,
 *  but WITHOUT ANY WARRANTY; without even the implied warranty of
 *  MERCHANTABILITY or FITNESS FOR A PARTICULAR PURPOSE.  See the
 *  GNU General Public License for more details.
 *
 *  You should have received a copy of the GNU General Public License
 *  along with NEST.  If not, see <http://www.gnu.org/licenses/>.
 *
 */

#ifndef SYNAPTIC_ELEMENT_H
#define SYNAPTIC_ELEMENT_H

/** @BeginDocumentation
 * Name: synaptic_element - Contact point element for the dynamic creation
 *  and deletion of synapses.
 *
 * Description:
 *  This class represents synaptic element of a node (like Axonl boutons or
 *  dendritic spines) used for structural plasticity.
 *  The synaptic elements represent connection points between two neurons. They
 *  grow according to a homeostatic growth rule. The dynamics of the
 *  number of synaptic elements is driven by the average electrical activity of
 *  the neuron (indirectly measured through the Calcium concentration of the
 *  node). The probability of two neurons creating a new synapse between them,
 *  depends on the number of available synaptic elements of each neuron.
 *
 * Parameters:
 *  z                double  - Current number of synaptic elements. Stored as a
 *                             double variable but the actual usable number of
 *                             synaptic elements is an integer truncated from
 * this
 *                             double value. An standard value for the growth of
 * a
 *                             synaptic element is around 0.0001 elements/ms.
 *  continuous       boolean - Defines if the number of synaptic elements should
 *                             be treated as a continuous double number or as an
 *                             integer value. Default is false.
 *  growth_rate      double  - The maximum amount by which the synaptic elements
 * will
 *                             change between time steps. In elements/ms.
 *  tau_vacant       double  - Rate at which vacant synaptic elements will decay.
 *                             Typical is 0.1 which represents a
 *                             loss of 10% of the vacant synaptic elements each
 * time
 *                             the structural_plasticity_update_interval is
 *                             reached by the simulation time.
 *  growth_curve     GrowthCurve* - Rule which defines the dynamics of this
 * synaptic element.
 *
 * References:
 *  [1] Butz, Markus, Florentin Wörgötter, and Arjen van Ooyen.
 *  "Activity-dependent structural plasticity." Brain research reviews 60.2
 *  (2009): 287-305.
 *
 *  [2] Butz, Markus, and Arjen van Ooyen. "A simple rule for dendritic spine
 *  and axonal bouton formation can account for cortical reorganization after
 *  focal retinal lesions." PLoS Comput Biol 9.10 (2013): e1003259.
 *
 * FirstVersion: July 2013
 *
 * Author: Mikael Naveau, Sandra Diaz
 *
 * SeeAlso: GrowthCurve, SPManager, SPBuilder, Node, ArchivingNode.
 */

// C++ includes:
#include <cmath>

// Includes from nestkernel:
#include "growth_curve.h"

// Includes from libnestutil:
#include "dictionary.h"


namespace nest
{

/**
 * \class SynapticElement
 * Synaptic element of a node (axonal bouton or dendritic spine) for the
 * purposes of structural plasticity.
 * The synaptic elements represent connection points between two neurons that
 * grow according to a homeostatic growth rule. Basically, the dynamics of the
 * number of synaptic elements is driven by the average electrical activity of
 * the neuron (indirectly measured through the Calcium concentration of the
 * node). The probability of two neurons creating a new synapse between them,
 * depends on the number of available synaptic elements of each neuron.
 */
class SynapticElement
{

public:
  SynapticElement();

  SynapticElement( const SynapticElement& se );

  /**
   * @param other SynapticElement
   */
  SynapticElement& operator=( const SynapticElement& other );

  ~SynapticElement()
  {
    delete growth_curve_;
  }

  /**
<<<<<<< HEAD
   * \fn void get(dictionary&) const
=======
>>>>>>> 4cf76ceb
   * Store current values in a dictionary.
   *
   * @param d to write data
   */
  void get( dictionary& d ) const;

  /**
<<<<<<< HEAD
   * \fn void set(const dictionary&)
=======
>>>>>>> 4cf76ceb
   * Set values from a dictionary.
   *
   * @param d to take data from
   */
  void set( const dictionary& d );


  /**
   * Updates the number of available synaptic elements according to the mean
   * calcium concentration of the neuron at time t.
   *
   * @param t Current time (in ms)
   * @param t_minus Time of last update
   * @param Ca_minus Calcium concentration at time t_minus
   * @param tau_Ca change in the calcium concentration on each spike
   */
  void update( double t, double t_minus, double Ca_minus, double tau_Ca );

  /**
   * Get the number of synaptic_element at the time t (in ms)
   *
   * Returns a negative number when synaptic elements must be deleted
   * during the next update
   * @param a node of this synaptic_element
   * @param t Current time (in ms)
   */
  int
  get_z_vacant() const
  {
    return std::floor( z_ ) - z_connected_;
  }
  /**
   * Retrieves the current number of synaptic elements bound to a synapse
   */
  int
  get_z_connected() const
  {
    return z_connected_;
  }
  /**
   * Retrieves the value of tau_vacant
   */
  double
  get_tau_vacant() const
  {
    return tau_vacant_;
  }
  /**
   * Changes the number of bound synaptic elements by n.
   *
   * @param n number of new connections. Can be negative.
   */
  void
  connect( int n )
  {
    z_connected_ += n;
    if ( z_connected_ > floor( z_ ) )
    {
      z_ = z_connected_ + ( z_ - floor( z_ ) );
    }
  }

  /**
   * Used to define the dynamics of the synaptic elements using a Growth Curve
   */
  void
  set_growth_curve( GrowthCurve& g )
  {
    if ( growth_curve_ != &g )
    {
      delete growth_curve_;
      growth_curve_ = &g;
    }
  }

  /**
   * Retrieves the current value of the growth rate
   */
  double
  get_growth_rate() const
  {
    return growth_rate_;
  }

  void
  set_z( const double z_new )
  {
    z_ = z_new;
  }
  double
  get_z() const
  {
    return z_;
  }
  /**
   * Reduce the amount of vacant synaptic elements by a factor
   * of tau_vacant_
   */
  void
  decay_z_vacant()
  {
    if ( get_z_vacant() > 0 )
    {
      z_ -= get_z_vacant() * tau_vacant_;
    }
  }

  bool
  continuous() const
  {
    return continuous_;
  }

private:
  // The current number of synaptic elements at t = z_t_
  double z_;
  // Last time stamp when the number of synaptic elements was updated
  double z_t_;
  // Number of synaptic elements bound to a synapse
  int z_connected_;
  // Variable which defines if the number of synaptic elements should be treated
  // as a continous double number or as an integer value
  bool continuous_;
  // The maximum amount by which the synaptic elements will change between time
  // steps.
  double growth_rate_;
  // Rate at which vacant synaptic elements will decay
  double tau_vacant_;
  // Growth curve which defines the dynamics of this synaptic element.
  GrowthCurve* growth_curve_;
};

} // of namespace

#endif /* #ifndef SYNAPTIC_ELEMENT_H */<|MERGE_RESOLUTION|>--- conflicted
+++ resolved
@@ -119,10 +119,6 @@
   }
 
   /**
-<<<<<<< HEAD
-   * \fn void get(dictionary&) const
-=======
->>>>>>> 4cf76ceb
    * Store current values in a dictionary.
    *
    * @param d to write data
@@ -130,10 +126,6 @@
   void get( dictionary& d ) const;
 
   /**
-<<<<<<< HEAD
-   * \fn void set(const dictionary&)
-=======
->>>>>>> 4cf76ceb
    * Set values from a dictionary.
    *
    * @param d to take data from

/*
 *  recording_device.cpp
 *
 *  This file is part of NEST.
 *
 *  Copyright (C) 2004 The NEST Initiative
 *
 *  NEST is free software: you can redistribute it and/or modify
 *  it under the terms of the GNU General Public License as published by
 *  the Free Software Foundation, either version 2 of the License, or
 *  (at your option) any later version.
 *
 *  NEST is distributed in the hope that it will be useful,
 *  but WITHOUT ANY WARRANTY; without even the implied warranty of
 *  MERCHANTABILITY or FITNESS FOR A PARTICULAR PURPOSE.  See the
 *  GNU General Public License for more details.
 *
 *  You should have received a copy of the GNU General Public License
 *  along with NEST.  If not, see <http://www.gnu.org/licenses/>.
 *
 */

#include "recording_device.h"

// C++ includes:
#include <iomanip>
#include <iostream> // using cerr for error message.

// Generated includes:
#include "config.h"

// Includes from libnestutil:
#include "compose.hpp"
#include "logging.h"

// Includes from nestkernel:
#include "exceptions.h"
#include "kernel_manager.h"
#include "vp_manager_impl.h"

// Includes from sli:
#include "arraydatum.h"
#include "dictutils.h"
#include "fdstream.h"
#include "iostreamdatum.h"
#include "sliexceptions.h"

/* ----------------------------------------------------------------
 * Default constructors defining default parameters and state
 * ---------------------------------------------------------------- */

nest::RecordingDevice::Parameters_::Parameters_( const std::string& file_ext,
  bool withtime,
  bool withgid,
  bool withweight,
  bool withtargetgid,
  bool withport,
  bool withrport )
  : to_file_( false )
  , to_screen_( false )
  , to_memory_( true )
  , to_accumulator_( false )
  , time_in_steps_( false )
  , precise_times_( false )
  , withgid_( withgid )
  , withtime_( withtime )
  , withweight_( withweight )
  , withtargetgid_( withtargetgid )
  , withport_( withport )
  , withrport_( withrport )
  , precision_( 3 )
  , scientific_( false )
  , user_set_precise_times_( false )
  , user_set_precision_( false )
  , binary_( false )
<<<<<<< HEAD
  , fbuffer_size_( BUFSIZ ) // default buffer size as defined in <cstdio>
  , fbuffer_size_old_( BUFSIZ ) // default buffer size as defined in <cstdio>
=======
  , fbuffer_size_( -1 ) // -1 marks use of default buffer
>>>>>>> 04726d94
  , label_()
  , file_ext_( file_ext )
  , filename_()
  , close_after_simulate_( false )
  , flush_after_simulate_( true )
  , flush_records_( false )
  , close_on_reset_( true )
  , use_gid_in_filename_( true )
{
}

nest::RecordingDevice::State_::State_()
  : events_( 0 )
  , event_senders_()
  , event_targets_()
  , event_ports_()
  , event_rports_()
  , event_times_ms_()
  , event_times_steps_()
  , event_times_offsets_()
{
}

/* ----------------------------------------------------------------
 * Parameter extraction and manipulation functions
 * ---------------------------------------------------------------- */

void
nest::RecordingDevice::Parameters_::get( const RecordingDevice& rd,
  DictionaryDatum& d ) const
{
  ( *d )[ names::label ] = label_;

  ( *d )[ names::withtime ] = withtime_;
  ( *d )[ names::withgid ] = withgid_;
  ( *d )[ names::withweight ] = withweight_;
  ( *d )[ names::withtargetgid ] = withtargetgid_;
  ( *d )[ names::withport ] = withport_;
  ( *d )[ names::withrport ] = withrport_;

  ( *d )[ names::time_in_steps ] = time_in_steps_;
  if ( rd.mode_ == RecordingDevice::WEIGHT_RECORDER
    or rd.mode_ == RecordingDevice::SPIKE_DETECTOR
    or rd.mode_ == RecordingDevice::SPIN_DETECTOR )
  {
    ( *d )[ names::precise_times ] = precise_times_;
  }
  // We must maintain /to_file, /to_screen, and /to_memory, because
  // the new /record_to feature is not working in Pynest.
  ( *d )[ names::to_screen ] = to_screen_;
  ( *d )[ names::to_memory ] = to_memory_;
  ( *d )[ names::to_file ] = to_file_;
  if ( rd.mode_ == RecordingDevice::MULTIMETER )
  {
    ( *d )[ names::to_accumulator ] = to_accumulator_;
  }
  ArrayDatum ad;
  if ( to_file_ )
  {
    ad.push_back( LiteralDatum( names::file ) );
  }
  if ( to_memory_ )
  {
    ad.push_back( LiteralDatum( names::memory ) );
  }
  if ( to_screen_ )
  {
    ad.push_back( LiteralDatum( names::screen ) );
  }
  if ( rd.mode_ == RecordingDevice::MULTIMETER )
  {
    if ( to_accumulator_ )
    {
      ad.push_back( LiteralDatum( names::accumulator ) );
    }
  }
  ( *d )[ names::record_to ] = ad;

  ( *d )[ names::file_extension ] = file_ext_;
  ( *d )[ names::precision ] = precision_;
  ( *d )[ names::scientific ] = scientific_;

  ( *d )[ names::binary ] = binary_;
  ( *d )[ names::fbuffer_size ] = fbuffer_size_;

  ( *d )[ names::close_after_simulate ] = close_after_simulate_;
  ( *d )[ names::flush_after_simulate ] = flush_after_simulate_;
  ( *d )[ names::flush_records ] = flush_records_;
  ( *d )[ names::close_on_reset ] = close_on_reset_;

  ( *d )[ names::use_gid_in_filename ] = use_gid_in_filename_;

  if ( to_file_ && not filename_.empty() )
  {
    initialize_property_array( d, names::filenames );
    append_property( d, names::filenames, filename_ );
  }
}

void
nest::RecordingDevice::Parameters_::set( const RecordingDevice& rd,
  Buffers_& B,
  const DictionaryDatum& d )
{
  updateValue< std::string >( d, names::label, label_ );
  updateValue< bool >( d, names::withgid, withgid_ );
  updateValue< bool >( d, names::withtime, withtime_ );
  updateValue< bool >( d, names::withweight, withweight_ );
  updateValue< bool >( d, names::withtargetgid, withtargetgid_ );
  updateValue< bool >( d, names::withport, withport_ );
  updateValue< bool >( d, names::withrport, withrport_ );
  updateValue< bool >( d, names::time_in_steps, time_in_steps_ );
  if ( rd.mode_ == RecordingDevice::SPIKE_DETECTOR
    or rd.mode_ == RecordingDevice::WEIGHT_RECORDER
    or rd.mode_ == RecordingDevice::SPIN_DETECTOR )
  {
    if ( d->known( names::precise_times ) )
    {
      user_set_precise_times_ = true;
      updateValue< bool >( d, names::precise_times, precise_times_ );
    }
  }
  updateValue< std::string >( d, names::file_extension, file_ext_ );
  if ( d->known( names::precision ) )
  {
    user_set_precision_ = true;
    updateValue< long >( d, names::precision, precision_ );
  }
  updateValue< bool >( d, names::scientific, scientific_ );

  updateValue< bool >( d, names::binary, binary_ );

  long fbuffer_size = -1;
  if ( updateValue< long >( d, names::fbuffer_size, fbuffer_size ) )
  {
    if ( B.fs_.is_open() )
    {
      throw BadProperty( "fbuffer_size cannot be set on open files." );
    }

    // prohibit negative sizes but allow Create_l_i_D to reset -1 on prototype
    if ( fbuffer_size < 0
      and not( rd.node_.get_vp() == -1 and fbuffer_size == -1 ) )
    {
      throw BadProperty( "fbuffer_size must be >= 0." );
    }
    fbuffer_size_ = fbuffer_size;
  }

  updateValue< bool >( d, names::close_after_simulate, close_after_simulate_ );
  updateValue< bool >( d, names::flush_after_simulate, flush_after_simulate_ );
  updateValue< bool >( d, names::flush_records, flush_records_ );
  updateValue< bool >( d, names::close_on_reset, close_on_reset_ );

  bool tmp_use_gid_in_filename = true;
  updateValue< bool >( d, names::use_gid_in_filename, tmp_use_gid_in_filename );

  // In Pynest we cannot use /record_to, because we have no way to pass
  // values as LiteralDatum. Thus, we must keep the boolean flags.
  // We must have || rec_change at the end, otherwise short-circuiting may
  // mean that some flags are not read.
  bool rec_change = false;
  rec_change =
    updateValue< bool >( d, names::to_screen, to_screen_ ) || rec_change;
  rec_change =
    updateValue< bool >( d, names::to_memory, to_memory_ ) || rec_change;
  rec_change = updateValue< bool >( d, names::to_file, to_file_ ) || rec_change;
  if ( rd.mode_ == RecordingDevice::MULTIMETER )
  {
    rec_change = updateValue< bool >(
                   d, names::to_accumulator, to_accumulator_ ) || rec_change;
  }

  const bool have_record_to = d->known( names::record_to );
  if ( have_record_to )
  {
    // clear all flags
    to_file_ = to_screen_ = to_memory_ = to_accumulator_ = false;

    // check for flags present in array, could be far more elegant ...
    ArrayDatum ad = getValue< ArrayDatum >( d, names::record_to );
    for ( Token* t = ad.begin(); t != ad.end(); ++t )
    {
      if ( *t == LiteralDatum( names::file )
        || *t == Token( names::file.toString() ) )
      {
        to_file_ = true;
      }
      else if ( *t == LiteralDatum( names::memory )
        || *t == Token( names::memory.toString() ) )
      {
        to_memory_ = true;
      }
      else if ( *t == LiteralDatum( names::screen )
        || *t == Token( names::screen.toString() ) )
      {
        to_screen_ = true;
      }
      else if ( rd.mode_ == RecordingDevice::MULTIMETER
        && ( *t == LiteralDatum( names::accumulator )
                  || *t == Token( names::accumulator.toString() ) ) )
      {
        to_accumulator_ = true;
      }
      else
      {
        if ( rd.mode_ == RecordingDevice::MULTIMETER )
        {
          throw BadProperty(
            "/to_record must be array, allowed entries: /file, /memory, "
            "/screen, /accumulator." );
        }
        else
        {
          throw BadProperty(
            "/to_record must be array, allowed entries: /file, /memory, "
            "/screen." );
        }
      }
    }
  }

  if ( ( rec_change || have_record_to ) && to_file_ && to_memory_ )
  {
    LOG( M_INFO,
      "RecordingDevice::set_status",
      "Data will be recorded to file and to memory." );
  }

  if ( to_accumulator_
    && ( to_file_ || to_screen_ || to_memory_ || withgid_ || withweight_ ) )
  {
    to_file_ = to_screen_ = to_memory_ = withgid_ = withweight_ = false;
    LOG( M_WARNING,
      "RecordingDevice::set_status()",
      "Accumulator mode selected. All incompatible properties "
      "(to_file, to_screen, to_memory, withgid, withweight) "
      "have been set to false." );
  }

  if ( not tmp_use_gid_in_filename and label_.empty() )
  {
    throw BadProperty(
      "If /use_gid_in_filename is false, /label must be specified." );
  }
  else
  {
    use_gid_in_filename_ = tmp_use_gid_in_filename;
  }
}

void
nest::RecordingDevice::State_::get( DictionaryDatum& d,
  const Parameters_& p ) const
{
  // if we already have the n_events entry, we add to it, otherwise we create it
  if ( d->known( names::n_events ) )
  {
    ( *d )[ names::n_events ] =
      getValue< long >( d, names::n_events ) + events_;
  }
  else
  {
    ( *d )[ names::n_events ] = events_;
  }

  DictionaryDatum dict;

  // if we already have the events dict, we use it, otherwise we create it
  if ( not d->known( names::events ) )
  {
    dict = DictionaryDatum( new Dictionary );
  }
  else
  {
    dict = getValue< DictionaryDatum >( d, names::events );
  }

  if ( p.withgid_ )
  {
    assert( not p.to_accumulator_ );
    initialize_property_intvector( dict, names::senders );
    append_property(
      dict, names::senders, std::vector< long >( event_senders_ ) );
  }

  if ( p.withweight_ )
  {
    assert( not p.to_accumulator_ );
    initialize_property_doublevector( dict, names::weights );
    append_property(
      dict, names::weights, std::vector< double >( event_weights_ ) );
  }

  if ( p.withtargetgid_ )
  {
    assert( not p.to_accumulator_ );
    initialize_property_intvector( dict, names::targets );
    append_property(
      dict, names::targets, std::vector< long >( event_targets_ ) );
  }

  if ( p.withport_ )
  {
    assert( not p.to_accumulator_ );
    initialize_property_intvector( dict, names::ports );
    append_property( dict, names::ports, std::vector< long >( event_ports_ ) );
  }

  if ( p.withrport_ )
  {
    assert( not p.to_accumulator_ );
    initialize_property_intvector( dict, names::rports );
    append_property(
      dict, names::rports, std::vector< long >( event_rports_ ) );
  }

  if ( p.withtime_ )
  {
    if ( p.time_in_steps_ )
    {
      initialize_property_intvector( dict, names::times );
      // When not accumulating, we just add time data. When accumulating, we
      // must add time data only from one thread and ensure that time data from
      // other threads is either empty of identical to what is present.
      if ( not p.to_accumulator_ )
      {
        append_property(
          dict, names::times, std::vector< long >( event_times_steps_ ) );
      }
      else
      {
        provide_property(
          dict, names::times, std::vector< long >( event_times_steps_ ) );
      }

      if ( p.precise_times_ )
      {
        initialize_property_doublevector( dict, names::offsets );
        if ( not p.to_accumulator_ )
        {
          append_property( dict,
            names::offsets,
            std::vector< double >( event_times_offsets_ ) );
        }
        else
        {
          provide_property( dict,
            names::offsets,
            std::vector< double >( event_times_offsets_ ) );
        }
      }
    }
    else
    {
      initialize_property_doublevector( dict, names::times );
      if ( not p.to_accumulator_ )
      {
        append_property(
          dict, names::times, std::vector< double >( event_times_ms_ ) );
      }
      else
      {
        provide_property(
          dict, names::times, std::vector< double >( event_times_ms_ ) );
      }
    }
  }

  ( *d )[ names::events ] = dict;
}

void
nest::RecordingDevice::State_::set( const DictionaryDatum& d )
{
  long ne = 0;
  if ( updateValue< long >( d, names::n_events, ne ) )
  {
    if ( ne == 0 )
    {
      events_ = 0;
    }
    else
    {
      throw BadProperty( "n_events can only be set to 0." );
    }
  }
}

nest::RecordingDevice::Buffers_::Buffers_()
  : fs_()
  , fbuffer_( 0 )
  , fbuffer_size_( -1 )
{
}

nest::RecordingDevice::Buffers_::~Buffers_()
{
  if ( fbuffer_ )
  {
    delete[] fbuffer_;
  }
}


/* ----------------------------------------------------------------
 * Default and copy constructor and destructor for device
 * ---------------------------------------------------------------- */

nest::RecordingDevice::RecordingDevice( const Node& n,
  Mode mode,
  const std::string& file_ext,
  bool withtime,
  bool withgid,
  bool withweight,
  bool withtargetgid,
  bool withport,
  bool withrport )
  : Device()
  , node_( n )
  , mode_( mode )
  , P_( file_ext,
      withtime,
      withgid,
      withweight,
      withtargetgid,
      withport,
      withrport )
  , S_()
  , B_()
{
}

nest::RecordingDevice::RecordingDevice( const Node& n,
  const RecordingDevice& d )
  : Device( d )
  , node_( n )
  , mode_( d.mode_ )
  , P_( d.P_ )
  , S_( d.S_ )
  , B_() // do not copy
{
}

/* ----------------------------------------------------------------
 * Device initialization functions
 * ---------------------------------------------------------------- */

void
nest::RecordingDevice::init_parameters( const RecordingDevice& pr )
{
  Device::init_parameters( pr );

  P_ = pr.P_;
  S_ = pr.S_;
}

void
nest::RecordingDevice::init_state( const RecordingDevice& pr )
{
  Device::init_state( pr );
  S_ = pr.S_;
}

void
nest::RecordingDevice::init_buffers()
{
  Device::init_buffers();

  // we only close files here, opening is left to calibrate()
  // we must not touch B_.fbuffer_ here, as it will be used
  // as long as B_.fs_ exists.
  if ( P_.close_on_reset_ && B_.fs_.is_open() )
  {
    B_.fs_.close();
    P_.filename_.clear(); // filename_ only visible while file open
  }
}

void
nest::RecordingDevice::calibrate()
{
  Device::calibrate();

  if ( P_.to_file_ )
  {
    // do we need to (re-)open the file
    bool newfile = false;

    if ( not B_.fs_.is_open() )
    {
      newfile = true; // no file from before
      P_.filename_ = build_filename_();
    }
    else
    {
      std::string newname = build_filename_();
      if ( newname != P_.filename_ )
      {
        std::string msg = String::compose(
          "Closing file '%1', opening file '%2'", P_.filename_, newname );
        LOG( M_INFO, "RecordingDevice::calibrate()", msg );

        B_.fs_.close(); // close old file
        P_.filename_ = newname;
        newfile = true;
      }
    }

    if ( newfile )
    {
      assert( not B_.fs_.is_open() );

      // pubsetbuf() must be called before the opening file: otherwise, it has
      // no effect (libstdc++) or may lead to undefined behavior (libc++), see
      // http://en.cppreference.com/w/cpp/io/basic_filebuf/setbuf.
      if ( P_.fbuffer_size_ >= 0 )
      {
        if ( B_.fbuffer_ )
        {
          delete[] B_.fbuffer_;
          B_.fbuffer_ = 0;
        }
        // invariant: B_.fbuffer_ == 0

        if ( P_.fbuffer_size_ > 0 )
        {
          B_.fbuffer_ = new char[ P_.fbuffer_size_ ];
        }
        // invariant: ( P_.fbuffer_size_ == 0 and B_.fbuffer_ == 0 )
        //            or
        //            ( P_.fbuffer_size_ > 0 and B_.fbuffer_ != 0 )

        B_.fbuffer_size_ = P_.fbuffer_size_;

        std::basic_streambuf< char >* res =
          B_.fs_.rdbuf()->pubsetbuf( B_.fbuffer_, B_.fbuffer_size_ );

        if ( res == 0 )
        {
          LOG( M_ERROR,
            "RecordingDevice::calibrate()",
            "Failed to set file buffer." );
          throw IOError();
        }
      }

      if ( kernel().io_manager.overwrite_files() )
      {
        if ( P_.binary_ )
        {
          B_.fs_.open( P_.filename_.c_str(), std::ios::out | std::ios::binary );
        }
        else
        {
          B_.fs_.open( P_.filename_.c_str() );
        }
      }
      else
      {
        // try opening for reading
        std::ifstream test( P_.filename_.c_str() );
        if ( test.good() )
        {
          std::string msg = String::compose(
            "The device file '%1' exists already and will not be overwritten. "
            "Please change data_path, data_prefix or label, or set "
            "/overwrite_files to true in the root node.",
            P_.filename_ );
          LOG( M_ERROR, "RecordingDevice::calibrate()", msg );
          throw IOError();
        }
        else
        {
          test.close();
        }

        // file does not exist, so we can open
        if ( P_.binary_ )
        {
          B_.fs_.open( P_.filename_.c_str(), std::ios::out | std::ios::binary );
        }
        else
        {
          B_.fs_.open( P_.filename_.c_str() );
        }
      }
    }

    if ( not B_.fs_.good() )
    {
      std::string msg = String::compose(
        "I/O error while opening file '%1'. "
        "This may be caused by too many open files in networks "
        "with many recording devices and threads.",
        P_.filename_ );
      LOG( M_ERROR, "RecordingDevice::calibrate()", msg );

      if ( B_.fs_.is_open() )
      {
        B_.fs_.close();
      }
      P_.filename_.clear();
      throw IOError();
    }

    /* Set formatting
       Formatting is not applied to std::cout for screen output,
       since different devices may have different settings and
       this would lead to a mess.
     */
    if ( P_.scientific_ )
    {
      B_.fs_ << std::scientific;
    }
    else
    {
      B_.fs_ << std::fixed;
    }

    B_.fs_ << std::setprecision( P_.precision_ );
  }
}

void
nest::RecordingDevice::post_run_cleanup()
{
  if ( B_.fs_.is_open() )
  {
    if ( P_.flush_after_simulate_ )
    {
      B_.fs_.flush();
    }

    if ( not B_.fs_.good() )
    {
      std::string msg =
        String::compose( "I/O error while opening file '%1'", P_.filename_ );
      LOG( M_ERROR, "RecordingDevice::post_run_cleanup()", msg );

      throw IOError();
    }
  }
}

void
nest::RecordingDevice::finalize()
{
  if ( B_.fs_.is_open() )
  {
    if ( P_.close_after_simulate_ )
    {
      B_.fs_.close();
      return;
    }

    if ( P_.flush_after_simulate_ )
    {
      B_.fs_.flush();
    }
    if ( not B_.fs_.good() )
    {
      std::string msg =
        String::compose( "I/O error while opening file '%1'", P_.filename_ );
      LOG( M_ERROR, "RecordingDevice::finalize()", msg );

      throw IOError();
    }
  }
}

/* ----------------------------------------------------------------
 * Other functions
 * ---------------------------------------------------------------- */

void
nest::RecordingDevice::set_status( const DictionaryDatum& d )
{
  Parameters_ ptmp = P_;    // temporary copy in case of errors
  ptmp.set( *this, B_, d ); // throws if BadProperty
  State_ stmp = S_;
  stmp.set( d );

  // We now know that (ptmp, stmp) are consistent. We do not
  // write them back to (P_, S_) before we are also sure that
  // the properties to be set in the parent class are internally
  // consistent.
  Device::set_status( d );

  // if we get here, temporaries contain consistent set of properties
  P_ = ptmp;
  S_ = stmp;

  if ( not P_.to_file_ && B_.fs_.is_open() )
  {
    B_.fs_.close();
    P_.filename_.clear();
  }

  if ( S_.events_ == 0 )
  {
    S_.clear_events();
  }
}


void
nest::RecordingDevice::record_event( const Event& event, bool endrecord )
{
  ++S_.events_;
  const index sender = event.get_sender_gid();
  const Time stamp = event.get_stamp();
  const double offset = event.get_offset();
  const double weight = event.get_weight();
  const long port = event.get_port();
  const long rport = event.get_rport();

  index target = -1;
  if ( P_.withtargetgid_ )
  {
    const WeightRecorderEvent* wr_e =
      dynamic_cast< const WeightRecorderEvent* >( &event );
    if ( wr_e != 0 )
    {
      target = wr_e->get_receiver_gid();
    }
    else
    {
      target = event.get_receiver_gid();
    }
  }

  if ( P_.to_screen_ )
  {
    print_id_( std::cout, sender );
    print_target_( std::cout, target );
    print_port_( std::cout, port );
    print_rport_( std::cout, rport );
    print_time_( std::cout, stamp, offset );
    print_weight_( std::cout, weight );
    if ( endrecord )
    {
      std::cout << '\n';
    }
  }

  if ( P_.to_file_ )
  {
    print_id_( B_.fs_, sender );
    print_target_( B_.fs_, target );
    print_port_( B_.fs_, port );
    print_rport_( B_.fs_, rport );
    print_time_( B_.fs_, stamp, offset );
    print_weight_( B_.fs_, weight );
    if ( endrecord )
    {
      B_.fs_ << '\n';
      if ( P_.flush_records_ )
      {
        B_.fs_.flush();
      }
    }
  }

  // storing data when recording to accumulator relies on the fact
  // that multimeter will call us only once per accumulation step
  if ( P_.to_memory_ || P_.to_accumulator_ )
  {
    store_data_( sender, stamp, offset, weight, target, port, rport );
  }
}

void
nest::RecordingDevice::print_id_( std::ostream& os, index gid )
{
  if ( P_.withgid_ )
  {
    os << gid << '\t';
  }
}

void
nest::RecordingDevice::print_time_( std::ostream& os,
  const Time& t,
  double offs )
{
  if ( not P_.withtime_ )
  {
    return;
  }
  if ( P_.time_in_steps_ )
  {
    os << t.get_steps() << '\t';
    if ( P_.precise_times_ )
    {
      os << offs << '\t';
    }
  }
  else if ( P_.precise_times_ )
  {
    os << t.get_ms() - offs << '\t';
  }
  else
  {
    os << t.get_ms() << '\t';
  }
}

void
nest::RecordingDevice::print_weight_( std::ostream& os, double weight )
{
  if ( P_.withweight_ )
  {
    os << weight << '\t';
  }
}

void
nest::RecordingDevice::print_target_( std::ostream& os, index gid )
{
  if ( P_.withtargetgid_ )
  {
    os << gid << '\t';
  }
}

void
nest::RecordingDevice::print_port_( std::ostream& os, long port )
{
  if ( P_.withport_ )
  {
    os << port << '\t';
  }
}

void
nest::RecordingDevice::print_rport_( std::ostream& os, long rport )
{
  if ( P_.withrport_ )
  {
    os << rport << '\t';
  }
}

void
nest::RecordingDevice::store_data_( index sender,
  const Time& t,
  double offs,
  double weight,
  index target,
  long port,
  long rport )
{
  if ( P_.withgid_ )
  {
    S_.event_senders_.push_back( sender );
  }
  if ( P_.withtime_ )
  {
    if ( P_.time_in_steps_ )
    {
      S_.event_times_steps_.push_back( t.get_steps() );
      if ( P_.precise_times_ )
      {
        S_.event_times_offsets_.push_back( offs );
      }
    }
    else if ( P_.precise_times_ )
    {
      S_.event_times_ms_.push_back( t.get_ms() - offs );
    }
    else
    {
      S_.event_times_ms_.push_back( t.get_ms() );
    }
  }

  if ( P_.withweight_ )
  {
    S_.event_weights_.push_back( weight );
  }
  if ( P_.withtargetgid_ )
  {
    S_.event_targets_.push_back( target );
  }
  if ( P_.withport_ )
  {
    S_.event_ports_.push_back( port );
  }
  if ( P_.withrport_ )
  {
    S_.event_rports_.push_back( rport );
  }
}


const std::string
nest::RecordingDevice::build_filename_() const
{
  // number of digits in number of virtual processes
  const int vpdigits = static_cast< int >(
    std::floor( std::log10( static_cast< float >(
      kernel().vp_manager.get_num_virtual_processes() ) ) ) + 1 );
  const int gidigits = static_cast< int >(
    std::floor( std::log10(
      static_cast< float >( kernel().node_manager.size() ) ) ) + 1 );

  std::ostringstream basename;
  const std::string& path = kernel().io_manager.get_data_path();
  if ( not path.empty() )
  {
    basename << path << '/';
  }
  basename << kernel().io_manager.get_data_prefix();


  if ( not P_.label_.empty() )
  {
    basename << P_.label_;
  }
  else
  {
    basename << node_.get_name();
  }

  if ( not P_.use_gid_in_filename_ and not P_.label_.empty() )
  {
    basename << "-" << std::setfill( '0' ) << std::setw( vpdigits )
             << node_.get_vp();
  }
  else
  {
    basename << "-" << std::setfill( '0' ) << std::setw( gidigits )
             << node_.get_gid() << "-" << std::setfill( '0' )
             << std::setw( vpdigits ) << node_.get_vp();
  }
  return basename.str() + '.' + P_.file_ext_;
}

void
nest::RecordingDevice::State_::clear_events()
{
  events_ = 0;
  event_senders_.clear();
  event_times_ms_.clear();
  event_times_steps_.clear();
  event_times_offsets_.clear();
  event_weights_.clear();
  event_targets_.clear();
  event_ports_.clear();
  event_rports_.clear();
}<|MERGE_RESOLUTION|>--- conflicted
+++ resolved
@@ -73,12 +73,7 @@
   , user_set_precise_times_( false )
   , user_set_precision_( false )
   , binary_( false )
-<<<<<<< HEAD
-  , fbuffer_size_( BUFSIZ ) // default buffer size as defined in <cstdio>
-  , fbuffer_size_old_( BUFSIZ ) // default buffer size as defined in <cstdio>
-=======
   , fbuffer_size_( -1 ) // -1 marks use of default buffer
->>>>>>> 04726d94
   , label_()
   , file_ext_( file_ext )
   , filename_()

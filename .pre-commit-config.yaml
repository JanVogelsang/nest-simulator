<<<<<<< HEAD
repos:
  - repo: https://github.com/pre-commit/pre-commit-hooks
    rev: v4.4.0
    hooks:
      - id: end-of-file-fixer
      - id: trailing-whitespace
      - id: check-yaml

  - repo: https://github.com/gitleaks/gitleaks
    rev: v8.16.3
    hooks:
      - id: gitleaks

  - repo: https://github.com/pycqa/isort
    rev: 5.12.0
    hooks:
      - id: isort
        args: ["--profile", "black", "--thirdparty", "nest"]

  - repo: https://github.com/psf/black
    rev: 23.7.0
    hooks:
      - id: black
        language_version: python3

  - repo: https://github.com/pre-commit/mirrors-clang-format
    rev: v17.0.4
    hooks:
      - id: clang-format
        types_or: [c++]
=======
repos:
  - repo: https://github.com/pre-commit/pre-commit-hooks
    rev: v5.0.0
    hooks:
      - id: end-of-file-fixer
      - id: trailing-whitespace
      - id: check-yaml
      - id: forbid-submodules
      - id: mixed-line-ending
      - id: fix-byte-order-marker

  - repo: https://github.com/gitleaks/gitleaks
    rev: v8.16.3
    hooks:
      - id: gitleaks

  - repo: https://github.com/pycqa/isort
    rev: 5.12.0
    hooks:
      - id: isort
        args: ["--profile", "black", "--thirdparty", "nest"]

  - repo: https://github.com/psf/black
    rev: 23.7.0
    hooks:
      - id: black
        language_version: python3

  - repo: https://github.com/shellcheck-py/shellcheck-py
    rev: v0.10.0.1
    hooks:
      - id: shellcheck
        # explicitly add input files that are not "*.sh"
        args: [
          #
          # note that these differ from arguments in .github/workflows/nestbuildmatrix.yml
          # IF YOU READ THIS: recheck for consistency with `find . -iname "*.sh" -o -iname "*.sh.in"`
          "bin/nest_vars.sh.in",   # testsuite/do_tests.sh:112 requires this for `. "${PREFIX}/bin/nest_vars.sh"`
          "testsuite/run_test.sh",
          "testsuite/do_tests.sh",
          "testsuite/junit_xml.sh",
          "examples/run_examples.sh",
          "examples/list_examples.sh",
        ]

  - repo: https://github.com/pre-commit/mirrors-clang-format
    rev: v17.0.4
    hooks:
      - id: clang-format
        types_or: [c++]

exclude: 'build/.*|thirdparty/.*'
>>>>>>> aad16b28
<|MERGE_RESOLUTION|>--- conflicted
+++ resolved
@@ -1,35 +1,3 @@
-<<<<<<< HEAD
-repos:
-  - repo: https://github.com/pre-commit/pre-commit-hooks
-    rev: v4.4.0
-    hooks:
-      - id: end-of-file-fixer
-      - id: trailing-whitespace
-      - id: check-yaml
-
-  - repo: https://github.com/gitleaks/gitleaks
-    rev: v8.16.3
-    hooks:
-      - id: gitleaks
-
-  - repo: https://github.com/pycqa/isort
-    rev: 5.12.0
-    hooks:
-      - id: isort
-        args: ["--profile", "black", "--thirdparty", "nest"]
-
-  - repo: https://github.com/psf/black
-    rev: 23.7.0
-    hooks:
-      - id: black
-        language_version: python3
-
-  - repo: https://github.com/pre-commit/mirrors-clang-format
-    rev: v17.0.4
-    hooks:
-      - id: clang-format
-        types_or: [c++]
-=======
 repos:
   - repo: https://github.com/pre-commit/pre-commit-hooks
     rev: v5.0.0
@@ -71,8 +39,8 @@
           "testsuite/run_test.sh",
           "testsuite/do_tests.sh",
           "testsuite/junit_xml.sh",
-          "examples/run_examples.sh",
-          "examples/list_examples.sh",
+          "pynest/examples/run_examples.sh",
+          "pynest/examples/list_examples.sh",
         ]
 
   - repo: https://github.com/pre-commit/mirrors-clang-format
@@ -81,5 +49,4 @@
       - id: clang-format
         types_or: [c++]
 
-exclude: 'build/.*|thirdparty/.*'
->>>>>>> aad16b28
+exclude: 'build/.*|thirdparty/.*'
--- conflicted
+++ resolved
@@ -70,20 +70,15 @@
     cppclass ParameterDatum:
         ParameterDatum(const ParameterDatum&)
 
-<<<<<<< HEAD
-cdef extern from "gid_collection.h" namespace "nest":
-    cppclass GIDCollectionPTR:
-        GIDCollectionPTR()
-	
-=======
 cdef extern from "node_collection.h":
+    cppclass NodeCollectionPTR:
+        NodeCollectionPTR()
     cppclass NodeCollectionDatum:
         NodeCollectionDatum(const NodeCollectionDatum&)
 
     cppclass NodeCollectionIteratorDatum:
         NodeCollectionIteratorDatum(const NodeCollectionIteratorDatum&)
 
->>>>>>> 2d0bad0b
 cdef extern from "connection_id.h" namespace "nest":
     cppclass ConnectionID:
         ConnectionID(long, long, long, long) except +
@@ -99,13 +94,13 @@
         long get_synapse_model_id()
         long get_port()
 
-    cppclass GIDCollectionDatum:
-        GIDCollectionDatum()
-        GIDCollectionDatum(const GIDCollectionDatum&)
-        GIDCollectionDatum(const GIDCollectionPTR&)
-
-    cppclass GIDCollectionIteratorDatum:
-        GIDCollectionIteratorDatum(const GIDCollectionIteratorDatum&)
+    cppclass NodeCollectionDatum:
+        NodeCollectionDatum()
+        NodeCollectionDatum(const NodeCollectionDatum&)
+        NodeCollectionDatum(const NodeCollectionPTR&)
+
+    cppclass NodeCollectionIteratorDatum:
+        NodeCollectionIteratorDatum(const NodeCollectionIteratorDatum&)
 
 
 cdef extern from "arraydatum.h":
@@ -163,7 +158,7 @@
 
 cdef extern from "nest.h" namespace "nest":
     void init_nest( int* argc, char** argv[] )
-    GIDCollectionPTR create( const string model_name, const long n )
+    NodeCollectionPTR create( const string model_name, const long n )
 
 cdef extern from "pynestkernel_aux.h":
     CYTHON_isConnectionGenerator( x )
@@ -171,14 +166,10 @@
     CYTHON_DEREF( x )
     CYTHON_ADDR( x )
 
-<<<<<<< HEAD
-=======
-cdef extern from "neststartup.h":
-    int neststartup(int*, char***, SLIInterpreter&, string) except +
-    void nestshutdown(int) except +
-    cbool nest_has_mpi4py()
-    void c_set_communicator "set_communicator" (object) with gil
->>>>>>> 2d0bad0b
+# TODO-PYNEST-NG: Move these from neststartup to mpimanager  
+# cdef extern from "neststartup.h":
+#     cbool nest_has_mpi4py()
+#     void c_set_communicator "set_communicator" (object) with gil
 
 cdef extern from "nest.h" namespace "nest":
     Datum* node_collection_array_index(const Datum* node_collection, const long* array, unsigned long n) except +

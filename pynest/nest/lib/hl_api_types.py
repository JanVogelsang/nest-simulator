# -*- coding: utf-8 -*-
#
# hl_api_types.py
#
# This file is part of NEST.
#
# Copyright (C) 2004 The NEST Initiative
#
# NEST is free software: you can redistribute it and/or modify
# it under the terms of the GNU General Public License as published by
# the Free Software Foundation, either version 2 of the License, or
# (at your option) any later version.
#
# NEST is distributed in the hope that it will be useful,
# but WITHOUT ANY WARRANTY; without even the implied warranty of
# MERCHANTABILITY or FITNESS FOR A PARTICULAR PURPOSE.  See the
# GNU General Public License for more details.
#
# You should have received a copy of the GNU General Public License
# along with NEST.  If not, see <http://www.gnu.org/licenses/>.

"""
Classes defining the different PyNEST types
"""

from ..ll_api import *
from .. import pynestkernel as kernel
from .. import nestkernel_api as nestkernel
from .hl_api_helper import (
    get_parameters,
    get_parameters_hierarchical_addressing,
    is_iterable,
    restructure_data,
)
from .hl_api_simulation import GetKernelStatus


def sli_func(*args, **kwargs):
    raise RuntimeError(f'Called sli_func with\nargs: {args}\nkwargs: {kwargs}')

import numpy
import json
from math import floor, log

try:
    import pandas
    HAVE_PANDAS = True
except ImportError:
    HAVE_PANDAS = False

__all__ = [
    'CollocatedSynapses',
    'Compartments',
    'CreateParameter',
    'Mask',
    'NodeCollection',
    'Parameter',
    'Receptors',
    'serializable',
    'SynapseCollection',
    'to_json',
]


def CreateParameter(parametertype, specs):
    """
    Create a parameter.

    Parameters
    ----------
    parametertype : string
        Parameter type with or without distance dependency.
        Can be one of the following: 'constant', 'linear', 'exponential', 'gaussian', 'gaussian2D',
        'uniform', 'normal', 'lognormal', 'distance', 'position'
    specs : dict
        Dictionary specifying the parameters of the provided
        `parametertype`, see **Parameter types**.


    Returns
    -------
    ``Parameter``:
        Object representing the parameter

    Notes
    -----
    - Instead of using `CreateParameter` you can also use the various parametrizations embedded in NEST. See for
    instance :py:func:`.uniform`.

    **Parameter types**

    Examples of available parameter types (`parametertype` parameter), with their function and
    acceptable keys for their corresponding specification dictionaries:

    * Constant
        ::

            'constant' :
                {'value' : float} # constant value
    * Randomization
        ::

            # random parameter with uniform distribution in [min,max)
            'uniform' :
                {'min' : float, # minimum value, default: 0.0
                 'max' : float} # maximum value, default: 1.0

            # random parameter with normal distribution
            'normal':
                {'mean' : float, # mean value, default: 0.0
                 'std'  : float} # standard deviation, default: 1.0

            # random parameter with lognormal distribution
            'lognormal' :
                {'mean' : float, # mean value of logarithm, default: 0.0
                 'std'  : float} # standard deviation of log, default: 1.0
    """
    return nestkernel.llapi_create_parameter({parametertype: specs})


class NodeCollectionIterator:
    """
    Iterator class for `NodeCollection`.

    Returns
    -------
    `NodeCollection`:
        Single node ID `NodeCollection` of respective iteration.
    """

    def __init__(self, nc):
        self._nc = nc
        self._increment = 0

    def __iter__(self):
        return self

    def __next__(self):
        if self._increment > len(self._nc) - 1:
            raise StopIteration

        index = self._increment + (self._increment >= 0)
        val = nestkernel.llapi_slice(self._nc._datum, index, index, 1)
        self._increment += 1
        return val


class NodeCollection:
    """
    Class for `NodeCollection`.

    `NodeCollection` represents the nodes of a network. The class supports
    iteration, concatenation, indexing, slicing, membership, length, conversion to and
    from lists, test for membership, and test for equality. By using the
    membership functions :py:func:`get()` and :py:func:`set()`, you can get and set desired
    parameters.

    A `NodeCollection` is created by the :py:func:`.Create` function, or by converting a
    list of nodes to a `NodeCollection` with ``nest.NodeCollection(list)``.

    If your nodes have spatial extent, use the member parameter ``spatial`` to get the spatial information.

    Slicing a NodeCollection follows standard Python slicing syntax: nc[start:stop:step], where start and stop
    gives the zero-indexed right-open range of nodes, and step gives the step length between nodes. The step must
    be strictly positive.

    Example
    -------
        ::

            import nest

            nest.ResetKernel()

            # Create NodeCollection representing nodes
            nc = nest.Create('iaf_psc_alpha', 10)

            # Convert from list
            node_ids_in = [2, 4, 6, 8]
            new_nc = nest.NodeCollection(node_ids_in)

            # Convert to list
            nc_list =  nc.tolist()

            # Concatenation
            Enrns = nest.Create('aeif_cond_alpha', 600)
            Inrns = nest.Create('iaf_psc_alpha', 400)
            nrns = Enrns + Inrns

            # Slicing and membership
            print(new_nc[2])
            print(new_nc[1:2])
            6 in new_nc
    """

    _datum = None

    def __init__(self, data=None):
        if data is None:
            data = []
        if isinstance(data, nestkernel.NodeCollectionObject):
            self._datum = data
        else:
            # Data from user, must be converted to datum
            # Data can be anything that can be converted to a NodeCollection,
            # such as list, tuple, etc.
            nc = nestkernel.llapi_make_nodecollection(data)
            self._datum = nc._datum

    def __iter__(self):
        return NodeCollectionIterator(self)

    def __add__(self, other):
        if not isinstance(other, NodeCollection):
            raise NotImplementedError()

        return nestkernel.llapi_join_nc(self._datum, other._datum)

    def __getitem__(self, key):
        if isinstance(key, slice):
            if key.start is None:
                start = 1
            else:
                start = key.start + 1 if key.start >= 0 else key.start
                if abs(start) > self.__len__():
                    raise IndexError('slice start value outside of the NodeCollection')
            if key.stop is None:
                stop = self.__len__()
            else:
                stop = key.stop if key.stop > 0 else key.stop - 1
                if abs(stop) > self.__len__():
                    raise IndexError('slice stop value outside of the NodeCollection')
            step = 1 if key.step is None else key.step
            if step < 1:
                raise IndexError('slicing step for NodeCollection must be strictly positive')

            return nestkernel.llapi_slice(self._datum, start, stop, step)
        elif isinstance(key, (int, numpy.integer)):
            if abs(key + (key >= 0)) > self.__len__():
                raise IndexError('index value outside of the NodeCollection')
            return self[key:key + 1:1]
        elif isinstance(key, (list, tuple)):
            if len(key) == 0:
                return NodeCollection([])
            # Must check if elements are bool first, because bool inherits from int
            if all(isinstance(x, bool) for x in key):
                if len(key) != len(self):
                    raise IndexError('Bool index array must be the same length as NodeCollection')
                np_key = numpy.array(key, dtype=bool)
            # Checking that elements are not instances of bool too, because bool inherits from int
            elif all(isinstance(x, int) and not isinstance(x, bool) for x in key):
                np_key = numpy.array(key, dtype=numpy.uint64)
                if len(numpy.unique(np_key)) != len(np_key):
                    raise ValueError('All node IDs in a NodeCollection have to be unique')
            else:
                raise TypeError('Indices must be integers or bools')
            return nestkernel.llapi_take_array_index(self._datum, np_key)
        elif isinstance(key, numpy.ndarray):
            if len(key) == 0:
                return NodeCollection([])
            if len(key.shape) != 1:
                raise TypeError('NumPy indices must one-dimensional')
            is_booltype = numpy.issubdtype(key.dtype, numpy.dtype(bool).type)
            if not (is_booltype or numpy.issubdtype(key.dtype, numpy.integer)):
                raise TypeError('NumPy indices must be an array of integers or bools')
            if is_booltype and len(key) != len(self):
                raise IndexError('Bool index array must be the same length as NodeCollection')
            if not is_booltype and len(numpy.unique(key)) != len(key):
                raise ValueError('All node IDs in a NodeCollection have to be unique')
            return nestkernel.llapi_take_array_index(self._datum, key)
        else:
            raise IndexError('only integers, slices, lists, tuples, and numpy arrays are valid indices')

    def __contains__(self, node_id):
        return nestkernel.llapi_nc_contains(self._datum, node_id)

    def __eq__(self, other):
        if not isinstance(other, NodeCollection):
            raise NotImplementedError('Cannot compare NodeCollection to {}'.format(type(other).__name__))

        if self.__len__() != other.__len__():
            return False

        return nestkernel.llapi_eq_nc(self._datum, other._datum)

    def __neq__(self, other):
        if not isinstance(other, NodeCollection):
            raise NotImplementedError()

        return not self == other

    def __len__(self):
        return nestkernel.llapi_nc_size(self._datum)

    def __str__(self):
        return nestkernel.llapi_to_string(self._datum)

    def __repr__(self):
        return self.__str__()

    def get(self, *params, **kwargs):
        """
        Get parameters from nodes.

        Parameters
        ----------
        params : str or list, optional
            Parameters to get from the nodes. It must be one of the following:

            - A single string.
            - A list of strings.
            - One or more strings, followed by a string or list of strings.
              This is for hierarchical addressing.
        output : str, ['pandas','json'], optional
             If the returned data should be in a Pandas DataFrame or in a
             JSON serializable format.

        Returns
        -------
        int or float:
            If there is a single node in the `NodeCollection`, and a single
            parameter in params.
        array_like:
            If there are multiple nodes in the `NodeCollection`, and a single
            parameter in params.
        dict:
            If there are multiple parameters in params. Or, if no parameters
            are specified, a dictionary containing aggregated parameter-values
            for all nodes is returned.
        DataFrame:
            Pandas Data frame if output should be in pandas format.

        Raises
        ------
        TypeError
            If the input params are of the wrong form.
        KeyError
            If the specified parameter does not exist for the nodes.

        See Also
        --------
        :py:func:`set`,

        Examples
        --------

        >>>    nodes.get()
               {'archiver_length': (0, 0, 0),
               'beta_Ca': (0.001, 0.001, 0.001),
               'C_m': (250.0, 250.0, 250.0),
               ...
               'V_th': (-55.0, -55.0, -55.0),
               'vp': (0, 0, 0)}

        >>>    nodes.get('V_m')
               (-70.0, -70.0, -70.0)

        >>>    nodes[0].get('V_m')
               -70.0

        >>>    nodes.get('V_m', 'C_m')
               {'V_m': (-70.0, -70.0, -70.0), 'C_m': (250.0, 250.0, 250.0)}

        >>>    voltmeter.get('events', 'senders')
               array([...], dtype=int64)
        """

        if not self:
            raise ValueError('Cannot get parameter of empty NodeCollection')

        # ------------------------- #
        #      Checks of input      #
        # ------------------------- #
        if not kwargs:
            output = ''
        elif 'output' in kwargs:
            output = kwargs['output']
            if output == 'pandas' and not HAVE_PANDAS:
                raise ImportError('Pandas could not be imported')
        else:
            raise TypeError('Got unexpected keyword argument')

        pandas_output = output == 'pandas'

        if len(params) == 0:
            # get() is called without arguments
            result = nestkernel.llapi_get_nc_status(self._datum)
        elif len(params) == 1:
            # params is a tuple with a string or list of strings
            result = get_parameters(self, params[0])
            if params[0] == 'compartments':
                result = Compartments(self, result)
            elif params[0] == 'receptors':
                result = Receptors(self, result)
        else:
            # Hierarchical addressing
            # TODO-PYNEST-NG: Drop this? Not sure anyone ever used it...
            result = get_parameters_hierarchical_addressing(self, params)

        if isinstance(result, dict) and len(self) == 1:
            new_result = {}
            for k, v in result.items():
                new_result[k] = v[0] if is_iterable(v) and len(v) == 1 and type(v) is not dict else v
            result = new_result

        if pandas_output:
            index = self.get('global_id')
            if len(params) == 1 and isinstance(params[0], str):
                # params is a string
                result = {params[0]: result}
            elif len(params) > 1 and isinstance(params[1], str):
                # hierarchical, single string
                result = {params[1]: result}
            if len(self) == 1:
                index = [index]
                result = {key: [val] for key, val in result.items()}
            result = pandas.DataFrame(result, index=index)
        elif output == 'json':
            result = to_json(result)

        return result

    def set(self, params=None, **kwargs):
        """
        Set the parameters of nodes to params.

        If `kwargs` is given, it has to be names and values of an attribute as keyword argument pairs. The values
        can be single values or list of the same size as the `NodeCollection`.

        Parameters
        ----------
        params : str or dict or list
            Dictionary of parameters (either lists or single values) or list of dictionaries of parameters
            of same length as the `NodeCollection`.
        kwargs : keyword argument pairs
            Named arguments of parameters of the elements in the `NodeCollection`.

        Raises
        ------
        TypeError
            If the input params are of the wrong form.
        KeyError
            If the specified parameter does not exist for the nodes.

        See Also
        --------
        :py:func:`get`,
        """

        if not self:
            return
        if kwargs and params is None:
            params = kwargs
        elif kwargs and params:
            raise TypeError("must either provide params or kwargs, but not both.")

        local_nodes = [self.local] if len(self) == 1 else self.local

        if isinstance(params, dict) and 'compartments' in params:
            if isinstance(params['compartments'], Compartments):
                params['compartments'] = params['compartments'].get_tuple()
            elif params['compartments'] is None:
                # Adding compartments has been handled by the += operator, so we can remove the entry.
                params.pop('compartments')

        if isinstance(params, dict) and 'receptors' in params:
            if isinstance(params['receptors'], Receptors):
                params['receptors'] = params['receptors'].get_tuple()
            elif params['receptors'] is None:
                # Adding receptors has been handled by the += operator, so we can remove the entry.
                params.pop('receptors')

        if isinstance(params, dict) and all(local_nodes):

            node_params = self[0].get()
            iterable_node_param = lambda key: key in node_params and not is_iterable(node_params[key])
            contains_list = [is_iterable(vals) and iterable_node_param(key) for key, vals in params.items()]

            if any(contains_list):
                temp_param = [{} for _ in range(self.__len__())]

                for key, vals in params.items():
                    if not is_iterable(vals):
                        for temp_dict in temp_param:
                            temp_dict[key] = vals
                    else:
                        for i, temp_dict in enumerate(temp_param):
                            temp_dict[key] = vals[i]
                params = temp_param

        if isinstance(params, dict):
            params = [params]

<<<<<<< HEAD
        print("### 2", params)

=======
>>>>>>> 260f4b00
        nestkernel.llapi_set_nc_status(self._datum, params)

    def tolist(self):
        """
        Convert `NodeCollection` to list.
        """
        if self.__len__() == 0:
            return []

        return (list(self.get('global_id')) if len(self) > 1
                else [self.get('global_id')])

    def index(self, node_id):
        """
        Find the index of a node ID in the `NodeCollection`.

        Parameters
        ----------
        node_id : int
            Global ID to be found.

        Raises
        ------
        ValueError
            If the node ID is not in the `NodeCollection`.
        """
        index = nestkernel.llapi_nc_find(self._datum, node_id)

        if index == -1:
            raise ValueError('{} is not in NodeCollection'.format(node_id))

        return index

    def __bool__(self):
        """Converts the NodeCollection to a bool. False if it is empty, True otherwise."""
        return len(self) > 0

    def __array__(self, dtype=None):
        """Convert the NodeCollection to a NumPy array."""
        return numpy.array(self.tolist(), dtype=dtype)

    def __getattr__(self, attr):
        if not self:
            raise AttributeError('Cannot get attribute of empty NodeCollection')

        if attr == 'spatial':
            metadata = nestkernel.llapi_get_nc_metadata(self._datum)
            val = metadata if metadata else None
            super().__setattr__(attr, val)
            return self.spatial

        # NumPy compatibility check:
        # raises AttributeError to tell NumPy that interfaces other than
        # __array__ are not available (otherwise get_parameters would be
        # queried, KeyError would be raised, and all would crash)
        if attr.startswith('__array_'):
            raise AttributeError

        return self.get(attr)

    def __setattr__(self, attr, value):
        # `_datum` is the only property of NodeCollection that should not be
        # interpreted as a property of the model
        if attr == '_datum':
            super().__setattr__(attr, value)
        else:
            self.set({attr: value})


class SynapseCollectionIterator:
    """
    Iterator class for SynapseCollection.
    """

    def __init__(self, synapse_collection):
        self._iter = iter(synapse_collection._datum)

    def __iter__(self):
        return self

    def __next__(self):
        return SynapseCollection(next(self._iter))


class SynapseCollection:
    """
    Class for Connections.

    `SynapseCollection` represents the connections of a network. The class supports indexing, iteration, length and
    equality. You can get and set connection parameters by using the membership functions :py:func:`get()` and
    :py:func:`set()`. By using the membership function :py:func:`sources()` you get an iterator over
    source nodes, while :py:func:`targets()` returns an interator over the target nodes of the connections.

    A SynapseCollection is created by the :py:func:`.GetConnections` function.
    """

    _datum = None

    def __init__(self, data):

        if isinstance(data, list):
            for datum in data:
                if (not isinstance(datum, nestkernel.ConnectionObject)):
                    raise TypeError("Expected ConnectionObject.")
            self._datum = data
        elif data is None:
            # We can have an empty SynapseCollection if there are no connections.
            self._datum = data
        else:
            if (not isinstance(data, nestkernel.ConnectionObject)):
                raise TypeError("Expected ConnectionObject.")
            # self._datum needs to be a list of ConnectionObjects.
            self._datum = [data]

        self.print_full = False

    def __iter__(self):
        return SynapseCollectionIterator(self)

    def __len__(self):
        if self._datum is None:
            return 0
        return len(self._datum)

    def __eq__(self, other):
        if not isinstance(other, SynapseCollection):
            raise NotImplementedError()

        if self.__len__() != other.__len__():
            return False
        self_get = self.get(['source', 'target', 'target_thread',
                             'synapse_id', 'port'])
        other_get = other.get(['source', 'target', 'target_thread',
                               'synapse_id', 'port'])
        if self_get != other_get:
            return False
        return True

    def __neq__(self, other):
        if not isinstance(other, SynapseCollection):
            raise NotImplementedError()
        return not self == other

    def __getitem__(self, key):
        if isinstance(key, slice):
            return SynapseCollection(self._datum[key])
        else:
            return SynapseCollection([self._datum[key]])

    def __str__(self):
        """
        Printing a `SynapseCollection` returns something of the form:

             source   target   synapse model   weight   delay
            -------- -------- --------------- -------- -------
                  1        4  static_synapse    1.000   1.000
                  2        4  static_synapse    2.000   1.000
                  1        3    stdp_synapse    4.000   1.000
                  1        4    stdp_synapse    3.000   1.000
                  2        3    stdp_synapse    3.000   1.000
                  2        4    stdp_synapse    2.000   1.000

        If your SynapseCollection has more than 36 elements, only the first and last 15 connections are printed. To
        display all, first set `print_full = True`.

        ::

            conns = nest.GetConnections()
            conns.print_full = True
            print(conns)
        """

        def format_row_(s, t, sm, w, dly):
            try:
                return f'{s:>{src_len-1}d} {t:>{trg_len}d} {sm:>{sm_len}s} {w:>#{w_len}.{4}g} {dly:>#{d_len}.{4}g}'
            except ValueError:
                # Used when we have many connections and print_full=False
                return f'{s:>{src_len-1}} {t:>{trg_len}} {sm:>{sm_len}} {w:>{w_len}} {dly:>{d_len}}'

        MAX_SIZE_FULL_PRINT = 35  # 35 is arbitrarily chosen.

        params = self.get()

        if len(params) == 0:
            return 'The synapse collection does not contain any connections.'

        srcs = params['source']
        trgt = params['target']
        wght = params['weight']
        dlay = params['delay']
        s_model = params['synapse_model']

        if isinstance(srcs, int):
            srcs = [srcs]
            trgt = [trgt]
            wght = [wght]
            dlay = [dlay]
            s_model = [s_model]

        src_h = 'source'
        trg_h = 'target'
        sm_h = 'synapse model'
        w_h = 'weight'
        d_h = 'delay'

        # Find maximum number of characters for each column, used to determine width of column
        src_len = max(len(src_h) + 2, floor(log(max(srcs), 10)))
        trg_len = max(len(trg_h) + 2, floor(log(max(trgt), 10)))
        sm_len = max(len(sm_h) + 2, len(max(s_model, key=len)))
        w_len = len(w_h) + 2
        d_len = len(d_h) + 2

        # 35 is arbitrarily chosen.
        if len(srcs) >= MAX_SIZE_FULL_PRINT and not self.print_full:
            # u'\u22EE ' is the unicode for vertical ellipsis, used when we have many connections
            srcs = srcs[:15] + [u'\u22EE '] + srcs[-15:]
            trgt = trgt[:15] + [u'\u22EE '] + trgt[-15:]
            wght = wght[:15] + [u'\u22EE '] + wght[-15:]
            dlay = dlay[:15] + [u'\u22EE '] + dlay[-15:]
            s_model = s_model[:15] + [u'\u22EE '] + s_model[-15:]

        headers = f'{src_h:^{src_len}} {trg_h:^{trg_len}} {sm_h:^{sm_len}} {w_h:^{w_len}} {d_h:^{d_len}}' + '\n'
        borders = '-'*src_len + ' ' + '-'*trg_len + ' ' + '-'*sm_len + ' ' + '-'*w_len + ' ' + '-'*d_len + '\n'
        output = '\n'.join(format_row_(s, t, sm, w, d) for s, t, sm, w, d in zip(srcs, trgt, s_model, wght, dlay))
        result = headers + borders + output

        return result

    def __getattr__(self, attr):
        if attr == 'distance':
            dist = nestkernel.llapi_distance(self._datum)
            super().__setattr__(attr, dist)
            return self.distance

        return self.get(attr)

    def __setattr__(self, attr, value):
        # `_datum` is the only property of SynapseCollection that should not be
        # interpreted as a property of the model
        if attr == '_datum' or attr == 'print_full':
            super().__setattr__(attr, value)
        else:
            self.set({attr: value})

    def sources(self):
        """Returns iterator containing the source node IDs of the `SynapseCollection`."""
        sources = self.get('source')
        if not isinstance(sources, (list, tuple)):
            sources = (sources,)
        return iter(sources)

    def targets(self):
        """Returns iterator containing the target node IDs of the `SynapseCollection`."""
        targets = self.get('target')
        if not isinstance(targets, (list, tuple)):
            targets = (targets,)
        return iter(targets)

    def get(self, keys=None, output=''):
        """
        Return a parameter dictionary of the connections.

        If `keys` is a string, a list of values is returned, unless we have a
        single connection, in which case the single value is returned.
        `keys` may also be a list, in which case a dictionary with a list of
        values is returned.

        Parameters
        ----------
        keys : str or list, optional
            String or a list of strings naming model properties. get
            then returns a single value or a dictionary with lists of values
            belonging to the given `keys`.
        output : str, ['pandas','json'], optional
            If the returned data should be in a Pandas DataFrame or in a
            JSON serializable format.

        Returns
        -------
        dict:
            All parameters, or, if keys is a list of strings, a dictionary with
            lists of corresponding parameters
        type:
            If keys is a string, the corresponding parameter(s) is returned


        Raises
        ------
        TypeError
            If input params are of the wrong form.
        KeyError
            If the specified parameter does not exist for the connections.

        See Also
        --------
        set

        Examples
        --------

        >>>    conns.get()
               {'delay': [1.0, 1.0, 1.0, 1.0, 1.0, 1.0, 1.0, 1.0, 1.0],
                ...
                'weight': [1.0, 1.0, 1.0, 1.0, 1.0, 1.0, 1.0, 1.0, 1.0]}

        >>>    conns.get('weight')
               [1.0, 1.0, 1.0, 1.0, 1.0, 1.0, 1.0, 1.0, 1.0]

        >>>    conns[0].get('weight')
               1.0

        >>>    nodes.get(['source', 'weight'])
               {'source': [1, 1, 1, 2, 2, 2, 3, 3, 3],
                'weight': [1.0, 1.0, 1.0, 1.0, 1.0, 1.0, 1.0, 1.0, 1.0]}
        """
        pandas_output = output == 'pandas'
        if pandas_output and not HAVE_PANDAS:
            raise ImportError('Pandas could not be imported')

        # Return empty dictionary if we have no connections or if we have done a nest.ResetKernel()
        num_conns = GetKernelStatus('num_connections')  # Has to be called first because it involves MPI communication.
        if self.__len__() == 0 or num_conns == 0:
            # Return empty tuple if get is called with an argument
            return {} if keys is None else ()

        if keys is None:
            result = nestkernel.llapi_get_connection_status(self._datum)
        elif isinstance(keys, str):
            #  Extracting the correct values will be done in restructure_data below
            result = nestkernel.llapi_get_connection_status(self._datum)
        elif is_iterable(keys):
            result = [[d[key] for key in keys] for d in nestkernel.llapi_get_connection_status(self._datum)]
        else:
            raise TypeError("keys should be either a string or an iterable")

        # Need to restructure the data.
        final_result = restructure_data(result, keys)

        if pandas_output:
            index = (self.get('source') if self.__len__() > 1 else
                     (self.get('source'),))
            if isinstance(keys, str):
                final_result = {keys: final_result}
            final_result = pandas.DataFrame(final_result, index=index)
        elif output == 'json':
            final_result = to_json(final_result)

        return final_result

    def set(self, params=None, **kwargs):
        """
        Set the parameters of the connections to `params`.

        If `kwargs` is given, it has to be names and values of an attribute as keyword argument pairs. The values
        can be single values or list of the same size as the `SynapseCollection`.

        Parameters
        ----------
        params : str or dict or list
            Dictionary of parameters (either lists or single values) or list of dictionaries of parameters
            of same length as `SynapseCollection`.
        kwargs : keyword argument pairs
            Named arguments of parameters of the elements in the `SynapseCollection`.

        Raises
        ------
        TypeError
            If input params are of the wrong form.
        KeyError
            If the specified parameter does not exist for the connections.

        See Also
        --------
        get
        """

        # This was added to ensure that the function is a nop (instead of,
        # for instance, raising an exception) when applied to an empty
        # SynapseCollection, or after having done a nest.ResetKernel().
        if self.__len__() == 0 or GetKernelStatus('network_size') == 0:
            return

        if (isinstance(params, (list, tuple)) and
                self.__len__() != len(params)):
            raise TypeError("status dict must be a dict, or a list of dicts of length {}".format(self.__len__()))

        if kwargs and params is None:
            params = kwargs
        elif kwargs and params:
            raise TypeError("must either provide params or kwargs, but not both.")

        if isinstance(params, dict):
            node_params = self[0].get()
            contains_list = [is_iterable(vals) and key in node_params and not is_iterable(node_params[key]) for
                             key, vals in params.items()]

            if any(contains_list):
                temp_param = [{} for _ in range(self.__len__())]

                for key, vals in params.items():
                    if not is_iterable(vals):
                        for temp_dict in temp_param:
                            temp_dict[key] = vals
                    else:
                        for i, temp_dict in enumerate(temp_param):
                            temp_dict[key] = vals[i]
                params = temp_param

        nestkernel.llapi_set_connection_status(self._datum, params)

    def disconnect(self):
        """
        Disconnect the connections in the `SynapseCollection`.
        """
        sps(self._datum)
        sr('Disconnect_a')


class CollocatedSynapses:
    """
    Class for collocated synapse specifications.

    Wrapper around a list of specifications, used when calling :py:func:`.Connect`.

    Example
    -------

        ::

            nodes = nest.Create('iaf_psc_alpha', 3)
            syn_spec = nest.CollocatedSynapses({'weight': 4., 'delay': 1.5},
                                               {'synapse_model': 'stdp_synapse'},
                                               {'synapse_model': 'stdp_synapse', 'alpha': 3.})
            nest.Connect(nodes, nodes, conn_spec='one_to_one', syn_spec=syn_spec)

            conns = nest.GetConnections()

            print(conns.alpha)
            print(len(syn_spec))
    """

    def __init__(self, *args):
        self.syn_specs = args

    def __len__(self):
        return len(self.syn_specs)


class Mask:
    """
    Class for spatial masks.

    Masks are used when creating connections when nodes have spatial extent. A mask
    describes the area of the pool population that shall be searched to find nodes to
    connect to for any given node in the driver population. Masks are created using
    the :py:func:`.CreateMask` command.
    """

    _datum = None

    # The constructor should not be called by the user
    def __init__(self, data):
        """Masks must be created using the CreateMask command."""
        if (not isinstance(data, nestkernel.MaskObject)):
            raise TypeError("Expected MaskObject.")
        self._datum = data

    # TODO-PYNEST-NG: Convert operators
    # Generic binary operation
    def _binop(self, op, other):
        if not isinstance(other, Mask):
            raise NotImplementedError()
        return sli_func(op, self._datum, other._datum)

    def __or__(self, other):
        return self._binop("or", other)

    def __and__(self, other):
        return self._binop("and", other)

    def __sub__(self, other):
        return self._binop("sub", other)

    def Inside(self, point):
        """
        Test if a point is inside a mask.

        Parameters
        ----------
        point : tuple/list of float values
            Coordinate of point

        Returns
        -------
        out : bool
            True if the point is inside the mask, False otherwise
        """
        return nestkernel.llapi_inside_mask(point, self._datum)


# TODO-PYNEST-NG: We may consider moving the entire (or most of) Parameter class to the cython level.
class Parameter:
    """
    Class for parameters

    A parameter may be used as a probability kernel when creating
    connections and nodes or as synaptic parameters (such as weight and delay).
    Parameters are created using the :py:func:`.CreateParameter` command.
    """

    _datum = None

    # The constructor should not be called by the user
    def __init__(self, datum):
        """Parameters must be created using the CreateParameter command."""
        if not isinstance(datum, nestkernel.ParameterObject):
            raise TypeError("expected low-level parameter object;"
                            " use the CreateParameter() function to create a Parameter")
        self._datum = datum

    def _arg_as_parameter(self, arg):
        if isinstance(arg, Parameter):
            return arg
        if isinstance(arg, (int, float)):
            # Value for the constant parameter must be float.
            return CreateParameter('constant', {'value': float(arg)})
        raise NotImplementedError()

    def __add__(self, other):
        return nestkernel.llapi_add_parameter(self._datum, self._arg_as_parameter(other)._datum)

    def __radd__(self, other):
        return self + other

    def __sub__(self, other):
        return nestkernel.llapi_subtract_parameter(self._datum, self._arg_as_parameter(other)._datum)

    def __rsub__(self, other):
        return self * (-1) + other

    def __neg__(self):
        return self * (-1)

    def __mul__(self, other):
        return nestkernel.llapi_multiply_parameter(self._datum, self._arg_as_parameter(other)._datum)

    def __rmul__(self, other):
        return self * other

    def __div__(self, other):
        return nestkernel.llapi_divide_parameter(self._datum, self._arg_as_parameter(other)._datum)

    def __truediv__(self, other):
        return nestkernel.llapi_divide_parameter(self._datum, self._arg_as_parameter(other)._datum)

    def __pow__(self, exponent):
        return nestkernel.llapi_pow_parameter(self._datum, float(exponent))

    def __lt__(self, other):
        return nestkernel.llapi_compare_parameter(self._datum, self._arg_as_parameter(other)._datum, {'comparator': 0})

    def __le__(self, other):
        return nestkernel.llapi_compare_parameter(self._datum, self._arg_as_parameter(other)._datum, {'comparator': 1})

    def __eq__(self, other):
        return nestkernel.llapi_compare_parameter(self._datum, self._arg_as_parameter(other)._datum, {'comparator': 2})

    def __ne__(self, other):
        return nestkernel.llapi_compare_parameter(self._datum, self._arg_as_parameter(other)._datum, {'comparator': 3})

    def __ge__(self, other):
        return nestkernel.llapi_compare_parameter(self._datum, self._arg_as_parameter(other)._datum, {'comparator': 4})

    def __gt__(self, other):
        return nestkernel.llapi_compare_parameter(self._datum, self._arg_as_parameter(other)._datum, {'comparator': 5})

    def GetValue(self):
        """
        Compute value of parameter.

        Returns
        -------
        out : value
            The value of the parameter

        See also
        --------
        CreateParameter

        Example
        -------
            ::

                import nest

                # normal distribution parameter
                P = nest.CreateParameter('normal', {'mean': 0.0, 'std': 1.0})

                # get out value
                P.GetValue()
        """
        return nestkernel.llapi_get_param_value(self._datum)

    def is_spatial(self):
        return nestkernel.llapi_param_is_spatial(self._datum)

    def apply(self, spatial_nc, positions=None):
        if positions is None:
            return nestkernel.llapi_apply_parameter(self._datum, spatial_nc)
        else:
            if len(spatial_nc) != 1:
                raise ValueError('The NodeCollection must contain a single node ID only')
            if not isinstance(positions, (list, tuple)):
                raise TypeError('Positions must be a list or tuple of positions')
            for pos in positions:
                if not isinstance(pos, (list, tuple, numpy.ndarray)):
                    raise TypeError('Each position must be a list or tuple')
                if len(pos) != len(positions[0]):
                    raise ValueError('All positions must have the same number of dimensions')
            return nestkernel.llapi_apply_parameter(self._datum, {'source': spatial_nc, 'targets': positions})


class CmBase:

    def __init__(self, node_collection, elements):
        if not isinstance(node_collection, NodeCollection):
            raise TypeError(f'node_collection must be a NodeCollection, got {type(node_collection)}')
        if not isinstance(elements, tuple):
            raise TypeError(f'elements must be a tuple of dicts, got {type(elements)}')
        self._elements = elements
        self._node_collection = node_collection

    def __add__(self, other):
        new_elements = list(self._elements)
        if isinstance(other, dict):
            new_elements += [other]
        elif isinstance(other, (tuple, list)):
            if not all(isinstance(d, dict) for d in other):
                raise TypeError(
                    f'{self.__class__.__name__} can only be added with dicts, lists of dicts, '
                    f'or other {self.__class__.__name__}')
            new_elements += list(other)
        elif isinstance(other, self.__class__):
            new_elements += list(other._elements)
        else:
            raise NotImplementedError(f'{self.__class__.__name__} can only be added with dicts, lists of dicts,'
                                      f' or other {self.__class__.__name__}, got {type(other)}')

        return self.__class__(self._node_collection, tuple(new_elements))

    def __iadd__(self, other):
        if isinstance(other, dict):
            new_elements = [other]
        elif isinstance(other, (tuple, list)):
            if not all(isinstance(d, dict) for d in other):
                raise TypeError(f'{self.__class__.__name__} can only be added with dicts, lists of dicts, '
                                f'or other {self.__class__.__name__}')
            new_elements = list(other)
        elif isinstance(other, self.__class__):
            new_elements = list(other._elements)
        else:
            raise NotImplementedError(f'{self.__class__.__name__} can only be added with dicts, lists of dicts,'
                                      f' or other {self.__class__.__name__}, got {type(other)}')
        self._node_collection.set({f'add_{self.__class__.__name__.lower()}': new_elements})
        return None  # Flagging elements as added by returning None

    def __getitem__(self, key):
        return self._elements[key]

    def __str__(self):
        return str(self._elements)

    def get_tuple(self):
        return self._elements


class Compartments(CmBase):
    # No specialization here because all is done in the base class based on the class name.
    pass


class Receptors(CmBase):
    # No specialization here because all is done in the base class based on the class name.
    pass


def serializable(data):
    """Make data serializable for JSON.

    Parameters
    ----------
    data : any

    Returns
    -------
    data_serialized : str, int, float, list, dict
        Data can be encoded to JSON
    """

    if isinstance(data, (numpy.ndarray, NodeCollection)):
        return data.tolist()
    if isinstance(data, SynapseCollection):
        # Get full information from SynapseCollection
        return serializable(data.get())
    if isinstance(data, (list, tuple)):
        return [serializable(d) for d in data]
    if isinstance(data, dict):
        return dict([(key, serializable(value)) for key, value in data.items()])
    return data


def to_json(data, **kwargs):
    """Serialize data to JSON.

    Parameters
    ----------
    data : any
    kwargs : keyword argument pairs
        Named arguments of parameters for `json.dumps` function.

    Returns
    -------
    data_json : str
        JSON format of the data
    """

    data_serialized = serializable(data)
    data_json = json.dumps(data_serialized, **kwargs)
    return data_json<|MERGE_RESOLUTION|>--- conflicted
+++ resolved
@@ -24,7 +24,6 @@
 """
 
 from ..ll_api import *
-from .. import pynestkernel as kernel
 from .. import nestkernel_api as nestkernel
 from .hl_api_helper import (
     get_parameters,
@@ -365,9 +364,6 @@
                array([...], dtype=int64)
         """
 
-        if not self:
-            raise ValueError('Cannot get parameter of empty NodeCollection')
-
         # ------------------------- #
         #      Checks of input      #
         # ------------------------- #
@@ -491,11 +487,6 @@
         if isinstance(params, dict):
             params = [params]
 
-<<<<<<< HEAD
-        print("### 2", params)
-
-=======
->>>>>>> 260f4b00
         nestkernel.llapi_set_nc_status(self._datum, params)
 
     def tolist(self):
@@ -1123,6 +1114,8 @@
     def __init__(self, node_collection, elements):
         if not isinstance(node_collection, NodeCollection):
             raise TypeError(f'node_collection must be a NodeCollection, got {type(node_collection)}')
+        if isinstance(elements, list):
+            elements = tuple(elements)
         if not isinstance(elements, tuple):
             raise TypeError(f'elements must be a tuple of dicts, got {type(elements)}')
         self._elements = elements

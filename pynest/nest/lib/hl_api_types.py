--- conflicted
+++ resolved
@@ -418,15 +418,6 @@
         elif output == 'json':
             result = to_json(result)
 
-<<<<<<< HEAD
-        if isinstance(result, dict) and len(self) == 1:
-            new_result = {}
-            for k,v in result.items():                
-                new_result[k] = v[0] if is_iterable(v) and len(v) == 1 else v
-            result = new_result
-            
-=======
->>>>>>> d12c228a
         return result
 
     def set(self, params=None, **kwargs):
@@ -500,12 +491,6 @@
         if isinstance(params, dict):
             params = [params]
 
-<<<<<<< HEAD
-=======
-        print("### 2", params)
-
-        print(params)
->>>>>>> d12c228a
         nestkernel.llapi_set_nc_status(self._datum, params)
 
     def tolist(self):

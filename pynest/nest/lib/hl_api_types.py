# -*- coding: utf-8 -*-
#
# hl_api_types.py
#
# This file is part of NEST.
#
# Copyright (C) 2004 The NEST Initiative
#
# NEST is free software: you can redistribute it and/or modify
# it under the terms of the GNU General Public License as published by
# the Free Software Foundation, either version 2 of the License, or
# (at your option) any later version.
#
# NEST is distributed in the hope that it will be useful,
# but WITHOUT ANY WARRANTY; without even the implied warranty of
# MERCHANTABILITY or FITNESS FOR A PARTICULAR PURPOSE.  See the
# GNU General Public License for more details.
#
# You should have received a copy of the GNU General Public License
# along with NEST.  If not, see <http://www.gnu.org/licenses/>.

"""
Classes defining the different PyNEST types
"""

from ..ll_api import *
from .. import nestkernel_api as nestkernel
from .hl_api_helper import (
    get_parameters,
    get_parameters_hierarchical_addressing,
    is_iterable,
    restructure_data,
)
from .hl_api_simulation import GetKernelStatus


def sli_func(*args, **kwargs):
    raise RuntimeError(f'Called sli_func with\nargs: {args}\nkwargs: {kwargs}')

import numpy
import json
from math import floor, log

try:
    import pandas
    HAVE_PANDAS = True
except ImportError:
    HAVE_PANDAS = False

__all__ = [
    'CollocatedSynapses',
    'Compartments',
    'CreateParameter',
    'Mask',
    'NodeCollection',
    'Parameter',
    'Receptors',
    'serializable',
    'SynapseCollection',
    'to_json',
]


def CreateParameter(parametertype, specs):
    """
    Create a parameter.

    Parameters
    ----------
    parametertype : string
        Parameter type with or without distance dependency.
        Can be one of the following: 'constant', 'linear', 'exponential', 'gaussian', 'gaussian2D',
        'uniform', 'normal', 'lognormal', 'distance', 'position'
    specs : dict
        Dictionary specifying the parameters of the provided
        `parametertype`, see **Parameter types**.


    Returns
    -------
    ``Parameter``:
        Object representing the parameter

    Notes
    -----
    - Instead of using `CreateParameter` you can also use the various parametrizations embedded in NEST. See for
    instance :py:func:`.uniform`.

    **Parameter types**

    Examples of available parameter types (`parametertype` parameter), with their function and
    acceptable keys for their corresponding specification dictionaries:

    * Constant
        ::

            'constant' :
                {'value' : float} # constant value
    * Randomization
        ::

            # random parameter with uniform distribution in [min,max)
            'uniform' :
                {'min' : float, # minimum value, default: 0.0
                 'max' : float} # maximum value, default: 1.0

            # random parameter with normal distribution
            'normal':
                {'mean' : float, # mean value, default: 0.0
                 'std'  : float} # standard deviation, default: 1.0

            # random parameter with lognormal distribution
            'lognormal' :
                {'mean' : float, # mean value of logarithm, default: 0.0
                 'std'  : float} # standard deviation of log, default: 1.0
    """
    return nestkernel.llapi_create_parameter({parametertype: specs})


class NodeCollectionIterator:
    """
    Iterator class for `NodeCollection`.

    Returns
    -------
    `NodeCollection`:
        Single node ID `NodeCollection` of respective iteration.
    """

    def __init__(self, nc):
        self._nc = nc
        self._increment = 0

    def __iter__(self):
        return self

    def __next__(self):
        if self._increment > len(self._nc) - 1:
            raise StopIteration

        index = self._increment + (self._increment >= 0)
        val = nestkernel.llapi_slice(self._nc._datum, index, index, 1)
        self._increment += 1
        return val


class NodeCollection:
    """
    Class for `NodeCollection`.

    `NodeCollection` represents the nodes of a network. The class supports
    iteration, concatenation, indexing, slicing, membership, length, conversion to and
    from lists, test for membership, and test for equality. By using the
    membership functions :py:func:`get()` and :py:func:`set()`, you can get and set desired
    parameters.

    A `NodeCollection` is created by the :py:func:`.Create` function, or by converting a
    list of nodes to a `NodeCollection` with ``nest.NodeCollection(list)``.

    If your nodes have spatial extent, use the member parameter ``spatial`` to get the spatial information.

    Slicing a NodeCollection follows standard Python slicing syntax: nc[start:stop:step], where start and stop
    gives the zero-indexed right-open range of nodes, and step gives the step length between nodes. The step must
    be strictly positive.

    Example
    -------
        ::

            import nest

            nest.ResetKernel()

            # Create NodeCollection representing nodes
            nc = nest.Create('iaf_psc_alpha', 10)

            # Convert from list
            node_ids_in = [2, 4, 6, 8]
            new_nc = nest.NodeCollection(node_ids_in)

            # Convert to list
            nc_list =  nc.tolist()

            # Concatenation
            Enrns = nest.Create('aeif_cond_alpha', 600)
            Inrns = nest.Create('iaf_psc_alpha', 400)
            nrns = Enrns + Inrns

            # Slicing and membership
            print(new_nc[2])
            print(new_nc[1:2])
            6 in new_nc
    """

    _datum = None

    def __init__(self, data=None):
        if data is None:
            data = []
        if isinstance(data, nestkernel.NodeCollectionObject):
            self._datum = data
        else:
            # Data from user, must be converted to datum
            # Data can be anything that can be converted to a NodeCollection,
            # such as list, tuple, etc.
            nc = nestkernel.llapi_make_nodecollection(data)
            self._datum = nc._datum

    def __iter__(self):
        return NodeCollectionIterator(self)

    def __add__(self, other):
        if not isinstance(other, NodeCollection):
            raise NotImplementedError()

        return nestkernel.llapi_join_nc(self._datum, other._datum)

    def __getitem__(self, key):
        if isinstance(key, slice):
            if key.start is None:
                start = 1
            else:
                start = key.start + 1 if key.start >= 0 else key.start
                if abs(start) > self.__len__():
                    raise IndexError('slice start value outside of the NodeCollection')
            if key.stop is None:
                stop = self.__len__()
            else:
                stop = key.stop if key.stop > 0 else key.stop - 1
                if abs(stop) > self.__len__():
                    raise IndexError('slice stop value outside of the NodeCollection')
            step = 1 if key.step is None else key.step
            if step < 1:
                raise IndexError('slicing step for NodeCollection must be strictly positive')

            return nestkernel.llapi_slice(self._datum, start, stop, step)
        elif isinstance(key, (int, numpy.integer)):
            if abs(key + (key >= 0)) > self.__len__():
                raise IndexError('index value outside of the NodeCollection')
            return self[key:key + 1:1]
        elif isinstance(key, (list, tuple)):
            if len(key) == 0:
                return NodeCollection([])
            # Must check if elements are bool first, because bool inherits from int
            if all(isinstance(x, bool) for x in key):
                if len(key) != len(self):
                    raise IndexError('Bool index array must be the same length as NodeCollection')
                np_key = numpy.array(key, dtype=bool)
            # Checking that elements are not instances of bool too, because bool inherits from int
            elif all(isinstance(x, int) and not isinstance(x, bool) for x in key):
                np_key = numpy.array(key, dtype=numpy.uint64)
                if len(numpy.unique(np_key)) != len(np_key):
                    raise ValueError('All node IDs in a NodeCollection have to be unique')
            else:
                raise TypeError('Indices must be integers or bools')
            return nestkernel.llapi_take_array_index(self._datum, np_key)
        elif isinstance(key, numpy.ndarray):
            if len(key) == 0:
                return NodeCollection([])
            if len(key.shape) != 1:
                raise TypeError('NumPy indices must one-dimensional')
            is_booltype = numpy.issubdtype(key.dtype, numpy.dtype(bool).type)
            if not (is_booltype or numpy.issubdtype(key.dtype, numpy.integer)):
                raise TypeError('NumPy indices must be an array of integers or bools')
            if is_booltype and len(key) != len(self):
                raise IndexError('Bool index array must be the same length as NodeCollection')
            if not is_booltype and len(numpy.unique(key)) != len(key):
                raise ValueError('All node IDs in a NodeCollection have to be unique')
            return nestkernel.llapi_take_array_index(self._datum, key)
        else:
            raise IndexError('only integers, slices, lists, tuples, and numpy arrays are valid indices')

    def __contains__(self, node_id):
        return nestkernel.llapi_nc_contains(self._datum, node_id)

    def __eq__(self, other):
        if not isinstance(other, NodeCollection):
            raise NotImplementedError('Cannot compare NodeCollection to {}'.format(type(other).__name__))

        if self.__len__() != other.__len__():
            return False

        return nestkernel.llapi_eq_nc(self._datum, other._datum)

    def __neq__(self, other):
        if not isinstance(other, NodeCollection):
            raise NotImplementedError()

        return not self == other

    def __len__(self):
        return nestkernel.llapi_nc_size(self._datum)

    def __str__(self):
        return nestkernel.llapi_to_string(self._datum)

    def __repr__(self):
        return self.__str__()

    def get(self, *params, **kwargs):
        """
        Get parameters from nodes.

        Parameters
        ----------
        params : str or list, optional
            Parameters to get from the nodes. It must be one of the following:

            - A single string.
            - A list of strings.
            - One or more strings, followed by a string or list of strings.
              This is for hierarchical addressing.
        output : str, ['pandas','json'], optional
             If the returned data should be in a Pandas DataFrame or in a
             JSON serializable format.

        Returns
        -------
        int or float:
            If there is a single node in the `NodeCollection`, and a single
            parameter in params.
        array_like:
            If there are multiple nodes in the `NodeCollection`, and a single
            parameter in params.
        dict:
            If there are multiple parameters in params. Or, if no parameters
            are specified, a dictionary containing aggregated parameter-values
            for all nodes is returned.
        DataFrame:
            Pandas Data frame if output should be in pandas format.

        Raises
        ------
        TypeError
            If the input params are of the wrong form.
        KeyError
            If the specified parameter does not exist for the nodes.

        See Also
        --------
        :py:func:`set`,

        Examples
        --------

        >>>    nodes.get()
               {'archiver_length': (0, 0, 0),
               'beta_Ca': (0.001, 0.001, 0.001),
               'C_m': (250.0, 250.0, 250.0),
               ...
               'V_th': (-55.0, -55.0, -55.0),
               'vp': (0, 0, 0)}

        >>>    nodes.get('V_m')
               (-70.0, -70.0, -70.0)

        >>>    nodes[0].get('V_m')
               -70.0

        >>>    nodes.get('V_m', 'C_m')
               {'V_m': (-70.0, -70.0, -70.0), 'C_m': (250.0, 250.0, 250.0)}

        >>>    voltmeter.get('events', 'senders')
               array([...], dtype=int64)
        """

        # ------------------------- #
        #      Checks of input      #
        # ------------------------- #
        if not kwargs:
            output = ''
        elif 'output' in kwargs:
            output = kwargs['output']
            if output == 'pandas' and not HAVE_PANDAS:
                raise ImportError('Pandas could not be imported')
        else:
            raise TypeError('Got unexpected keyword argument')

        pandas_output = output == 'pandas'

        if len(params) == 0:
            # get() is called without arguments
            result = nestkernel.llapi_get_nc_status(self._datum)
        elif len(params) == 1:
            # params is a tuple with a string or list of strings
            result = get_parameters(self, params[0])
            if params[0] == 'compartments':
                result = Compartments(self, result)
            elif params[0] == 'receptors':
                result = Receptors(self, result)
        else:
            # Hierarchical addressing
            # TODO-PYNEST-NG: Drop this? Not sure anyone ever used it...
            result = get_parameters_hierarchical_addressing(self, params)

        if isinstance(result, dict) and len(self) == 1:
            new_result = {}
            for k, v in result.items():
<<<<<<< HEAD
                new_result[k] = v[0] if is_iterable(v) and len(v) == 1 else v
=======
                new_result[k] = v[0] if is_iterable(v) and len(v) == 1 and type(v) is not dict else v
>>>>>>> 07a8ba9c
            result = new_result

        if pandas_output:
            index = self.get('global_id')
            if len(params) == 1 and isinstance(params[0], str):
                # params is a string
                result = {params[0]: result}
            elif len(params) > 1 and isinstance(params[1], str):
                # hierarchical, single string
                result = {params[1]: result}
            if len(self) == 1:
                index = [index]
                result = {key: [val] for key, val in result.items()}
            result = pandas.DataFrame(result, index=index)
        elif output == 'json':
            result = to_json(result)

        return result

    def set(self, params=None, **kwargs):
        """
        Set the parameters of nodes to params.

        If `kwargs` is given, it has to be names and values of an attribute as keyword argument pairs. The values
        can be single values or list of the same size as the `NodeCollection`.

        Parameters
        ----------
        params : str or dict or list
            Dictionary of parameters (either lists or single values) or list of dictionaries of parameters
            of same length as the `NodeCollection`.
        kwargs : keyword argument pairs
            Named arguments of parameters of the elements in the `NodeCollection`.

        Raises
        ------
        TypeError
            If the input params are of the wrong form.
        KeyError
            If the specified parameter does not exist for the nodes.

        See Also
        --------
        :py:func:`get`,
        """

        if not self:
            return
        if kwargs and params is None:
            params = kwargs
        elif kwargs and params:
            raise TypeError("must either provide params or kwargs, but not both.")

        local_nodes = [self.local] if len(self) == 1 else self.local

        if isinstance(params, dict) and 'compartments' in params:
            if isinstance(params['compartments'], Compartments):
                params['compartments'] = params['compartments'].get_tuple()
            elif params['compartments'] is None:
                # Adding compartments has been handled by the += operator, so we can remove the entry.
                params.pop('compartments')

        if isinstance(params, dict) and 'receptors' in params:
            if isinstance(params['receptors'], Receptors):
                params['receptors'] = params['receptors'].get_tuple()
            elif params['receptors'] is None:
                # Adding receptors has been handled by the += operator, so we can remove the entry.
                params.pop('receptors')

        if isinstance(params, dict) and all(local_nodes):

            node_params = self[0].get()
            iterable_node_param = lambda key: key in node_params and not is_iterable(node_params[key])
            contains_list = [is_iterable(vals) and iterable_node_param(key) for key, vals in params.items()]

            if any(contains_list):
                temp_param = [{} for _ in range(self.__len__())]

                for key, vals in params.items():
                    if not is_iterable(vals):
                        for temp_dict in temp_param:
                            temp_dict[key] = vals
                    else:
                        for i, temp_dict in enumerate(temp_param):
                            temp_dict[key] = vals[i]
                params = temp_param

        if isinstance(params, dict):
            params = [params]

        nestkernel.llapi_set_nc_status(self._datum, params)

    def tolist(self):
        """
        Convert `NodeCollection` to list.
        """
        if self.__len__() == 0:
            return []

        return (list(self.get('global_id')) if len(self) > 1
                else [self.get('global_id')])

    def index(self, node_id):
        """
        Find the index of a node ID in the `NodeCollection`.

        Parameters
        ----------
        node_id : int
            Global ID to be found.

        Raises
        ------
        ValueError
            If the node ID is not in the `NodeCollection`.
        """
        index = nestkernel.llapi_nc_find(self._datum, node_id)

        if index == -1:
            raise ValueError('{} is not in NodeCollection'.format(node_id))

        return index

    def __bool__(self):
        """Converts the NodeCollection to a bool. False if it is empty, True otherwise."""
        return len(self) > 0

    def __array__(self, dtype=None):
        """Convert the NodeCollection to a NumPy array."""
        return numpy.array(self.tolist(), dtype=dtype)

    def __getattr__(self, attr):
        if not self:
            raise AttributeError('Cannot get attribute of empty NodeCollection')

        if attr == 'spatial':
            metadata = nestkernel.llapi_get_nc_metadata(self._datum)
            val = metadata if metadata else None
            super().__setattr__(attr, val)
            return self.spatial

        # NumPy compatibility check:
        # raises AttributeError to tell NumPy that interfaces other than
        # __array__ are not available (otherwise get_parameters would be
        # queried, KeyError would be raised, and all would crash)
        if attr.startswith('__array_'):
            raise AttributeError

        return self.get(attr)

    def __setattr__(self, attr, value):
        # `_datum` is the only property of NodeCollection that should not be
        # interpreted as a property of the model
        if attr == '_datum':
            super().__setattr__(attr, value)
        else:
            self.set({attr: value})


class SynapseCollectionIterator:
    """
    Iterator class for SynapseCollection.
    """

    def __init__(self, synapse_collection):
        self._iter = iter(synapse_collection._datum)

    def __iter__(self):
        return self

    def __next__(self):
        return SynapseCollection(next(self._iter))


class SynapseCollection:
    """
    Class for Connections.

    `SynapseCollection` represents the connections of a network. The class supports indexing, iteration, length and
    equality. You can get and set connection parameters by using the membership functions :py:func:`get()` and
    :py:func:`set()`. By using the membership function :py:func:`sources()` you get an iterator over
    source nodes, while :py:func:`targets()` returns an interator over the target nodes of the connections.

    A SynapseCollection is created by the :py:func:`.GetConnections` function.
    """

    _datum = None

    def __init__(self, data):

        if isinstance(data, list):
            for datum in data:
                if (not isinstance(datum, nestkernel.ConnectionObject)):
                    raise TypeError("Expected ConnectionObject.")
            self._datum = data
        elif data is None:
            # We can have an empty SynapseCollection if there are no connections.
            self._datum = data
        else:
            if (not isinstance(data, nestkernel.ConnectionObject)):
                raise TypeError("Expected ConnectionObject.")
            # self._datum needs to be a list of ConnectionObjects.
            self._datum = [data]

        self.print_full = False

    def __iter__(self):
        return SynapseCollectionIterator(self)

    def __len__(self):
        if self._datum is None:
            return 0
        return len(self._datum)

    def __eq__(self, other):
        if not isinstance(other, SynapseCollection):
            raise NotImplementedError()

        if self.__len__() != other.__len__():
            return False
        self_get = self.get(['source', 'target', 'target_thread',
                             'synapse_id', 'port'])
        other_get = other.get(['source', 'target', 'target_thread',
                               'synapse_id', 'port'])
        if self_get != other_get:
            return False
        return True

    def __neq__(self, other):
        if not isinstance(other, SynapseCollection):
            raise NotImplementedError()
        return not self == other

    def __getitem__(self, key):
        if isinstance(key, slice):
            return SynapseCollection(self._datum[key])
        else:
            return SynapseCollection([self._datum[key]])

    def __str__(self):
        """
        Printing a `SynapseCollection` returns something of the form:

             source   target   synapse model   weight   delay
            -------- -------- --------------- -------- -------
                  1        4  static_synapse    1.000   1.000
                  2        4  static_synapse    2.000   1.000
                  1        3    stdp_synapse    4.000   1.000
                  1        4    stdp_synapse    3.000   1.000
                  2        3    stdp_synapse    3.000   1.000
                  2        4    stdp_synapse    2.000   1.000

        If your SynapseCollection has more than 36 elements, only the first and last 15 connections are printed. To
        display all, first set `print_full = True`.

        ::

            conns = nest.GetConnections()
            conns.print_full = True
            print(conns)
        """

        def format_row_(s, t, sm, w, dly):
            try:
                return f'{s:>{src_len-1}d} {t:>{trg_len}d} {sm:>{sm_len}s} {w:>#{w_len}.{4}g} {dly:>#{d_len}.{4}g}'
            except ValueError:
                # Used when we have many connections and print_full=False
                return f'{s:>{src_len-1}} {t:>{trg_len}} {sm:>{sm_len}} {w:>{w_len}} {dly:>{d_len}}'

        MAX_SIZE_FULL_PRINT = 35  # 35 is arbitrarily chosen.

        params = self.get()

        if len(params) == 0:
            return 'The synapse collection does not contain any connections.'

        srcs = params['source']
        trgt = params['target']
        wght = params['weight']
        dlay = params['delay']
        s_model = params['synapse_model']

        if isinstance(srcs, int):
            srcs = [srcs]
            trgt = [trgt]
            wght = [wght]
            dlay = [dlay]
            s_model = [s_model]

        src_h = 'source'
        trg_h = 'target'
        sm_h = 'synapse model'
        w_h = 'weight'
        d_h = 'delay'

        # Find maximum number of characters for each column, used to determine width of column
        src_len = max(len(src_h) + 2, floor(log(max(srcs), 10)))
        trg_len = max(len(trg_h) + 2, floor(log(max(trgt), 10)))
        sm_len = max(len(sm_h) + 2, len(max(s_model, key=len)))
        w_len = len(w_h) + 2
        d_len = len(d_h) + 2

        # 35 is arbitrarily chosen.
        if len(srcs) >= MAX_SIZE_FULL_PRINT and not self.print_full:
            # u'\u22EE ' is the unicode for vertical ellipsis, used when we have many connections
            srcs = srcs[:15] + [u'\u22EE '] + srcs[-15:]
            trgt = trgt[:15] + [u'\u22EE '] + trgt[-15:]
            wght = wght[:15] + [u'\u22EE '] + wght[-15:]
            dlay = dlay[:15] + [u'\u22EE '] + dlay[-15:]
            s_model = s_model[:15] + [u'\u22EE '] + s_model[-15:]

        headers = f'{src_h:^{src_len}} {trg_h:^{trg_len}} {sm_h:^{sm_len}} {w_h:^{w_len}} {d_h:^{d_len}}' + '\n'
        borders = '-'*src_len + ' ' + '-'*trg_len + ' ' + '-'*sm_len + ' ' + '-'*w_len + ' ' + '-'*d_len + '\n'
        output = '\n'.join(format_row_(s, t, sm, w, d) for s, t, sm, w, d in zip(srcs, trgt, s_model, wght, dlay))
        result = headers + borders + output

        return result

    def __getattr__(self, attr):
        if attr == 'distance':
            dist = nestkernel.llapi_distance(self._datum)
            super().__setattr__(attr, dist)
            return self.distance

        return self.get(attr)

    def __setattr__(self, attr, value):
        # `_datum` is the only property of SynapseCollection that should not be
        # interpreted as a property of the model
        if attr == '_datum' or attr == 'print_full':
            super().__setattr__(attr, value)
        else:
            self.set({attr: value})

    def sources(self):
        """Returns iterator containing the source node IDs of the `SynapseCollection`."""
        sources = self.get('source')
        if not isinstance(sources, (list, tuple)):
            sources = (sources,)
        return iter(sources)

    def targets(self):
        """Returns iterator containing the target node IDs of the `SynapseCollection`."""
        targets = self.get('target')
        if not isinstance(targets, (list, tuple)):
            targets = (targets,)
        return iter(targets)

    def get(self, keys=None, output=''):
        """
        Return a parameter dictionary of the connections.

        If `keys` is a string, a list of values is returned, unless we have a
        single connection, in which case the single value is returned.
        `keys` may also be a list, in which case a dictionary with a list of
        values is returned.

        Parameters
        ----------
        keys : str or list, optional
            String or a list of strings naming model properties. get
            then returns a single value or a dictionary with lists of values
            belonging to the given `keys`.
        output : str, ['pandas','json'], optional
            If the returned data should be in a Pandas DataFrame or in a
            JSON serializable format.

        Returns
        -------
        dict:
            All parameters, or, if keys is a list of strings, a dictionary with
            lists of corresponding parameters
        type:
            If keys is a string, the corresponding parameter(s) is returned


        Raises
        ------
        TypeError
            If input params are of the wrong form.
        KeyError
            If the specified parameter does not exist for the connections.

        See Also
        --------
        set

        Examples
        --------

        >>>    conns.get()
               {'delay': [1.0, 1.0, 1.0, 1.0, 1.0, 1.0, 1.0, 1.0, 1.0],
                ...
                'weight': [1.0, 1.0, 1.0, 1.0, 1.0, 1.0, 1.0, 1.0, 1.0]}

        >>>    conns.get('weight')
               [1.0, 1.0, 1.0, 1.0, 1.0, 1.0, 1.0, 1.0, 1.0]

        >>>    conns[0].get('weight')
               1.0

        >>>    nodes.get(['source', 'weight'])
               {'source': [1, 1, 1, 2, 2, 2, 3, 3, 3],
                'weight': [1.0, 1.0, 1.0, 1.0, 1.0, 1.0, 1.0, 1.0, 1.0]}
        """
        pandas_output = output == 'pandas'
        if pandas_output and not HAVE_PANDAS:
            raise ImportError('Pandas could not be imported')

        # Return empty dictionary if we have no connections or if we have done a nest.ResetKernel()
        num_conns = GetKernelStatus('num_connections')  # Has to be called first because it involves MPI communication.
        if self.__len__() == 0 or num_conns == 0:
            # Return empty tuple if get is called with an argument
            return {} if keys is None else ()

        if keys is None:
            result = nestkernel.llapi_get_connection_status(self._datum)
        elif isinstance(keys, str):
            #  Extracting the correct values will be done in restructure_data below
            result = nestkernel.llapi_get_connection_status(self._datum)
        elif is_iterable(keys):
            result = [[d[key] for key in keys] for d in nestkernel.llapi_get_connection_status(self._datum)]
        else:
            raise TypeError("keys should be either a string or an iterable")

        # Need to restructure the data.
        final_result = restructure_data(result, keys)

        if pandas_output:
            index = (self.get('source') if self.__len__() > 1 else
                     (self.get('source'),))
            if isinstance(keys, str):
                final_result = {keys: final_result}
            final_result = pandas.DataFrame(final_result, index=index)
        elif output == 'json':
            final_result = to_json(final_result)

        return final_result

    def set(self, params=None, **kwargs):
        """
        Set the parameters of the connections to `params`.

        If `kwargs` is given, it has to be names and values of an attribute as keyword argument pairs. The values
        can be single values or list of the same size as the `SynapseCollection`.

        Parameters
        ----------
        params : str or dict or list
            Dictionary of parameters (either lists or single values) or list of dictionaries of parameters
            of same length as `SynapseCollection`.
        kwargs : keyword argument pairs
            Named arguments of parameters of the elements in the `SynapseCollection`.

        Raises
        ------
        TypeError
            If input params are of the wrong form.
        KeyError
            If the specified parameter does not exist for the connections.

        See Also
        --------
        get
        """

        # This was added to ensure that the function is a nop (instead of,
        # for instance, raising an exception) when applied to an empty
        # SynapseCollection, or after having done a nest.ResetKernel().
        if self.__len__() == 0 or GetKernelStatus('network_size') == 0:
            return

        if (isinstance(params, (list, tuple)) and
                self.__len__() != len(params)):
            raise TypeError("status dict must be a dict, or a list of dicts of length {}".format(self.__len__()))

        if kwargs and params is None:
            params = kwargs
        elif kwargs and params:
            raise TypeError("must either provide params or kwargs, but not both.")

        if isinstance(params, dict):
            node_params = self[0].get()
            contains_list = [is_iterable(vals) and key in node_params and not is_iterable(node_params[key]) for
                             key, vals in params.items()]

            if any(contains_list):
                temp_param = [{} for _ in range(self.__len__())]

                for key, vals in params.items():
                    if not is_iterable(vals):
                        for temp_dict in temp_param:
                            temp_dict[key] = vals
                    else:
                        for i, temp_dict in enumerate(temp_param):
                            temp_dict[key] = vals[i]
                params = temp_param

        nestkernel.llapi_set_connection_status(self._datum, params)

    def disconnect(self):
        """
        Disconnect the connections in the `SynapseCollection`.
        """
        nestkernel.llapi_disconnect_syncoll(self._datum)


class CollocatedSynapses:
    """
    Class for collocated synapse specifications.

    Wrapper around a list of specifications, used when calling :py:func:`.Connect`.

    Example
    -------

        ::

            nodes = nest.Create('iaf_psc_alpha', 3)
            syn_spec = nest.CollocatedSynapses({'weight': 4., 'delay': 1.5},
                                               {'synapse_model': 'stdp_synapse'},
                                               {'synapse_model': 'stdp_synapse', 'alpha': 3.})
            nest.Connect(nodes, nodes, conn_spec='one_to_one', syn_spec=syn_spec)

            conns = nest.GetConnections()

            print(conns.alpha)
            print(len(syn_spec))
    """

    def __init__(self, *args):
        self.syn_specs = args

    def __len__(self):
        return len(self.syn_specs)


class Mask:
    """
    Class for spatial masks.

    Masks are used when creating connections when nodes have spatial extent. A mask
    describes the area of the pool population that shall be searched to find nodes to
    connect to for any given node in the driver population. Masks are created using
    the :py:func:`.CreateMask` command.
    """

    _datum = None

    # The constructor should not be called by the user
    def __init__(self, data):
        """Masks must be created using the CreateMask command."""
        if (not isinstance(data, nestkernel.MaskObject)):
            raise TypeError("Expected MaskObject.")
        self._datum = data

    # TODO-PYNEST-NG: Convert operators
    # Generic binary operation
    def _binop(self, op, other):
        if not isinstance(other, Mask):
            raise NotImplementedError()
        return sli_func(op, self._datum, other._datum)

    def __or__(self, other):
        return self._binop("or", other)

    def __and__(self, other):
        return self._binop("and", other)

    def __sub__(self, other):
        return self._binop("sub", other)

    def Inside(self, point):
        """
        Test if a point is inside a mask.

        Parameters
        ----------
        point : tuple/list of float values
            Coordinate of point

        Returns
        -------
        out : bool
            True if the point is inside the mask, False otherwise
        """
        return nestkernel.llapi_inside_mask(point, self._datum)


# TODO-PYNEST-NG: We may consider moving the entire (or most of) Parameter class to the cython level.
class Parameter:
    """
    Class for parameters

    A parameter may be used as a probability kernel when creating
    connections and nodes or as synaptic parameters (such as weight and delay).
    Parameters are created using the :py:func:`.CreateParameter` command.
    """

    _datum = None

    # The constructor should not be called by the user
    def __init__(self, datum):
        """Parameters must be created using the CreateParameter command."""
        if not isinstance(datum, nestkernel.ParameterObject):
            raise TypeError("expected low-level parameter object;"
                            " use the CreateParameter() function to create a Parameter")
        self._datum = datum

    def _arg_as_parameter(self, arg):
        if isinstance(arg, Parameter):
            return arg
        if isinstance(arg, (int, float)):
            # Value for the constant parameter must be float.
            return CreateParameter('constant', {'value': float(arg)})
        raise NotImplementedError()

    def __add__(self, other):
        return nestkernel.llapi_add_parameter(self._datum, self._arg_as_parameter(other)._datum)

    def __radd__(self, other):
        return self + other

    def __sub__(self, other):
        return nestkernel.llapi_subtract_parameter(self._datum, self._arg_as_parameter(other)._datum)

    def __rsub__(self, other):
        return self * (-1) + other

    def __neg__(self):
        return self * (-1)

    def __mul__(self, other):
        return nestkernel.llapi_multiply_parameter(self._datum, self._arg_as_parameter(other)._datum)

    def __rmul__(self, other):
        return self * other

    def __div__(self, other):
        return nestkernel.llapi_divide_parameter(self._datum, self._arg_as_parameter(other)._datum)

    def __truediv__(self, other):
        return nestkernel.llapi_divide_parameter(self._datum, self._arg_as_parameter(other)._datum)

    def __pow__(self, exponent):
        return nestkernel.llapi_pow_parameter(self._datum, float(exponent))

    def __lt__(self, other):
        return nestkernel.llapi_compare_parameter(self._datum, self._arg_as_parameter(other)._datum, {'comparator': 0})

    def __le__(self, other):
        return nestkernel.llapi_compare_parameter(self._datum, self._arg_as_parameter(other)._datum, {'comparator': 1})

    def __eq__(self, other):
        return nestkernel.llapi_compare_parameter(self._datum, self._arg_as_parameter(other)._datum, {'comparator': 2})

    def __ne__(self, other):
        return nestkernel.llapi_compare_parameter(self._datum, self._arg_as_parameter(other)._datum, {'comparator': 3})

    def __ge__(self, other):
        return nestkernel.llapi_compare_parameter(self._datum, self._arg_as_parameter(other)._datum, {'comparator': 4})

    def __gt__(self, other):
        return nestkernel.llapi_compare_parameter(self._datum, self._arg_as_parameter(other)._datum, {'comparator': 5})

    def GetValue(self):
        """
        Compute value of parameter.

        Returns
        -------
        out : value
            The value of the parameter

        See also
        --------
        CreateParameter

        Example
        -------
            ::

                import nest

                # normal distribution parameter
                P = nest.CreateParameter('normal', {'mean': 0.0, 'std': 1.0})

                # get out value
                P.GetValue()
        """
        return nestkernel.llapi_get_param_value(self._datum)

    def is_spatial(self):
        return nestkernel.llapi_param_is_spatial(self._datum)

    def apply(self, spatial_nc, positions=None):
        if positions is None:
            return nestkernel.llapi_apply_parameter(self._datum, spatial_nc)
        else:
            if len(spatial_nc) != 1:
                raise ValueError('The NodeCollection must contain a single node ID only')
            if not isinstance(positions, (list, tuple)):
                raise TypeError('Positions must be a list or tuple of positions')
            for pos in positions:
                if not isinstance(pos, (list, tuple, numpy.ndarray)):
                    raise TypeError('Each position must be a list or tuple')
                if len(pos) != len(positions[0]):
                    raise ValueError('All positions must have the same number of dimensions')
            return nestkernel.llapi_apply_parameter(self._datum, {'source': spatial_nc, 'targets': positions})


class CmBase:

    def __init__(self, node_collection, elements):
        if not isinstance(node_collection, NodeCollection):
            raise TypeError(f'node_collection must be a NodeCollection, got {type(node_collection)}')
        if isinstance(elements, list):
            elements = tuple(elements)
        if not isinstance(elements, tuple):
            raise TypeError(f'elements must be a tuple of dicts, got {type(elements)}')
        self._elements = elements
        self._node_collection = node_collection

    def __add__(self, other):
        new_elements = list(self._elements)
        if isinstance(other, dict):
            new_elements += [other]
        elif isinstance(other, (tuple, list)):
            if not all(isinstance(d, dict) for d in other):
                raise TypeError(
                    f'{self.__class__.__name__} can only be added with dicts, lists of dicts, '
                    f'or other {self.__class__.__name__}')
            new_elements += list(other)
        elif isinstance(other, self.__class__):
            new_elements += list(other._elements)
        else:
            raise NotImplementedError(f'{self.__class__.__name__} can only be added with dicts, lists of dicts,'
                                      f' or other {self.__class__.__name__}, got {type(other)}')

        return self.__class__(self._node_collection, tuple(new_elements))

    def __iadd__(self, other):
        if isinstance(other, dict):
            new_elements = [other]
        elif isinstance(other, (tuple, list)):
            if not all(isinstance(d, dict) for d in other):
                raise TypeError(f'{self.__class__.__name__} can only be added with dicts, lists of dicts, '
                                f'or other {self.__class__.__name__}')
            new_elements = list(other)
        elif isinstance(other, self.__class__):
            new_elements = list(other._elements)
        else:
            raise NotImplementedError(f'{self.__class__.__name__} can only be added with dicts, lists of dicts,'
                                      f' or other {self.__class__.__name__}, got {type(other)}')
        self._node_collection.set({f'add_{self.__class__.__name__.lower()}': new_elements})
        return None  # Flagging elements as added by returning None

    def __getitem__(self, key):
        return self._elements[key]

    def __str__(self):
        return str(self._elements)

    def get_tuple(self):
        return self._elements


class Compartments(CmBase):
    # No specialization here because all is done in the base class based on the class name.
    pass


class Receptors(CmBase):
    # No specialization here because all is done in the base class based on the class name.
    pass


def serializable(data):
    """Make data serializable for JSON.

    Parameters
    ----------
    data : any

    Returns
    -------
    data_serialized : str, int, float, list, dict
        Data can be encoded to JSON
    """

    if isinstance(data, (numpy.ndarray, NodeCollection)):
        return data.tolist()
    if isinstance(data, SynapseCollection):
        # Get full information from SynapseCollection
        return serializable(data.get())
    if isinstance(data, (list, tuple)):
        return [serializable(d) for d in data]
    if isinstance(data, dict):
        return dict([(key, serializable(value)) for key, value in data.items()])
    return data


def to_json(data, **kwargs):
    """Serialize data to JSON.

    Parameters
    ----------
    data : any
    kwargs : keyword argument pairs
        Named arguments of parameters for `json.dumps` function.

    Returns
    -------
    data_json : str
        JSON format of the data
    """

    data_serialized = serializable(data)
    data_json = json.dumps(data_serialized, **kwargs)
    return data_json<|MERGE_RESOLUTION|>--- conflicted
+++ resolved
@@ -396,11 +396,7 @@
         if isinstance(result, dict) and len(self) == 1:
             new_result = {}
             for k, v in result.items():
-<<<<<<< HEAD
-                new_result[k] = v[0] if is_iterable(v) and len(v) == 1 else v
-=======
                 new_result[k] = v[0] if is_iterable(v) and len(v) == 1 and type(v) is not dict else v
->>>>>>> 07a8ba9c
             result = new_result
 
         if pandas_output:

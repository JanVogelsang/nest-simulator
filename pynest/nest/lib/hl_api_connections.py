--- conflicted
+++ resolved
@@ -27,14 +27,6 @@
 
 from .. import nestkernel_api as nestkernel
 
-<<<<<<< HEAD
-from .hl_api_connection_helpers import (_process_input_nodes, _connect_layers_needed,
-                                        _connect_spatial, _process_conn_spec,
-                                        _process_spatial_projections, _process_syn_spec)
-from .hl_api_nodes import Create
-from .hl_api_parallel_computing import NumProcesses
-from .hl_api_types import NodeCollection, SynapseCollection, Mask, Parameter
-=======
 from .hl_api_connection_helpers import (
     _process_input_nodes,
     _connect_layers_needed,
@@ -43,9 +35,9 @@
     _process_spatial_projections,
     _process_syn_spec,
 )
-from .hl_api_helper import is_string
-from .hl_api_types import NodeCollection, SynapseCollection
->>>>>>> 4cf76ceb
+from .hl_api_nodes import Create
+from .hl_api_parallel_computing import NumProcesses
+from .hl_api_types import NodeCollection, SynapseCollection, Mask, Parameter
 
 __all__ = [
     "Connect",
@@ -54,13 +46,7 @@
 ]
 
 
-<<<<<<< HEAD
-def GetConnections(source=None, target=None, synapse_model=None,
-                   synapse_label=None):
-=======
-@check_stack
 def GetConnections(source=None, target=None, synapse_model=None, synapse_label=None):
->>>>>>> 4cf76ceb
     """Return a `SynapseCollection` representing the connection identifiers.
 
     Any combination of `source`, `target`, `synapse_model` and
@@ -110,11 +96,7 @@
             raise TypeError("target must be NodeCollection.")
 
     if synapse_model is not None:
-<<<<<<< HEAD
-        params['synapse_model'] = synapse_model
-=======
-        params["synapse_model"] = kernel.SLILiteral(synapse_model)
->>>>>>> 4cf76ceb
+        params["synapse_model"] = synapse_model
 
     if synapse_label is not None:
         params["synapse_label"] = synapse_label
@@ -124,13 +106,7 @@
     return conns
 
 
-<<<<<<< HEAD
-def Connect(pre, post, conn_spec=None, syn_spec=None,
-            return_synapsecollection=False):
-=======
-@check_stack
 def Connect(pre, post, conn_spec=None, syn_spec=None, return_synapsecollection=False):
->>>>>>> 4cf76ceb
     """
     Connect `pre` nodes to `post` nodes.
 
@@ -293,20 +269,9 @@
 
         # Create the projection dictionary
         spatial_projections = _process_spatial_projections(processed_conn_spec, processed_syn_spec)
-<<<<<<< HEAD
         _connect_spatial(pre._datum, post._datum, spatial_projections)
     else:
         nestkernel.llapi_connect(pre._datum, post._datum, processed_conn_spec, processed_syn_spec)
-=======
-
-        # Connect using ConnectLayers
-        _connect_spatial(pre, post, spatial_projections)
-    else:
-        sps(processed_conn_spec)
-        if processed_syn_spec is not None:
-            sps(processed_syn_spec)
-        sr("Connect")
->>>>>>> 4cf76ceb
 
     if return_synapsecollection:
         return GetConnections(pre, post)
@@ -382,32 +347,15 @@
         synapsecollection.disconnect()
     elif len(args) == 2:
         # Fill default values
-<<<<<<< HEAD
-        conn_spec = 'one_to_one' if conn_spec is None else conn_spec
-        syn_spec = 'static_synapse' if syn_spec is None else syn_spec
-        if isinstance(conn_spec, str):
-            conn_spec = {'rule': conn_spec}
-        if isinstance(syn_spec, str):
-            syn_spec = {'synapse_model': syn_spec}
-        pre, post = args
-        if not isinstance(pre, NodeCollection) or not isinstance(post, NodeCollection):
-            raise TypeError('Arguments must be either a SynapseCollection or two NodeCollections')
-        nestkernel.llapi_disconnect(pre._datum, post._datum, conn_spec, syn_spec)
-=======
         conn_spec = "one_to_one" if conn_spec is None else conn_spec
         syn_spec = "static_synapse" if syn_spec is None else syn_spec
-        if is_string(conn_spec):
+        if isinstance(conn_spec, str):
             conn_spec = {"rule": conn_spec}
-        if is_string(syn_spec):
+        if isinstance(syn_spec, str):
             syn_spec = {"synapse_model": syn_spec}
         pre, post = args
         if not isinstance(pre, NodeCollection) or not isinstance(post, NodeCollection):
             raise TypeError("Arguments must be either a SynapseCollection or two NodeCollections")
-        sps(pre)
-        sps(post)
-        sps(conn_spec)
-        sps(syn_spec)
-        sr("Disconnect_g_g_D_D")
->>>>>>> 4cf76ceb
+        nestkernel.llapi_disconnect(pre._datum, post._datum, conn_spec, syn_spec)
     else:
         raise TypeError("Arguments must be either a SynapseCollection or two NodeCollections")
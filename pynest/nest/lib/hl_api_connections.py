# -*- coding: utf-8 -*-
#
# hl_api_connections.py
#
# This file is part of NEST.
#
# Copyright (C) 2004 The NEST Initiative
#
# NEST is free software: you can redistribute it and/or modify
# it under the terms of the GNU General Public License as published by
# the Free Software Foundation, either version 2 of the License, or
# (at your option) any later version.
#
# NEST is distributed in the hope that it will be useful,
# but WITHOUT ANY WARRANTY; without even the implied warranty of
# MERCHANTABILITY or FITNESS FOR A PARTICULAR PURPOSE.  See the
# GNU General Public License for more details.
#
# You should have received a copy of the GNU General Public License
# along with NEST.  If not, see <http://www.gnu.org/licenses/>.

"""
Functions for connection handling
"""

import numpy

from ..ll_api import connect_arrays
from .. import pynestkernel as kernel
from .. import nestkernel_api as nestkernel

from .hl_api_connection_helpers import (_process_input_nodes, _connect_layers_needed,
                                        _connect_spatial, _process_conn_spec,
                                        _process_spatial_projections, _process_syn_spec)
from .hl_api_nodes import Create
from .hl_api_parallel_computing import NumProcesses
from .hl_api_types import NodeCollection, SynapseCollection, Mask, Parameter

__all__ = [
    'Connect',
    'Disconnect',
    'GetConnections',
]


def GetConnections(source=None, target=None, synapse_model=None,
                   synapse_label=None):
    """Return a `SynapseCollection` representing the connection identifiers.

    Any combination of `source`, `target`, `synapse_model` and
    `synapse_label` parameters is permitted.

    Parameters
    ----------
    source : NodeCollection, optional
        Source node IDs, only connections from these
        pre-synaptic neurons are returned
    target : NodeCollection, optional
        Target node IDs, only connections to these
        postsynaptic neurons are returned
    synapse_model : str, optional
        Only connections with this synapse type are returned
    synapse_label : int, optional
        (non-negative) only connections with this synapse label are returned

    Returns
    -------
    SynapseCollection:
        Object representing the source-node_id, target-node_id, target-thread, synapse-id, port of connections, see
        :py:class:`.SynapseCollection` for more.

    Raises
    ------
    TypeError

    Notes
    -----
    Only connections with targets on the MPI process executing
    the command are returned.
    """

    params = {}

    if source is not None:
        if isinstance(source, NodeCollection):
            params['source'] = source
        else:
            raise TypeError("source must be NodeCollection.")

    if target is not None:
        if isinstance(target, NodeCollection):
            params['target'] = target
        else:
            raise TypeError("target must be NodeCollection.")

    if synapse_model is not None:
        params['synapse_model'] = synapse_model

    if synapse_label is not None:
        params['synapse_label'] = synapse_label

    conns = nestkernel.llapi_get_connections(params)

    return conns


def Connect(pre, post, conn_spec=None, syn_spec=None,
            return_synapsecollection=False):
    """
    Connect `pre` nodes to `post` nodes.

    Nodes in `pre` and `post` are connected using the specified connectivity
    (`all-to-all` by default) and synapse type (:cpp:class:`static_synapse <nest::static_synapse>` by default).
    Details depend on the connectivity rule.

    Lists of synapse models and connection rules are available as
    ``nest.synapse_models`` and ``nest.connection_rules``, respectively.

    Parameters
    ----------
    pre : NodeCollection (or array-like object)
        Presynaptic nodes, as object representing the IDs of the nodes
    post : NodeCollection (or array-like object)
        Postsynaptic nodes, as object representing the IDs of the nodes
    conn_spec : str or dict, optional
        Specifies connectivity rule, see below
    syn_spec : str or dict, optional
        Specifies synapse model, see below
    return_synapsecollection: bool
        Specifies whether or not we should return a :py:class:`.SynapseCollection` of pre and post connections

    Raises
    ------
    kernel.NESTError

    Notes
    -----
    It is possible to connect NumPy arrays of node IDs one-to-one by passing the arrays as `pre` and `post`,
    specifying `'one_to_one'` for `conn_spec`.
    In that case, the arrays may contain non-unique IDs.
    You may also specify weight, delay, and receptor type for each connection as NumPy arrays in the `syn_spec`
    dictionary.
    This feature is currently not available when MPI is used; trying to connect arrays with more than one
    MPI process will raise an error.

    If pre and post have spatial positions, a `mask` can be specified as a dictionary. The mask define which
    nodes are considered as potential targets for each source node. Connections with spatial nodes can also
    use `nest.spatial_distributions` as parameters, for instance for the probability `p`.

    **Connectivity specification (conn_spec)**

    Available rules and associated parameters::

     - 'all_to_all' (default)
     - 'one_to_one'
     - 'fixed_indegree', 'indegree'
     - 'fixed_outdegree', 'outdegree'
     - 'fixed_total_number', 'N'
     - 'pairwise_bernoulli', 'p'
     - 'symmetric_pairwise_bernoulli', 'p'

    See :ref:`conn_rules` for more details, including example usage.

    **Synapse specification (syn_spec)**

    The synapse model and its properties can be given either as a string
    identifying a specific synapse model (default: :cpp:class:`static_synapse <nest::static_synapse>`) or
    as a dictionary specifying the synapse model and its parameters.

    Available keys in the synapse specification dictionary are::

     - 'synapse_model'
     - 'weight'
     - 'delay'
     - 'receptor_type'
     - any parameters specific to the selected synapse model.

    See :ref:`synapse_spec` for details, including example usage.

    All parameters are optional and if not specified, the default values
    of the synapse model will be used. The key 'synapse_model' identifies the
    synapse model, this can be one of NEST's built-in synapse models
    or a user-defined model created via :py:func:`.CopyModel`.

    If `synapse_model` is not specified the default model :cpp:class:`static_synapse <nest::static_synapse>`
    will be used.

    Distributed parameters can be defined through NEST's different parametertypes. NEST has various
    random parameters, spatial parameters and distributions (only accesseable for nodes with spatial positions),
    logical expressions and mathematical expressions, which can be used to define node and connection parameters.

    To see all available parameters, see documentation defined in distributions, logic, math,
    random and spatial modules.

    See Also
    ---------
    :ref:`connection_management`
    """
    use_connect_arrays, pre, post = _process_input_nodes(pre, post, conn_spec)

    # Converting conn_spec to dict, without putting it on the SLI stack.
    processed_conn_spec = _process_conn_spec(conn_spec)
    # If syn_spec is given, its contents are checked, and if needed converted
    # to the right formats.
    processed_syn_spec = _process_syn_spec(
        syn_spec, processed_conn_spec, len(pre), len(post), use_connect_arrays)

    # If pre and post are arrays of node IDs, and conn_spec is unspecified,
    # the node IDs are connected one-to-one.
    if use_connect_arrays:
        if return_synapsecollection:
            raise ValueError("SynapseCollection cannot be returned when connecting two arrays of node IDs")

        if processed_syn_spec is None:
            raise ValueError("When connecting two arrays of node IDs, the synapse specification dictionary must "
                             "be specified and contain at least the synapse model.")

        # In case of misspelling
        if "weights" in processed_syn_spec:
            raise ValueError("To specify weights, use 'weight' in syn_spec.")
        if "delays" in processed_syn_spec:
            raise ValueError("To specify delays, use 'delay' in syn_spec.")

        weights = numpy.array(processed_syn_spec['weight']) if 'weight' in processed_syn_spec else None
        delays = numpy.array(processed_syn_spec['delay']) if 'delay' in processed_syn_spec else None

        try:
            synapse_model = processed_syn_spec['synapse_model']
        except KeyError:
            raise ValueError("When connecting two arrays of node IDs, the synapse specification dictionary must "
                             "contain a synapse model.")

        # Split remaining syn_spec entries to key and value arrays
        reduced_processed_syn_spec = {k: processed_syn_spec[k]
                                      for k in set(processed_syn_spec.keys()).difference(
                                          set(('weight', 'delay', 'synapse_model')))}

        if len(reduced_processed_syn_spec) > 0:
            syn_param_keys = numpy.array(list(reduced_processed_syn_spec.keys()), dtype=numpy.string_)
            syn_param_values = numpy.zeros([len(reduced_processed_syn_spec), len(pre)])

            for i, value in enumerate(reduced_processed_syn_spec.values()):
                syn_param_values[i] = value
        else:
            syn_param_keys = None
            syn_param_values = None

        connect_arrays(pre, post, weights, delays, synapse_model, syn_param_keys, syn_param_values)
        return

    if not isinstance(pre, NodeCollection):
        raise TypeError("Not implemented, presynaptic nodes must be a NodeCollection")
    if not isinstance(post, NodeCollection):
        raise TypeError("Not implemented, postsynaptic nodes must be a NodeCollection")

    # In some cases we must connect with ConnectLayers instead.
    if _connect_layers_needed(processed_conn_spec, processed_syn_spec):
        # Check that pre and post are layers
        if pre.spatial is None:
            raise TypeError("Presynaptic NodeCollection must have spatial information")
        if post.spatial is None:
            raise TypeError("Presynaptic NodeCollection must have spatial information")

        # Create the projection dictionary
        spatial_projections = _process_spatial_projections(processed_conn_spec, processed_syn_spec)
        _connect_spatial(pre._datum, post._datum, spatial_projections)
    else:
        nestkernel.llapi_connect(pre._datum, post._datum, processed_conn_spec, processed_syn_spec)

    if return_synapsecollection:
        return GetConnections(pre, post)


<<<<<<< HEAD
def Disconnect(pre, post, conn_spec='one_to_one', syn_spec='static_synapse'):
    """Disconnect `pre` neurons from `post` neurons.
=======
@check_stack
def Disconnect(*args, conn_spec=None, syn_spec=None):
    """Disconnect connections in a SynnapseCollection, or `pre` neurons from `post` neurons.
>>>>>>> cca4bd75

    When specifying `pre` and `post` nodes, they are disconnected using the specified disconnection
    rule (one-to-one by default) and synapse type (:cpp:class:`static_synapse <nest::static_synapse>` by default).
    Details depend on the disconnection rule.

    Parameters
    ----------
    args : SynapseCollection or NodeCollections
        Either a collection of connections to disconnect, or pre- and postsynaptic nodes given as `NodeCollection`s
    conn_spec : str or dict
        Disconnection rule when specifying pre- and postsynaptic nodes, see below
    syn_spec : str or dict
        Synapse specifications when specifying pre- and postsynaptic nodes, see below

    Notes
    -------

    **conn_spec**

    Apply the same rules as for connectivity specs in the :py:func:`.Connect` method

    Possible choices of the conn_spec are
    ::
     - 'one_to_one'
     - 'all_to_all'

    **syn_spec**

    The synapse model and its properties can be specified either as a string naming
    a synapse model (the list of all available synapse models can be gotten via
    ``nest.synapse_models``) or as a dictionary as described below.

    Note that only the synapse type is checked when we disconnect and that if
    `syn_spec` is given as a non-empty dictionary, the 'synapse_model' parameter must
    be present.

    If no synapse model is specified the default model
    :cpp:class:`static_synapse <nest::static_synapse>` will be used.

    Available keys in the synapse dictionary are:
    ::

    - 'synapse_model'
    - 'weight'
    - 'delay',
    - 'receptor_type'
    - parameters specific to the synapse model chosen

    'synapse_model' determines the synapse type, taken from pre-defined synapse
    types in NEST or manually specified synapses created via :py:func:`.CopyModel`.

    All other parameters are not currently implemented.

    Notes
    -----
    `Disconnect` only disconnects explicitly specified nodes.

    """

<<<<<<< HEAD
    sps(pre)
    sps(post)

    if isinstance(conn_spec, str):
        conn_spec = {'rule': conn_spec}
    if isinstance(syn_spec, str):
        syn_spec = {'synapse_model': syn_spec}

    sps(conn_spec)
    sps(syn_spec)

    sr('Disconnect_g_g_D_D')
=======
    if len(args) == 1:
        synapsecollection = args[0]
        if not isinstance(synapsecollection, SynapseCollection):
            raise TypeError('Arguments must be either a SynapseCollection or two NodeCollections')
        if conn_spec is not None or syn_spec is not None:
            raise ValueError('When disconnecting with a SynapseCollection, conn_spec and syn_spec cannot be specified')
        synapsecollection.disconnect()
    elif len(args) == 2:
        # Fill default values
        conn_spec = 'one_to_one' if conn_spec is None else conn_spec
        syn_spec = 'static_synapse' if syn_spec is None else syn_spec
        if is_string(conn_spec):
            conn_spec = {'rule': conn_spec}
        if is_string(syn_spec):
            syn_spec = {'synapse_model': syn_spec}
        pre, post = args
        if not isinstance(pre, NodeCollection) or not isinstance(post, NodeCollection):
            raise TypeError('Arguments must be either a SynapseCollection or two NodeCollections')
        sps(pre)
        sps(post)
        sps(conn_spec)
        sps(syn_spec)
        sr('Disconnect_g_g_D_D')
    else:
        raise TypeError('Arguments must be either a SynapseCollection or two NodeCollections')
>>>>>>> cca4bd75
<|MERGE_RESOLUTION|>--- conflicted
+++ resolved
@@ -271,14 +271,8 @@
         return GetConnections(pre, post)
 
 
-<<<<<<< HEAD
-def Disconnect(pre, post, conn_spec='one_to_one', syn_spec='static_synapse'):
-    """Disconnect `pre` neurons from `post` neurons.
-=======
-@check_stack
 def Disconnect(*args, conn_spec=None, syn_spec=None):
     """Disconnect connections in a SynnapseCollection, or `pre` neurons from `post` neurons.
->>>>>>> cca4bd75
 
     When specifying `pre` and `post` nodes, they are disconnected using the specified disconnection
     rule (one-to-one by default) and synapse type (:cpp:class:`static_synapse <nest::static_synapse>` by default).
@@ -338,20 +332,6 @@
 
     """
 
-<<<<<<< HEAD
-    sps(pre)
-    sps(post)
-
-    if isinstance(conn_spec, str):
-        conn_spec = {'rule': conn_spec}
-    if isinstance(syn_spec, str):
-        syn_spec = {'synapse_model': syn_spec}
-
-    sps(conn_spec)
-    sps(syn_spec)
-
-    sr('Disconnect_g_g_D_D')
-=======
     if len(args) == 1:
         synapsecollection = args[0]
         if not isinstance(synapsecollection, SynapseCollection):
@@ -376,5 +356,4 @@
         sps(syn_spec)
         sr('Disconnect_g_g_D_D')
     else:
-        raise TypeError('Arguments must be either a SynapseCollection or two NodeCollections')
->>>>>>> cca4bd75
+        raise TypeError('Arguments must be either a SynapseCollection or two NodeCollections')
# -*- coding: utf-8 -*-
#
# hl_api_connections.py
#
# This file is part of NEST.
#
# Copyright (C) 2004 The NEST Initiative
#
# NEST is free software: you can redistribute it and/or modify
# it under the terms of the GNU General Public License as published by
# the Free Software Foundation, either version 2 of the License, or
# (at your option) any later version.
#
# NEST is distributed in the hope that it will be useful,
# but WITHOUT ANY WARRANTY; without even the implied warranty of
# MERCHANTABILITY or FITNESS FOR A PARTICULAR PURPOSE.  See the
# GNU General Public License for more details.
#
# You should have received a copy of the GNU General Public License
# along with NEST.  If not, see <http://www.gnu.org/licenses/>.

"""
Functions for connection handling
"""

import numpy
import warnings

from ..ll_api import *
from .. import pynestkernel as kernel
from .hl_api_helper import *
from .hl_api_nodes import Create
from .hl_api_types import NodeCollection, SynapseCollection, Mask, Parameter
from .hl_api_info import GetStatus
from .hl_api_simulation import GetKernelStatus, SetKernelStatus

__all__ = [
    'CGConnect',
    'CGParse',
    'CGSelectImplementation',
    'Connect',
    'Disconnect',
    'GetConnections',
]


@check_stack
def GetConnections(source=None, target=None, synapse_model=None,
                   synapse_label=None):
    """Return a `SynapseCollection` representing the connection identifiers.

    Any combination of `source`, `target`, `synapse_model` and
    `synapse_label` parameters is permitted.

    Parameters
    ----------
    source : NodeCollection or list, optional
        Source node IDs, only connections from these
        pre-synaptic neurons are returned
    target : NodeCollection or list, optional
        Target node IDs, only connections to these
        post-synaptic neurons are returned
    synapse_model : str, optional
        Only connections with this synapse type are returned
    synapse_label : int, optional
        (non-negative) only connections with this synapse label are returned

    Returns
    -------
    SynapseCollection:
        Object representing the source-node_id, target-node_id, target-thread, synapse-id, port of connections, see
        :py:class:`SynapseCollection`.

    Raises
    ------
    TypeError

    Notes
    -----
    Only connections with targets on the MPI process executing
    the command are returned.
    """

    params = {}

    if source is not None:
        if isinstance(source, NodeCollection):
            params['source'] = source
        else:
            raise TypeError("source must be NodeCollection.")

    if target is not None:
        if isinstance(target, NodeCollection):
            params['target'] = target
        else:
            raise TypeError("target must be NodeCollection.")

    if synapse_model is not None:
        params['synapse_model'] = kernel.SLILiteral(synapse_model)

    if synapse_label is not None:
        params['synapse_label'] = synapse_label

    sps(params)
    sr("GetConnections")

    conns = spp()

    if isinstance(conns, tuple):
        conns = SynapseCollection(None)

    return conns


def _process_conn_spec(conn_spec):
    if conn_spec is None:
        # Get default conn_spec
        sr('/Connect /conn_spec GetOption')
        return spp()
    elif isinstance(conn_spec, str):
        processed_conn_spec = {'rule': conn_spec}
        return processed_conn_spec
    elif isinstance(conn_spec, dict):
        return conn_spec
    else:
        raise TypeError("conn_spec must be a string or dict")


def _process_syn_spec(syn_spec, conn_spec, prelength, postlength):
    if syn_spec is None:
        return syn_spec
    rule = conn_spec['rule']
    if isinstance(syn_spec, str):
        return kernel.SLILiteral(syn_spec)
    elif isinstance(syn_spec, dict):
        for key, value in syn_spec.items():
            # if value is a list, it is converted to a numpy array
            if isinstance(value, (list, tuple)):
                value = numpy.asarray(value)

            if isinstance(value, (numpy.ndarray, numpy.generic)):
                if len(value.shape) == 1:
                    if rule == 'one_to_one':
                        if value.shape[0] != prelength:
                            raise kernel.NESTError(
                                "'" + key + "' has to be an array of "
                                "dimension " + str(prelength) + ", a "
                                "scalar or a dictionary.")
                        else:
                            syn_spec[key] = value
                    elif rule == 'fixed_total_number':
                        if ('N' in conn_spec and value.shape[0] != conn_spec['N']):
                            raise kernel.NESTError(
                                "'" + key + "' has to be an array of "
                                "dimension " + str(conn_spec['N']) + ", a "
                                "scalar or a dictionary.")
                    else:
                        raise kernel.NESTError(
                            "'" + key + "' has the wrong type. "
                            "One-dimensional parameter arrays can "
                            "only be used in conjunction with rule "
                            "'one_to_one' or 'fixed_total_number'.")

                elif len(value.shape) == 2:
                    if rule == 'all_to_all':
                        if value.shape[0] != postlength or \
                                value.shape[1] != prelength:

                            raise kernel.NESTError(
                                "'" + key + "' has to be an array of "
                                "dimension " + str(postlength) + "x" +
                                str(prelength) +
                                " (n_target x n_sources), " +
                                "a scalar or a dictionary.")
                        else:
                            syn_spec[key] = value.flatten()
                    elif rule == 'fixed_indegree':
                        indegree = conn_spec['indegree']
                        if value.shape[0] != postlength or \
                                value.shape[1] != indegree:
                            raise kernel.NESTError(
                                "'" + key + "' has to be an array of "
                                "dimension " + str(postlength) + "x" +
                                str(indegree) +
                                " (n_target x indegree), " +
                                "a scalar or a dictionary.")
                        else:
                            syn_spec[key] = value.flatten()
                    elif rule == 'fixed_outdegree':
                        outdegree = conn_spec['outdegree']
                        if value.shape[0] != prelength or \
                                value.shape[1] != outdegree:
                            raise kernel.NESTError(
                                "'" + key + "' has to be an array of "
                                "dimension " + str(prelength) + "x" +
                                str(outdegree) +
                                " (n_sources x outdegree), " +
                                "a scalar or a dictionary.")
                        else:
                            syn_spec[key] = value.flatten()
                    else:
                        raise kernel.NESTError(
                            "'" + key + "' has the wrong type. "
                            "Two-dimensional parameter arrays can "
                            "only be used in conjunction with rules "
                            "'all_to_all', 'fixed_indegree' or "
                            "'fixed_outdegree'.")
        return syn_spec
    else:
        raise TypeError("syn_spec must be a string or dict")


def _process_spatial_projections(conn_spec, syn_spec):
    allowed_conn_spec_keys = ['mask', 'allow_multapses', 'allow_autapses', 'rule',
                              'indegree', 'outdegree', 'p', 'use_on_source', 'allow_oversized_mask']
    allowed_syn_spec_keys = ['weight', 'delay', 'synapse_model']
    for key in conn_spec.keys():
        if key not in allowed_conn_spec_keys:
            raise ValueError(
                "'{}' is not allowed in conn_spec when".format(key) +
                " connecting with mask or kernel")

    projections = {}
    projections.update(conn_spec)
    if 'p' in conn_spec:
        projections['kernel'] = projections.pop('p')
    if syn_spec is not None:
        for key in syn_spec.keys():
            if key not in allowed_syn_spec_keys:
                raise ValueError(
                    "'{}' is not allowed in syn_spec when ".format(key) +
                    "connecting with mask or kernel".format(key))
        projections.update(syn_spec)

    if conn_spec['rule'] == 'fixed_indegree':
        if 'use_on_source' in conn_spec:
            raise ValueError(
                "'use_on_source' can only be set when using " +
                "pairwise_bernoulli")
        projections['connection_type'] = 'pairwise_bernoulli_on_source'
        projections['number_of_connections'] = projections.pop('indegree')
    elif conn_spec['rule'] == 'fixed_outdegree':
        if 'use_on_source' in conn_spec:
            raise ValueError(
                "'use_on_source' can only be set when using " +
                "pairwise_bernoulli")
        projections['connection_type'] = 'pairwise_bernoulli_on_target'
        projections['number_of_connections'] = projections.pop('outdegree')
    elif conn_spec['rule'] == 'pairwise_bernoulli':
        if ('use_on_source' in conn_spec and
                conn_spec['use_on_source']):
            projections['connection_type'] = 'pairwise_bernoulli_on_source'
            projections.pop('use_on_source')
        else:
            projections['connection_type'] = 'pairwise_bernoulli_on_target'
            if 'use_on_source' in projections:
                projections.pop('use_on_source')
    else:
        raise kernel.NESTError("When using kernel or mask, the only possible "
                               "connection rules are 'pairwise_bernoulli', "
                               "'fixed_indegree', or 'fixed_outdegree'")
    projections.pop('rule')
    return projections


def _connect_layers_needed(conn_spec, syn_spec):
    if isinstance(conn_spec, dict):
        # If a conn_spec entry is based on spatial properties, we must use ConnectLayers.
        for key, item in conn_spec.items():
            if isinstance(item, Parameter) and item.is_spatial():
                return True
        # We must use ConnectLayers in some additional cases.
        rule_is_bernoulli = 'pairwise_bernoulli' in str(conn_spec['rule'])
        if ('mask' in conn_spec or
                ('p' in conn_spec and not rule_is_bernoulli) or
                'use_on_source' in conn_spec):
            return True
    # If a syn_spec entry is based on spatial properties, we must use ConnectLayers.
    if isinstance(syn_spec, dict):
        for key, item in syn_spec.items():
            if isinstance(item, Parameter) and item.is_spatial():
                return True
    # If we get here, there is not need to use ConnectLayers.
    return False


def _connect_spatial(pre, post, projections):
    # Replace python classes with SLI datums
    def fixdict(d):
        d = d.copy()
        for k, v in d.items():
            if isinstance(v, dict):
                d[k] = fixdict(v)
            elif isinstance(v, Mask) or isinstance(v, Parameter):
                d[k] = v._datum
        return d

    projections = fixdict(projections)
    sps(projections)
    sr('ConnectLayers')


def _connect_nonunique(syn_spec):
    sps({} if syn_spec is None else syn_spec)
    sli_run('Connect_nonunique')


@check_stack
def Connect(pre, post, conn_spec=None, syn_spec=None,
            return_synapsecollection=False):
    """
    Connect `pre` nodes to `post` nodes.

    Nodes in `pre` and `post` are connected using the specified connectivity
    (`all-to-all` by default) and synapse type (:cpp:class:`static_synapse <nest::StaticConnection>` by default).
    Details depend on the connectivity rule.

    Parameters
    ----------
    pre : NodeCollection
        Presynaptic nodes, as object representing the global IDs of the nodes
    post : NodeCollection
        Postsynaptic nodes, as object representing the global IDs of the nodes
    conn_spec : str or dict, optional
        Specifies connectivity rule, see below
    syn_spec : str or dict, optional
        Specifies synapse model, see below
    return_synapsecollection: bool
        Specifies whether or not we should return a SynapseCollection of pre and post connections

    Raises
    ------
    kernel.NESTError

    Notes
    -----
<<<<<<< HEAD
    It is possible to connect arrays of node IDs with nonunique node IDs by
    passing the arrays as pre and post, together with a syn_spec dictionary.
    However this should only be done if you know what you're doing. This will
    connect all nodes in pre to all nodes in post and apply the specified
    synapse specifications.

    Connectivity specification (conn_spec)
    --------------------------------------

    Connectivity is specified either as a string containing the name of a
    connectivity rule (default: 'all_to_all') or as a dictionary specifying
    the rule and any mandatory rule-specific parameters (e.g. 'indegree').

    In addition, switches setting permission for establishing
    self-connections ('allow_autapses', default: True) and multiple connections
    between a pair of nodes ('allow_multapses', default: True) can be contained
    in the dictionary. Another switch enables the creation of symmetric
    connections ('make_symmetric', default: False) by also creating connections
    in the opposite direction.

    If pre and post have spatial posistions, a `mask` can be specified as a dictionary. The mask define which
    nodes are considered as potential targets for each source node. Connection with spatial nodes can also
    use nest.distribution as parameters, for instance for the probability `p`.

    Available rules and associated parameters
    ~~~~~~~~~~~~~~~~~~~~~~~~~~~~~~~~~~~~~~~~~
    - 'all_to_all' (default)
    - 'one_to_one'
    - 'fixed_indegree', 'indegree'
    - 'fixed_outdegree', 'outdegree'
    - 'fixed_total_number', 'N'
    - 'pairwise_bernoulli', 'p'
    - 'symmetric_pairwise_bernoulli', 'p'

    Example conn-spec choices
    ~~~~~~~~~~~~~~~~~~~~~~~~~
    - 'one_to_one'
    - {'rule': 'fixed_indegree', 'indegree': 2500, 'allow_autapses': False}
    - {'rule': 'pairwise_bernoulli', 'p': 0.1}
    - {'rule': 'pairwise_bernoulli', 'p': nest.distribution.exponential(nest.spatial.distance),
       'mask': {'rectangular': {'lower_left'  : [-2.0, -1.0],
                                'upper_right' : [ 2.0,  1.0]}}}

    Synapse specification (syn_spec)
    --------------------------------------
=======
    `Connect` does not iterate over subnets, it only connects explicitly
    specified nodes.

    **Connectivity specification (conn_spec)**

    Available rules and associated parameters::

     - 'all_to_all' (default)
     - 'one_to_one'
     - 'fixed_indegree', 'indegree'
     - 'fixed_outdegree', 'outdegree'
     - 'fixed_total_number', 'N'
     - 'pairwise_bernoulli', 'p'

    See :ref:`conn_rules` for more details, including example usage.

    **Synapse specification (syn_spec)**
>>>>>>> d59fdbb0

    The synapse model and its properties can be given either as a string
    identifying a specific synapse model (default: :cpp:class:`static_synapse <nest::StaticConnection>`) or
    as a dictionary specifying the synapse model and its parameters.

<<<<<<< HEAD
    Available keys in the synapse specification dictionary are:
    - 'synapse_model'
    - 'weight'
    - 'delay'
    - 'receptor_type'
    - any parameters specific to the selected synapse model.
=======
    Available keys in the synapse specification dictionary are::

     - 'model'
     - 'weight'
     - 'delay'
     - 'receptor_type'
     - any parameters specific to the selected synapse model.

    See :ref:`synapse_spec` for details, including example usage.
>>>>>>> d59fdbb0

    All parameters are optional and if not specified, the default values
    of the synapse model will be used. The key 'synapse_model' identifies the
    synapse model, this can be one of NEST's built-in synapse models
    or a user-defined model created via :py:func:`.CopyModel`.

<<<<<<< HEAD
    If 'synapse_model' is not specified the default model 'static_synapse'
    will be used.

    All other parameters can be scalars, arrays, nest.Parameter or distributions.
    In the case of scalar parameters, all keys must be doubles
    except for 'receptor_type' which must be initialised with an integer.

    Parameter arrays are available for the rules 'one_to_one',
    'all_to_all', 'fixed_total_number', 'fixed_indegree' and
    'fixed_outdegree':
    - For 'one_to_one' the array has to be a one-dimensional
      NumPy array with length len(pre).
    - For 'all_to_all' the array has to be a two-dimensional NumPy array
      with shape (len(post), len(pre)), therefore the rows describe the
      target and the columns the source neurons.
    - For 'fixed_total_number' the array has to be a one-dimensional
      NumPy array with length len(N), where N is the number of connections
      specified.
    - For 'fixed_indegree' the array has to be a two-dimensional NumPy array
      with shape (len(post), indegree), where indegree is the number of
      incoming connections per target neuron, therefore the rows describe the
      target and the columns the connections converging to the target neuron,
      regardless of the identity of the source neurons.
    - For 'fixed_outdegree' the array has to be a two-dimensional NumPy array
      with shape (len(pre), outdegree), where outdegree is the number of
      outgoing connections per source neuron, therefore the rows describe the
      source and the columns the connections starting from the source neuron
      regardless of the identity of the target neuron.

    Distributed parameters can be defined through NEST's different parametertypes. NEST has various
    random parameters, spatial parameters and distributions (only accesseable for nodes with spatial positions),
    logical expressions and mathematical expressions, which can be used to define node and connection parameters.

    To see all available parameters, see documentation defined in distributions, logic, math,
    random and spatial modules.

    Example NEST parametertypes
    ~~~~~~~~~~~~~~~~~~~~~~~~~~~
    - nest.random.uniform(min, max)
    - nest.random.normal(mean, std)
    - nest.math.cos(nest.Parameter)
    - nest.spatial.distance
    - nest.distribution.exponential(nest.Parameter, beta)

    Distributed parameters can also be initialised with a dictionary
    specifying the distribution type ('distribution', e.g. 'normal') and
    any distribution-specific parameters (e.g. 'mean' and 'std').

    To see all available distributions, run:
    nest.ll_api.sli_run('rdevdict info')

    To get information on a particular distribution, e.g. 'binomial', run:
    nest.help('rdevdict::binomial')

    Most common available distributions and associated parameters
    ~~~~~~~~~~~~~~~~~~~~~~~~~~~~~~~~~~~~~~~~~~~~~~~~~~~~~~~~~~~~~
    - 'normal' with 'mean', 'std'
    - 'lognormal' with 'mean', 'std'
    - 'exponential' with 'beta'
    - 'uniform' with 'low', 'high'

    Example syn-spec choices
    ~~~~~~~~~~~~~~~~~~~~~~~~~
    - 'stdp_synapse'
    - {'weight': 2.4, 'receptor_type': 1}
    - {'synapse_model': 'stdp_synapse',
       'weight': 2.5,
       'delay': nest.random.uniform(0.8, 2.5),
       'alpha': nest.random.normal(5.0, 1.0)
      }
=======
    If `model` is not specified the default model :cpp:class:`static_synapse <nest::StaticConnection>`
    will be used.

    Any distributed parameter must be initialised with a further dictionary
    specifying the distribution type (`distribution`, e.g. `normal`) and
    any distribution-specific parameters (e.g. `mu` and `sigma`).
    See :ref:`dist_params` for more info.

    To see all available distributions, run:
    ``nest.slirun('rdevdict info')``

    To get information on a particular distribution, e.g. 'binomial', run:
    ``nest.help('rdevdict::binomial')``

    See Also
    ---------

    :ref:`connection_mgnt`
>>>>>>> d59fdbb0
    """

    # Converting conn_spec to dict, without putting it on the SLI stack.
    processed_conn_spec = _process_conn_spec(conn_spec)
    # If syn_spec is given, its contents are checked, and if needed converted
    # to the right formats.
    processed_syn_spec = _process_syn_spec(
        syn_spec, processed_conn_spec, len(pre), len(post))

    pre_is_array_of_node_ids = isinstance(pre, (list, tuple, numpy.ndarray))
    post_is_array_of_node_ids = isinstance(post, (list, tuple, numpy.ndarray))
    # If pre and post are arrays of node IDs and no conn_spec is specified,
    # the node IDs are connected all_to_all. If the arrays contain unique
    # node IDs, a warning is issued.
    if pre_is_array_of_node_ids and post_is_array_of_node_ids and conn_spec is None:
        if return_synapsecollection:
            raise ValueError("SynapseCollection cannot be returned when connecting two arrays of node IDs")
        if len(numpy.unique(pre)) == len(pre) and len(numpy.unique(post)) == len(post):
            warnings.warn('Connecting two arrays of node IDs should only be done in cases where one or both the arrays '
                          'contain non-unique node IDs. Use NodeCollections when connecting two collections of '
                          'unique node IDs.')
        # Connect_nonunique doesn't support connecting numpy arrays
        sps(list(pre))
        sps(list(post))
        _connect_nonunique(processed_syn_spec)
        return

    sps(pre)
    sps(post)

<<<<<<< HEAD
    if not isinstance(pre, NodeCollection):
        raise TypeError("Not implemented, presynaptic nodes must be a "
                        "NodeCollection")
    if not isinstance(post, NodeCollection):
        raise TypeError("Not implemented, postsynaptic nodes must be a "
                        "NodeCollection")

    # In some cases we must connect with ConnectLayers instead.
    if _connect_layers_needed(processed_conn_spec, processed_syn_spec):
        # Check that pre and post are layers
        if pre.spatial is None:
            raise TypeError(
                "Presynaptic NodeCollection must have spatial information")
        if post.spatial is None:
            raise TypeError(
                "Presynaptic NodeCollection must have spatial information")

        # Create the projection dictionary
        spatial_projections = _process_spatial_projections(
            processed_conn_spec, processed_syn_spec)

        # Connect using ConnectLayers
        _connect_spatial(pre, post, spatial_projections)
=======
    # default rule
    rule = 'all_to_all'

    if conn_spec is not None:
        sps(conn_spec)
        if is_string(conn_spec):
            rule = conn_spec
            sr("cvlit")
        elif isinstance(conn_spec, dict):
            rule = conn_spec['rule']
        else:
            raise kernel.NESTError(
                "conn_spec needs to be a string or dictionary.")
    else:
        sr('/Connect /conn_spec GetOption')

    if model is not None:
        syn_spec = model

    if syn_spec is not None:
        if is_string(syn_spec):
            sps(syn_spec)
            sr("cvlit")
        elif isinstance(syn_spec, dict):
            for key, value in syn_spec.items():

                # if value is a list, it is converted to a numpy array
                if isinstance(value, (list, tuple)):
                    value = numpy.asarray(value)

                if isinstance(value, (numpy.ndarray, numpy.generic)):

                    if len(value.shape) == 1:
                        if rule == 'one_to_one':
                            if value.shape[0] != len(pre):
                                raise kernel.NESTError(
                                    "'" + key + "' has to be an array of "
                                    "dimension " + str(len(pre)) + ", a "
                                    "scalar or a dictionary.")
                            else:
                                syn_spec[key] = value
                        elif rule == 'fixed_total_number':
                            if ('N' in conn_spec and value.shape[0] != conn_spec['N']):
                                raise kernel.NESTError(
                                    "'" + key + "' has to be an array of "
                                    "dimension " + str(conn_spec['N']) + ", a "
                                    "scalar or a dictionary.")
                            else:
                                syn_spec[key] = value
                        else:
                            raise kernel.NESTError(
                                "'" + key + "' has the wrong type. "
                                "One-dimensional parameter arrays can "
                                "only be used in conjunction with rule "
                                "'one_to_one' or 'fixed_total_number'.")

                    elif len(value.shape) == 2:
                        if rule == 'all_to_all':
                            if value.shape[0] != len(post) or value.shape[1] != len(pre):

                                raise kernel.NESTError(
                                    "'" + key + "' has to be an array of "
                                    "dimension " + str(len(post)) + "x" +
                                    str(len(pre)) +
                                    " (n_target x n_sources), " +
                                    "a scalar or a dictionary.")
                            else:
                                syn_spec[key] = value.flatten()
                        elif rule == 'fixed_indegree':
                            indegree = conn_spec['indegree']
                            if value.shape[0] != len(post) or \
                                    value.shape[1] != indegree:
                                raise kernel.NESTError(
                                    "'" + key + "' has to be an array of "
                                    "dimension " + str(len(post)) + "x" +
                                    str(indegree) +
                                    " (n_target x indegree), " +
                                    "a scalar or a dictionary.")
                            else:
                                syn_spec[key] = value.flatten()
                        elif rule == 'fixed_outdegree':
                            outdegree = conn_spec['outdegree']
                            if value.shape[0] != len(pre) or \
                                    value.shape[1] != outdegree:
                                raise kernel.NESTError(
                                    "'" + key + "' has to be an array of "
                                    "dimension " + str(len(pre)) + "x" +
                                    str(outdegree) +
                                    " (n_sources x outdegree), " +
                                    "a scalar or a dictionary.")
                            else:
                                syn_spec[key] = value.flatten()
                        else:
                            raise kernel.NESTError(
                                "'" + key + "' has the wrong type. "
                                "Two-dimensional parameter arrays can "
                                "only be used in conjunction with rules "
                                "'all_to_all', 'fixed_indegree' or "
                                "'fixed_outdegree'.")
            sps(syn_spec)
        else:
            raise kernel.NESTError(
                "syn_spec needs to be a string or dictionary.")

    sr('Connect')


@check_stack
@deprecated('', 'DataConnect is deprecated and will be removed in NEST 3.0 \
            Use Connect with one_to_one rule instead.')
def DataConnect(pre, params=None, model="static_synapse"):
    """Connect neurons from lists of connection data.

    .. deprecated::

        DataConnect is deprecated and will be removed in NEST 3.0.
        Use :py:func:`.Connect` with ``one_to_one`` rule instead.

    Parameters
    ----------
    pre : list
        Presynaptic nodes, given as lists of GIDs or lists
        of synapse status dictionaries. See below.
    params : list, optional
        See below
    model : str, optional
        Synapse model to use, see below

    Raises
    ------
    TypeError


    Notes
    ------

    **Usage Variants**

    *Variant 1:*

    Connect each neuron in pre to the targets given in params,
    using synapse type model
    ::

      pre: [gid_1, ... gid_n]
      params: [ {param_1}, ..., {param_n} ]
      model= 'synapse_model'

    The dictionaries param_1 to param_n must contain at least the
    following keys:
    ::

     - 'target'
     - 'weight'
     - 'delay'

    Each key must resolve to a list or numpy.ndarray of values.

    Depending on the synapse model, other parameters can be given
    in the same format. All arrays in params must have the same
    length as 'target'.

    *Variant 2:*

    Connect neurons according to a list of synapse status dictionaries,
    as obtained from :py:func:`.GetStatus`.
    ::

     pre = [ {synapse_state1}, ..., {synapse_state_n}]
     params=None
     model=None

    During connection, status dictionary misses will not raise errors,
    even if the kernel property `dict_miss_is_error` is True.
    """

    if not is_coercible_to_sli_array(pre):
        raise TypeError(
            "pre must be a list of nodes or connection dictionaries")

    if params is not None:

        if not is_coercible_to_sli_array(params):
            raise TypeError("params must be a list of dictionaries")

        cmd = '({0}) DataConnect_i_D_s '.format(model)

        for s, p in zip(pre, params):
            sps(s)
            sps(p)
            sr(cmd)
>>>>>>> d59fdbb0
    else:
        sps(processed_conn_spec)
        if processed_syn_spec is not None:
            sps(processed_syn_spec)
        sr('Connect')

    if return_synapsecollection:
        return GetConnections(pre, post)


@check_stack
def CGConnect(pre, post, cg, parameter_map=None, model="static_synapse"):
    """Connect neurons using the Connection Generator Interface.

    Potential pre-synaptic neurons are taken from `pre`, potential
    post-synaptic neurons are taken from `post`. The connection
    generator `cg` specifies the exact connectivity to be set up. The
    `parameter_map` can either be None or a dictionary that maps the
    keys `weight` and `delay` to their integer indices in the value
    set of the connection generator.

    This function is only available if NEST was compiled with
    support for libneurosim.

    For further information, see
    * The NEST documentation on using the CG Interface at
      https://www.nest-simulator.org/connection-generator-interface
    * The GitHub repository and documentation for libneurosim at
      https://github.com/INCF/libneurosim/
    * The publication about the Connection Generator Interface at
      https://doi.org/10.3389/fninf.2014.00043

    Parameters
    ----------
    pre : NodeCollection
        node IDs of presynaptic nodes
    post : NodeCollection
        node IDs of postsynaptic nodes
    cg : connection generator
        libneurosim connection generator to use
    parameter_map : dict, optional
        Maps names of values such as weight and delay to
        value set positions
    model : str, optional
        Synapse model to use

    Raises
    ------
    kernel.NESTError
    """

    sr("statusdict/have_libneurosim ::")
    if not spp():
        raise kernel.NESTError(
            "NEST was not compiled with support for libneurosim: " +
            "CGConnect is not available.")

    if parameter_map is None:
        parameter_map = {}

    sli_func('CGConnect', cg, pre, post, parameter_map, '/' + model,
             litconv=True)


@check_stack
def CGParse(xml_filename):
    """Parse an XML file and return the corresponding connection
    generator cg.

    The library to provide the parsing can be selected
    by :py:func:`.CGSelectImplementation`.

    Parameters
    ----------
    xml_filename : str
        Filename of the xml file to parse.

    Raises
    ------
    kernel.NESTError
    """

    sr("statusdict/have_libneurosim ::")
    if not spp():
        raise kernel.NESTError(
            "NEST was not compiled with support for libneurosim: " +
            "CGParse is not available.")

    sps(xml_filename)
    sr("CGParse")
    return spp()


@check_stack
def CGSelectImplementation(tag, library):
    """Select a library to provide a parser for XML files and associate
    an XML tag with the library.

    XML files can be read by :py:func:`.CGParse`.

    Parameters
    ----------
    tag : str
        XML tag to associate with the library
    library : str
        Library to use to parse XML files

    Raises
    ------
    kernel.NESTError
    """

    sr("statusdict/have_libneurosim ::")
    if not spp():
        raise kernel.NESTError(
            "NEST was not compiled with support for libneurosim: " +
            "CGSelectImplementation is not available.")

    sps(tag)
    sps(library)
    sr("CGSelectImplementation")


@check_stack
<<<<<<< HEAD
=======
@deprecated('', 'DisconnectOneToOne is deprecated and will be removed in \
            NEST-3.0. Use Disconnect instead.')
def DisconnectOneToOne(source, target, syn_spec):
    """Disconnect a currently existing synapse.

    .. deprecated::
      DisconnectOneToOne is deprecated and will be removed in
      NEST-3.0. Use Disconnect instead.

    Parameters
    ----------
    source : int
        GID of presynaptic node
    target : int
        GID of postsynaptic node
    syn_spec : str or dict
        See Connect() for definition
    """

    sps(source)
    sps(target)
    if is_string(syn_spec):
        syn_spec = {'model': syn_spec}
    sps(syn_spec)
    sr('Disconnect')


@check_stack
>>>>>>> d59fdbb0
def Disconnect(pre, post, conn_spec='one_to_one', syn_spec='static_synapse'):
    """Disconnect `pre` neurons from `post` neurons.

    Neurons in `pre` and `post` are disconnected using the specified disconnection
    rule (one-to-one by default) and synapse type (:cpp:class:`static_synapse <nest::StaticConnection>` by default).
    Details depend on the disconnection rule.

    Parameters
    ----------
    pre : NodeCollection
        Presynaptic nodes, given as NodeCollection
    post : NodeCollection
        Postsynaptic nodes, given as NodeCollection
    conn_spec : str or dict
        Disconnection rule, see below
    syn_spec : str or dict
        Synapse specifications, see below

    Notes
    -------

    **conn_spec**

    Apply the same rules as for connectivity specs in the `Connect` method

    Possible choices of the conn_spec are
    ::
     - 'one_to_one'
     - 'all_to_all'

    **syn_spec**

    The synapse model and its properties can be inserted either as a
    string describing one synapse model (synapse models are listed in the
    synapsedict) or as a dictionary as described below.

    Note that only the synapse type is checked when we disconnect and that if
<<<<<<< HEAD
    syn_spec is given as a non-empty dictionary, the 'synapse_model' parameter must be
    present.

    If no syn_spec is specified the default model 'static_synapse' will be used.

    Available keys in the synapse dictionary are:
    - 'synapse_model'
    - 'weight'
    - 'delay',
    - 'receptor_type'
    - parameters specific to the synapse model chosen
=======
    `syn_spec` is given as a non-empty dictionary, the `model` parameter must be
    present.

    If no synapse model is specified the default model :cpp:class:`static_synapse <nest::StaticConnection>`
    will be used.

    Available keys in the synapse dictionary are
    ::

     - 'model'
     - 'weight'
     - 'delay'
     - 'receptor_type'
     - parameters specific to the synapse model chosen
>>>>>>> d59fdbb0

    All parameters except synapse_model are optional and if not specified will use the default
    values determined by the current synapse model.

<<<<<<< HEAD
    'synapse_model' determines the synapse type, taken from pre-defined synapse
    types in NEST or manually specified synapses created via CopyModel().

    All other parameters are not currently implemented.

    Notes
    -----
    Disconnect only disconnects explicitly specified nodes.
=======
    `model` determines the synapse type, taken from pre-defined synapse
    types in NEST or manually specified synapses created via :py:func:`.CopyModel`.

    All other parameters are not currently implemented.

    Disconnect does not iterate over subnets, it only disconnects explicitly
    specified nodes.
>>>>>>> d59fdbb0
    """

    sps(pre)
    sps(post)

    if is_string(conn_spec):
        conn_spec = {'rule': conn_spec}
    if is_string(syn_spec):
        syn_spec = {'synapse_model': syn_spec}

    sps(conn_spec)
    sps(syn_spec)

    sr('Disconnect_g_g_D_D')<|MERGE_RESOLUTION|>--- conflicted
+++ resolved
@@ -163,8 +163,7 @@
 
                 elif len(value.shape) == 2:
                     if rule == 'all_to_all':
-                        if value.shape[0] != postlength or \
-                                value.shape[1] != prelength:
+                        if value.shape[0] != postlength or value.shape[1] != prelength:
 
                             raise kernel.NESTError(
                                 "'" + key + "' has to be an array of "
@@ -318,9 +317,9 @@
     Parameters
     ----------
     pre : NodeCollection
-        Presynaptic nodes, as object representing the global IDs of the nodes
+        Presynaptic nodes, as object representing the IDs of the nodes
     post : NodeCollection
-        Postsynaptic nodes, as object representing the global IDs of the nodes
+        Postsynaptic nodes, as object representing the IDs of the nodes
     conn_spec : str or dict, optional
         Specifies connectivity rule, see below
     syn_spec : str or dict, optional
@@ -334,55 +333,15 @@
 
     Notes
     -----
-<<<<<<< HEAD
-    It is possible to connect arrays of node IDs with nonunique node IDs by
+    It is possible to connect arrays of nonunique node IDs by
     passing the arrays as pre and post, together with a syn_spec dictionary.
     However this should only be done if you know what you're doing. This will
     connect all nodes in pre to all nodes in post and apply the specified
     synapse specifications.
 
-    Connectivity specification (conn_spec)
-    --------------------------------------
-
-    Connectivity is specified either as a string containing the name of a
-    connectivity rule (default: 'all_to_all') or as a dictionary specifying
-    the rule and any mandatory rule-specific parameters (e.g. 'indegree').
-
-    In addition, switches setting permission for establishing
-    self-connections ('allow_autapses', default: True) and multiple connections
-    between a pair of nodes ('allow_multapses', default: True) can be contained
-    in the dictionary. Another switch enables the creation of symmetric
-    connections ('make_symmetric', default: False) by also creating connections
-    in the opposite direction.
-
     If pre and post have spatial posistions, a `mask` can be specified as a dictionary. The mask define which
     nodes are considered as potential targets for each source node. Connection with spatial nodes can also
     use nest.distribution as parameters, for instance for the probability `p`.
-
-    Available rules and associated parameters
-    ~~~~~~~~~~~~~~~~~~~~~~~~~~~~~~~~~~~~~~~~~
-    - 'all_to_all' (default)
-    - 'one_to_one'
-    - 'fixed_indegree', 'indegree'
-    - 'fixed_outdegree', 'outdegree'
-    - 'fixed_total_number', 'N'
-    - 'pairwise_bernoulli', 'p'
-    - 'symmetric_pairwise_bernoulli', 'p'
-
-    Example conn-spec choices
-    ~~~~~~~~~~~~~~~~~~~~~~~~~
-    - 'one_to_one'
-    - {'rule': 'fixed_indegree', 'indegree': 2500, 'allow_autapses': False}
-    - {'rule': 'pairwise_bernoulli', 'p': 0.1}
-    - {'rule': 'pairwise_bernoulli', 'p': nest.distribution.exponential(nest.spatial.distance),
-       'mask': {'rectangular': {'lower_left'  : [-2.0, -1.0],
-                                'upper_right' : [ 2.0,  1.0]}}}
-
-    Synapse specification (syn_spec)
-    --------------------------------------
-=======
-    `Connect` does not iterate over subnets, it only connects explicitly
-    specified nodes.
 
     **Connectivity specification (conn_spec)**
 
@@ -394,69 +353,33 @@
      - 'fixed_outdegree', 'outdegree'
      - 'fixed_total_number', 'N'
      - 'pairwise_bernoulli', 'p'
+     - 'symmetric_pairwise_bernoulli', 'p'
 
     See :ref:`conn_rules` for more details, including example usage.
 
     **Synapse specification (syn_spec)**
->>>>>>> d59fdbb0
 
     The synapse model and its properties can be given either as a string
     identifying a specific synapse model (default: :cpp:class:`static_synapse <nest::StaticConnection>`) or
     as a dictionary specifying the synapse model and its parameters.
 
-<<<<<<< HEAD
-    Available keys in the synapse specification dictionary are:
-    - 'synapse_model'
-    - 'weight'
-    - 'delay'
-    - 'receptor_type'
-    - any parameters specific to the selected synapse model.
-=======
     Available keys in the synapse specification dictionary are::
 
-     - 'model'
+     - 'synapse_model'
      - 'weight'
      - 'delay'
      - 'receptor_type'
      - any parameters specific to the selected synapse model.
 
     See :ref:`synapse_spec` for details, including example usage.
->>>>>>> d59fdbb0
 
     All parameters are optional and if not specified, the default values
     of the synapse model will be used. The key 'synapse_model' identifies the
     synapse model, this can be one of NEST's built-in synapse models
     or a user-defined model created via :py:func:`.CopyModel`.
 
-<<<<<<< HEAD
-    If 'synapse_model' is not specified the default model 'static_synapse'
+    If `synapse_model` is not specified the default model :cpp:class:`static_synapse <nest::StaticConnection>`
     will be used.
-
-    All other parameters can be scalars, arrays, nest.Parameter or distributions.
-    In the case of scalar parameters, all keys must be doubles
-    except for 'receptor_type' which must be initialised with an integer.
-
-    Parameter arrays are available for the rules 'one_to_one',
-    'all_to_all', 'fixed_total_number', 'fixed_indegree' and
-    'fixed_outdegree':
-    - For 'one_to_one' the array has to be a one-dimensional
-      NumPy array with length len(pre).
-    - For 'all_to_all' the array has to be a two-dimensional NumPy array
-      with shape (len(post), len(pre)), therefore the rows describe the
-      target and the columns the source neurons.
-    - For 'fixed_total_number' the array has to be a one-dimensional
-      NumPy array with length len(N), where N is the number of connections
-      specified.
-    - For 'fixed_indegree' the array has to be a two-dimensional NumPy array
-      with shape (len(post), indegree), where indegree is the number of
-      incoming connections per target neuron, therefore the rows describe the
-      target and the columns the connections converging to the target neuron,
-      regardless of the identity of the source neurons.
-    - For 'fixed_outdegree' the array has to be a two-dimensional NumPy array
-      with shape (len(pre), outdegree), where outdegree is the number of
-      outgoing connections per source neuron, therefore the rows describe the
-      source and the columns the connections starting from the source neuron
-      regardless of the identity of the target neuron.
 
     Distributed parameters can be defined through NEST's different parametertypes. NEST has various
     random parameters, spatial parameters and distributions (only accesseable for nodes with spatial positions),
@@ -465,60 +388,9 @@
     To see all available parameters, see documentation defined in distributions, logic, math,
     random and spatial modules.
 
-    Example NEST parametertypes
-    ~~~~~~~~~~~~~~~~~~~~~~~~~~~
-    - nest.random.uniform(min, max)
-    - nest.random.normal(mean, std)
-    - nest.math.cos(nest.Parameter)
-    - nest.spatial.distance
-    - nest.distribution.exponential(nest.Parameter, beta)
-
-    Distributed parameters can also be initialised with a dictionary
-    specifying the distribution type ('distribution', e.g. 'normal') and
-    any distribution-specific parameters (e.g. 'mean' and 'std').
-
-    To see all available distributions, run:
-    nest.ll_api.sli_run('rdevdict info')
-
-    To get information on a particular distribution, e.g. 'binomial', run:
-    nest.help('rdevdict::binomial')
-
-    Most common available distributions and associated parameters
-    ~~~~~~~~~~~~~~~~~~~~~~~~~~~~~~~~~~~~~~~~~~~~~~~~~~~~~~~~~~~~~
-    - 'normal' with 'mean', 'std'
-    - 'lognormal' with 'mean', 'std'
-    - 'exponential' with 'beta'
-    - 'uniform' with 'low', 'high'
-
-    Example syn-spec choices
-    ~~~~~~~~~~~~~~~~~~~~~~~~~
-    - 'stdp_synapse'
-    - {'weight': 2.4, 'receptor_type': 1}
-    - {'synapse_model': 'stdp_synapse',
-       'weight': 2.5,
-       'delay': nest.random.uniform(0.8, 2.5),
-       'alpha': nest.random.normal(5.0, 1.0)
-      }
-=======
-    If `model` is not specified the default model :cpp:class:`static_synapse <nest::StaticConnection>`
-    will be used.
-
-    Any distributed parameter must be initialised with a further dictionary
-    specifying the distribution type (`distribution`, e.g. `normal`) and
-    any distribution-specific parameters (e.g. `mu` and `sigma`).
-    See :ref:`dist_params` for more info.
-
-    To see all available distributions, run:
-    ``nest.slirun('rdevdict info')``
-
-    To get information on a particular distribution, e.g. 'binomial', run:
-    ``nest.help('rdevdict::binomial')``
-
     See Also
     ---------
-
     :ref:`connection_mgnt`
->>>>>>> d59fdbb0
     """
 
     # Converting conn_spec to dict, without putting it on the SLI stack.
@@ -549,7 +421,6 @@
     sps(pre)
     sps(post)
 
-<<<<<<< HEAD
     if not isinstance(pre, NodeCollection):
         raise TypeError("Not implemented, presynaptic nodes must be a "
                         "NodeCollection")
@@ -573,199 +444,6 @@
 
         # Connect using ConnectLayers
         _connect_spatial(pre, post, spatial_projections)
-=======
-    # default rule
-    rule = 'all_to_all'
-
-    if conn_spec is not None:
-        sps(conn_spec)
-        if is_string(conn_spec):
-            rule = conn_spec
-            sr("cvlit")
-        elif isinstance(conn_spec, dict):
-            rule = conn_spec['rule']
-        else:
-            raise kernel.NESTError(
-                "conn_spec needs to be a string or dictionary.")
-    else:
-        sr('/Connect /conn_spec GetOption')
-
-    if model is not None:
-        syn_spec = model
-
-    if syn_spec is not None:
-        if is_string(syn_spec):
-            sps(syn_spec)
-            sr("cvlit")
-        elif isinstance(syn_spec, dict):
-            for key, value in syn_spec.items():
-
-                # if value is a list, it is converted to a numpy array
-                if isinstance(value, (list, tuple)):
-                    value = numpy.asarray(value)
-
-                if isinstance(value, (numpy.ndarray, numpy.generic)):
-
-                    if len(value.shape) == 1:
-                        if rule == 'one_to_one':
-                            if value.shape[0] != len(pre):
-                                raise kernel.NESTError(
-                                    "'" + key + "' has to be an array of "
-                                    "dimension " + str(len(pre)) + ", a "
-                                    "scalar or a dictionary.")
-                            else:
-                                syn_spec[key] = value
-                        elif rule == 'fixed_total_number':
-                            if ('N' in conn_spec and value.shape[0] != conn_spec['N']):
-                                raise kernel.NESTError(
-                                    "'" + key + "' has to be an array of "
-                                    "dimension " + str(conn_spec['N']) + ", a "
-                                    "scalar or a dictionary.")
-                            else:
-                                syn_spec[key] = value
-                        else:
-                            raise kernel.NESTError(
-                                "'" + key + "' has the wrong type. "
-                                "One-dimensional parameter arrays can "
-                                "only be used in conjunction with rule "
-                                "'one_to_one' or 'fixed_total_number'.")
-
-                    elif len(value.shape) == 2:
-                        if rule == 'all_to_all':
-                            if value.shape[0] != len(post) or value.shape[1] != len(pre):
-
-                                raise kernel.NESTError(
-                                    "'" + key + "' has to be an array of "
-                                    "dimension " + str(len(post)) + "x" +
-                                    str(len(pre)) +
-                                    " (n_target x n_sources), " +
-                                    "a scalar or a dictionary.")
-                            else:
-                                syn_spec[key] = value.flatten()
-                        elif rule == 'fixed_indegree':
-                            indegree = conn_spec['indegree']
-                            if value.shape[0] != len(post) or \
-                                    value.shape[1] != indegree:
-                                raise kernel.NESTError(
-                                    "'" + key + "' has to be an array of "
-                                    "dimension " + str(len(post)) + "x" +
-                                    str(indegree) +
-                                    " (n_target x indegree), " +
-                                    "a scalar or a dictionary.")
-                            else:
-                                syn_spec[key] = value.flatten()
-                        elif rule == 'fixed_outdegree':
-                            outdegree = conn_spec['outdegree']
-                            if value.shape[0] != len(pre) or \
-                                    value.shape[1] != outdegree:
-                                raise kernel.NESTError(
-                                    "'" + key + "' has to be an array of "
-                                    "dimension " + str(len(pre)) + "x" +
-                                    str(outdegree) +
-                                    " (n_sources x outdegree), " +
-                                    "a scalar or a dictionary.")
-                            else:
-                                syn_spec[key] = value.flatten()
-                        else:
-                            raise kernel.NESTError(
-                                "'" + key + "' has the wrong type. "
-                                "Two-dimensional parameter arrays can "
-                                "only be used in conjunction with rules "
-                                "'all_to_all', 'fixed_indegree' or "
-                                "'fixed_outdegree'.")
-            sps(syn_spec)
-        else:
-            raise kernel.NESTError(
-                "syn_spec needs to be a string or dictionary.")
-
-    sr('Connect')
-
-
-@check_stack
-@deprecated('', 'DataConnect is deprecated and will be removed in NEST 3.0 \
-            Use Connect with one_to_one rule instead.')
-def DataConnect(pre, params=None, model="static_synapse"):
-    """Connect neurons from lists of connection data.
-
-    .. deprecated::
-
-        DataConnect is deprecated and will be removed in NEST 3.0.
-        Use :py:func:`.Connect` with ``one_to_one`` rule instead.
-
-    Parameters
-    ----------
-    pre : list
-        Presynaptic nodes, given as lists of GIDs or lists
-        of synapse status dictionaries. See below.
-    params : list, optional
-        See below
-    model : str, optional
-        Synapse model to use, see below
-
-    Raises
-    ------
-    TypeError
-
-
-    Notes
-    ------
-
-    **Usage Variants**
-
-    *Variant 1:*
-
-    Connect each neuron in pre to the targets given in params,
-    using synapse type model
-    ::
-
-      pre: [gid_1, ... gid_n]
-      params: [ {param_1}, ..., {param_n} ]
-      model= 'synapse_model'
-
-    The dictionaries param_1 to param_n must contain at least the
-    following keys:
-    ::
-
-     - 'target'
-     - 'weight'
-     - 'delay'
-
-    Each key must resolve to a list or numpy.ndarray of values.
-
-    Depending on the synapse model, other parameters can be given
-    in the same format. All arrays in params must have the same
-    length as 'target'.
-
-    *Variant 2:*
-
-    Connect neurons according to a list of synapse status dictionaries,
-    as obtained from :py:func:`.GetStatus`.
-    ::
-
-     pre = [ {synapse_state1}, ..., {synapse_state_n}]
-     params=None
-     model=None
-
-    During connection, status dictionary misses will not raise errors,
-    even if the kernel property `dict_miss_is_error` is True.
-    """
-
-    if not is_coercible_to_sli_array(pre):
-        raise TypeError(
-            "pre must be a list of nodes or connection dictionaries")
-
-    if params is not None:
-
-        if not is_coercible_to_sli_array(params):
-            raise TypeError("params must be a list of dictionaries")
-
-        cmd = '({0}) DataConnect_i_D_s '.format(model)
-
-        for s, p in zip(pre, params):
-            sps(s)
-            sps(p)
-            sr(cmd)
->>>>>>> d59fdbb0
     else:
         sps(processed_conn_spec)
         if processed_syn_spec is not None:
@@ -890,37 +568,6 @@
 
 
 @check_stack
-<<<<<<< HEAD
-=======
-@deprecated('', 'DisconnectOneToOne is deprecated and will be removed in \
-            NEST-3.0. Use Disconnect instead.')
-def DisconnectOneToOne(source, target, syn_spec):
-    """Disconnect a currently existing synapse.
-
-    .. deprecated::
-      DisconnectOneToOne is deprecated and will be removed in
-      NEST-3.0. Use Disconnect instead.
-
-    Parameters
-    ----------
-    source : int
-        GID of presynaptic node
-    target : int
-        GID of postsynaptic node
-    syn_spec : str or dict
-        See Connect() for definition
-    """
-
-    sps(source)
-    sps(target)
-    if is_string(syn_spec):
-        syn_spec = {'model': syn_spec}
-    sps(syn_spec)
-    sr('Disconnect')
-
-
-@check_stack
->>>>>>> d59fdbb0
 def Disconnect(pre, post, conn_spec='one_to_one', syn_spec='static_synapse'):
     """Disconnect `pre` neurons from `post` neurons.
 
@@ -958,56 +605,32 @@
     synapsedict) or as a dictionary as described below.
 
     Note that only the synapse type is checked when we disconnect and that if
-<<<<<<< HEAD
-    syn_spec is given as a non-empty dictionary, the 'synapse_model' parameter must be
+    `syn_spec` is given as a non-empty dictionary, the 'synapse_model' parameter must be
     present.
 
-    If no syn_spec is specified the default model 'static_synapse' will be used.
+    If no synapse model is specified the default model :cpp:class:`static_synapse <nest::StaticConnection>`
+    will be used.
 
     Available keys in the synapse dictionary are:
+    ::
+
     - 'synapse_model'
     - 'weight'
     - 'delay',
     - 'receptor_type'
     - parameters specific to the synapse model chosen
-=======
-    `syn_spec` is given as a non-empty dictionary, the `model` parameter must be
-    present.
-
-    If no synapse model is specified the default model :cpp:class:`static_synapse <nest::StaticConnection>`
-    will be used.
-
-    Available keys in the synapse dictionary are
-    ::
-
-     - 'model'
-     - 'weight'
-     - 'delay'
-     - 'receptor_type'
-     - parameters specific to the synapse model chosen
->>>>>>> d59fdbb0
 
     All parameters except synapse_model are optional and if not specified will use the default
     values determined by the current synapse model.
 
-<<<<<<< HEAD
     'synapse_model' determines the synapse type, taken from pre-defined synapse
-    types in NEST or manually specified synapses created via CopyModel().
+    types in NEST or manually specified synapses created via :py:func:`.CopyModel`.
 
     All other parameters are not currently implemented.
 
     Notes
     -----
     Disconnect only disconnects explicitly specified nodes.
-=======
-    `model` determines the synapse type, taken from pre-defined synapse
-    types in NEST or manually specified synapses created via :py:func:`.CopyModel`.
-
-    All other parameters are not currently implemented.
-
-    Disconnect does not iterate over subnets, it only disconnects explicitly
-    specified nodes.
->>>>>>> d59fdbb0
     """
 
     sps(pre)

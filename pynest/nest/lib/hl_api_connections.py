# -*- coding: utf-8 -*-
#
# hl_api_connections.py
#
# This file is part of NEST.
#
# Copyright (C) 2004 The NEST Initiative
#
# NEST is free software: you can redistribute it and/or modify
# it under the terms of the GNU General Public License as published by
# the Free Software Foundation, either version 2 of the License, or
# (at your option) any later version.
#
# NEST is distributed in the hope that it will be useful,
# but WITHOUT ANY WARRANTY; without even the implied warranty of
# MERCHANTABILITY or FITNESS FOR A PARTICULAR PURPOSE.  See the
# GNU General Public License for more details.
#
# You should have received a copy of the GNU General Public License
# along with NEST.  If not, see <http://www.gnu.org/licenses/>.

"""
Functions for connection handling
"""

import numpy

from .. import pynestkernel as kernel
from ..ll_api import check_stack, connect_arrays, spp, sps, sr
from .hl_api_connection_helpers import (
    _connect_layers_needed,
    _connect_spatial,
    _process_conn_spec,
    _process_input_nodes,
    _process_spatial_projections,
    _process_syn_spec,
)
from .hl_api_helper import is_string
from .hl_api_types import CollocatedSynapses, NodeCollection, SynapseCollection

__all__ = [
    "Connect",
    "TripartiteConnect",
    "Disconnect",
    "GetConnections",
]


@check_stack
def GetConnections(source=None, target=None, synapse_model=None, synapse_label=None):
    """Return a `SynapseCollection` representing the connection identifiers.

    Any combination of `source`, `target`, `synapse_model` and
    `synapse_label` parameters is permitted.

    Parameters
    ----------
    source : NodeCollection, optional
        Source node IDs, only connections from these
        pre-synaptic neurons are returned
    target : NodeCollection, optional
        Target node IDs, only connections to these
        postsynaptic neurons are returned
    synapse_model : str, optional
        Only connections with this synapse type are returned
    synapse_label : int, optional
        (non-negative) only connections with this synapse label are returned

    Returns
    -------
    SynapseCollection:
        Object representing the source-node_id, target-node_id, target-thread, synapse-id, port of connections, see
        :py:class:`.SynapseCollection` for more.

    Raises
    ------
    TypeError

    Notes
    -----
    Only connections with targets on the MPI process executing
    the command are returned.
    """

    params = {}

    if source is not None:
        if isinstance(source, NodeCollection):
            params["source"] = source
        else:
            raise TypeError("source must be NodeCollection.")

    if target is not None:
        if isinstance(target, NodeCollection):
            params["target"] = target
        else:
            raise TypeError("target must be NodeCollection.")

    if synapse_model is not None:
        params["synapse_model"] = kernel.SLILiteral(synapse_model)

    if synapse_label is not None:
        params["synapse_label"] = synapse_label

    sps(params)
    sr("GetConnections")

    conns = spp()

    if isinstance(conns, tuple):
        conns = SynapseCollection(None)

    return conns


@check_stack
def Connect(pre, post, conn_spec=None, syn_spec=None, return_synapsecollection=False):
    """
    Connect `pre` nodes to `post` nodes.

    Nodes in `pre` and `post` are connected using the specified connectivity
    (`all-to-all` by default) and synapse type (:cpp:class:`static_synapse <nest::static_synapse>` by default).
    Details depend on the connectivity rule.

    Lists of synapse models and connection rules are available as
    ``nest.synapse_models`` and ``nest.connection_rules``, respectively.

    Parameters
    ----------
    pre : NodeCollection (or array-like object)
        Presynaptic nodes, as object representing the IDs of the nodes
    post : NodeCollection (or array-like object)
        Postsynaptic nodes, as object representing the IDs of the nodes
    conn_spec : str or dict, optional
        Specifies connectivity rule, see below
    syn_spec : str or dict, optional
        Specifies synapse model, see below
    return_synapsecollection: bool
        Specifies whether or not we should return a :py:class:`.SynapseCollection` of pre and post connections

    Raises
    ------
    kernel.NESTError

    Notes
    -----
    It is possible to connect NumPy arrays of node IDs one-to-one by passing the arrays as `pre` and `post`,
    specifying `'one_to_one'` for `conn_spec`.
    In that case, the arrays may contain non-unique IDs.
    You may also specify weight, delay, and receptor type for each connection as NumPy arrays in the `syn_spec`
    dictionary.
    This feature is currently not available when MPI is used; trying to connect arrays with more than one
    MPI process will raise an error.

    If pre and post have spatial positions, a `mask` can be specified as a dictionary. The mask define which
    nodes are considered as potential targets for each source node. Connections with spatial nodes can also
    use `nest.spatial_distributions` as parameters, for instance for the probability `p`.

    **Connectivity specification (conn_spec)**

    Available rules and associated parameters::

     - 'all_to_all' (default)
     - 'one_to_one'
     - 'fixed_indegree', 'indegree'
     - 'fixed_outdegree', 'outdegree'
     - 'fixed_total_number', 'N'
     - 'pairwise_bernoulli', 'p'
     - 'symmetric_pairwise_bernoulli', 'p'
     - 'pairwise_poisson', 'pairwise_avg_num_conns'

    See :ref:`conn_rules` for more details, including example usage.

    **Synapse specification (syn_spec)**

    The synapse model and its properties can be given either as a string
    identifying a specific synapse model (default: :cpp:class:`static_synapse <nest::static_synapse>`) or
    as a dictionary specifying the synapse model and its parameters.

    Available keys in the synapse specification dictionary are::

     - 'synapse_model'
     - 'weight'
     - 'delay'
     - 'receptor_type'
     - any parameters specific to the selected synapse model.

    See :ref:`synapse_spec` for details, including example usage.

    All parameters are optional and if not specified, the default values
    of the synapse model will be used. The key 'synapse_model' identifies the
    synapse model, this can be one of NEST's built-in synapse models
    or a user-defined model created via :py:func:`.CopyModel`.

    If `synapse_model` is not specified the default model :cpp:class:`static_synapse <nest::static_synapse>`
    will be used.

    Distributed parameters can be defined through NEST's different parametertypes. NEST has various
    random parameters, spatial parameters and distributions (only accessible for nodes with spatial positions),
    logical expressions and mathematical expressions, which can be used to define node and connection parameters.

    To see all available parameters, see documentation defined in distributions, logic, math,
    random and spatial modules.

    See Also
    ---------
    :ref:`connectivity_concepts`
    """

    use_connect_arrays, pre, post = _process_input_nodes(pre, post, conn_spec)

    # Converting conn_spec to dict, without putting it on the SLI stack.
    processed_conn_spec = _process_conn_spec(conn_spec)
    # If syn_spec is given, its contents are checked, and if needed converted
    # to the right formats.
    processed_syn_spec = _process_syn_spec(syn_spec, processed_conn_spec, len(pre), len(post), use_connect_arrays)

    # If pre and post are arrays of node IDs, and conn_spec is unspecified,
    # the node IDs are connected one-to-one.
    if use_connect_arrays:
        if return_synapsecollection:
            raise ValueError("SynapseCollection cannot be returned when connecting two arrays of node IDs")

        if processed_syn_spec is None:
            raise ValueError(
                "When connecting two arrays of node IDs, the synapse specification dictionary must "
                "be specified and contain at least the synapse model."
            )

        # In case of misspelling
        if "weights" in processed_syn_spec:
            raise ValueError("To specify weights, use 'weight' in syn_spec.")
        if "delays" in processed_syn_spec:
            raise ValueError("To specify delays, use 'delay' in syn_spec.")
        if "axonal_delays" in processed_syn_spec:
            raise ValueError("To specify axonal delays, use 'axonal_delay' in syn_spec.")

        weights = numpy.array(processed_syn_spec["weight"]) if "weight" in processed_syn_spec else None
        delays = numpy.array(processed_syn_spec["delay"]) if "delay" in processed_syn_spec else None
        axonal_delays = (
            numpy.array(processed_syn_spec["axonal_delay"]) if "axonal_delay" in processed_syn_spec else None
        )

        try:
            synapse_model = processed_syn_spec["synapse_model"]
        except KeyError:
            raise ValueError(
                "When connecting two arrays of node IDs, the synapse specification dictionary must "
                "contain a synapse model."
            )

        # Split remaining syn_spec entries to key and value arrays
        reduced_processed_syn_spec = {
            k: processed_syn_spec[k]
            for k in set(processed_syn_spec.keys()).difference(
                set(("weight", "delay", "axonal_delay", "synapse_model"))
            )
        }

        if len(reduced_processed_syn_spec) > 0:
            syn_param_values = numpy.zeros([len(reduced_processed_syn_spec), len(pre)])
            for i, value in enumerate(reduced_processed_syn_spec.values()):
                syn_param_values[i] = value
        else:
            syn_param_values = None

<<<<<<< HEAD
        connect_arrays(pre, post, weights, delays, axonal_delays, synapse_model, syn_param_keys, syn_param_values)
=======
        connect_arrays(pre, post, weights, delays, synapse_model, reduced_processed_syn_spec.keys(), syn_param_values)
>>>>>>> 656e13de

        return

    sps(pre)
    sps(post)

    if not isinstance(pre, NodeCollection):
        raise TypeError("Not implemented, presynaptic nodes must be a NodeCollection")
    if not isinstance(post, NodeCollection):
        raise TypeError("Not implemented, postsynaptic nodes must be a NodeCollection")

    # In some cases we must connect with ConnectLayers instead.
    if _connect_layers_needed(processed_conn_spec, processed_syn_spec):
        # Check that pre and post are layers
        if pre.spatial is None:
            raise TypeError("Presynaptic NodeCollection must have spatial information")
        if post.spatial is None:
            raise TypeError("Presynaptic NodeCollection must have spatial information")

        # Create the projection dictionary
        spatial_projections = _process_spatial_projections(processed_conn_spec, processed_syn_spec)

        # Connect using ConnectLayers
        _connect_spatial(pre, post, spatial_projections)
    else:
        sps(processed_conn_spec)
        if processed_syn_spec is not None:
            sps(processed_syn_spec)
        sr("Connect")

    if return_synapsecollection:
        return GetConnections(pre, post)


@check_stack
def TripartiteConnect(pre, post, third, conn_spec, syn_specs=None):
    """
    Connect `pre` nodes to `post` nodes and a `third`-factor nodes.

    Nodes in `pre` and `post` are connected using the specified tripartite connection rule
    and the given synapse types (all :cpp:class:`static_synapse <nest::static_synapse>` by default).
    Details depend on the connection rule.

    Lists of synapse models and connection rules are available as
    ``nest.synapse_models`` and ``nest.connection_rules``, respectively. Note that only tripartite
    connection rules can be used.

    Parameters
    ----------
    pre : NodeCollection
        Presynaptic nodes
    post : NodeCollection
        Postsynaptic nodes
    third : NodeCollection
        Third population to include in connection
    conn_spec : dict
        Specifies connection rule, which must support tripartite connections, see below
    syn_spec : dict, optional
        Specifies synapse models to be used, see below

    Raises
    ------
    kernel.NESTError

    Notes
    -----
    **Connectivity specification (conn_spec)**

    Available tripartite rules::

     - ``tripartite_bernoulli_with_pool``

    See :ref:`tripartite_connectivity` for more details and :doc:`/auto_examples/astrocytes/astrocyte_small_network`
    and :doc:`/auto_examples/astrocytes/astrocyte_brunel` for examples.

    **Synapse specifications (syn_specs)**

    Synapse specifications for tripartite connections are given as a dictionary with specifications
    for each of the three projections to be created::

     {"primary": <syn_spec>,
     "third_in": <syn_spec>,
     "third_out": <syn_spec>}

    Here, ``"primary"`` marks the synapse specification for the projections between ``pre`` and ``post`` nodes,
    ``"third_in"`` for connections between ``pre`` and ``third`` nodes and ``"third_out"`` for connections between
    ``third`` and ``post`` nodes.

    Each ``<syn_spec>`` entry can be any entry that would be possible as synapse specification
    in a normal ``Connect()`` call. Any missing entries default to ``static_synapse``. If no ``<syn_spec>`` argument
    is given at all, all three entries default to ``static_synapse``.

    The synapse model and its properties can be given either as a string
    identifying a specific synapse model (default: :cpp:class:`static_synapse <nest::static_synapse>`) or
    as a dictionary specifying the synapse model and its parameters.

    Available keys in the synapse specification dictionary are::

     - 'synapse_model'
     - 'weight'
     - 'delay'
     - 'receptor_type'
     - any parameters specific to the selected synapse model.


    .. admonition:

       Tripartite connectivity is a new feature. Please expect some adjustments to
       the syntax and semantics for the tripartite connectivity in the next NEST releases.


    See Also
    ---------
    :ref:`connectivity_concepts`
    """

    # Confirm that we got node collections
    if not isinstance(pre, NodeCollection):
        raise TypeError("Presynaptic nodes must be a NodeCollection")
    if not isinstance(post, NodeCollection):
        raise TypeError("Postsynaptic nodes must be a NodeCollection")
    if not isinstance(third, NodeCollection):
        raise TypeError("Third-factor nodes must be a NodeCollection")

    # Normalize syn_specs: ensure all three entries are in place, are collocated synapses and do not contain lists
    syn_specs = syn_specs if syn_specs is not None else dict()
    SYN_KEYS = {"primary", "third_in", "third_out"}
    for key in SYN_KEYS:
        if key not in syn_specs:
            syn_specs[key] = {"synapse_model": "static_synapse"}
        elif isinstance(syn_specs[key], str):
            syn_specs[key] = {"synapse_model": syn_specs[key]}

        if not isinstance(syn_specs[key], CollocatedSynapses):
            syn_specs[key] = CollocatedSynapses(syn_specs[key])

        for synspec in syn_specs[key].syn_specs:
            for entry, value in synspec.items():
                if isinstance(value, (list, tuple, numpy.ndarray)):
                    raise ValueError(
                        f"Tripartite connections do not accept parameter lists,"
                        f"but 'syn_specs[{key}][{entry}]' is a list or similar."
                    )

    sps(pre)
    sps(post)
    sps(third)
    sps(conn_spec)
    sps(syn_specs)
    sr("ConnectTripartite_g_g_g_D_D")


@check_stack
def Disconnect(*args, conn_spec=None, syn_spec=None):
    """Disconnect connections in a SynapseCollection, or `pre` neurons from `post` neurons.

    When specifying `pre` and `post` nodes, they are disconnected using the specified disconnection
    rule (one-to-one by default) and synapse type (:cpp:class:`static_synapse <nest::static_synapse>` by default).
    Details depend on the disconnection rule.

    Parameters
    ----------
    args : SynapseCollection or NodeCollections
        Either a collection of connections to disconnect, or pre- and postsynaptic nodes given as NodeCollections
    conn_spec : str or dict
        Disconnection rule when specifying pre- and postsynaptic nodes, see below
    syn_spec : str or dict
        Synapse specifications when specifying pre- and postsynaptic nodes, see below

    Notes
    -------

    **conn_spec**

    Apply the same rules as for connectivity specs in the :py:func:`.Connect` method

    Possible choices of the conn_spec are

    - 'one_to_one'
    - 'all_to_all'

    **syn_spec**

    The synapse model and its properties can be specified either as a string naming
    a synapse model (the list of all available synapse models can be gotten via
    ``nest.synapse_models``) or as a dictionary as described below.

    Note that only the synapse type is checked when we disconnect and that if
    `syn_spec` is given as a non-empty dictionary, the 'synapse_model' parameter must
    be present.

    If no synapse model is specified the default model
    :cpp:class:`static_synapse <nest::static_synapse>` will be used.

    Available keys in the synapse dictionary are:
    ::

    - 'synapse_model'
    - 'weight'
    - 'delay',
    - 'receptor_type'
    - parameters specific to the synapse model chosen

    'synapse_model' determines the synapse type, taken from pre-defined synapse
    types in NEST or manually specified synapses created via :py:func:`.CopyModel`.

    All other parameters are not currently implemented.

    Notes
    -----
    `Disconnect` only disconnects explicitly specified nodes.

    """

    if len(args) == 1:
        synapsecollection = args[0]
        if not isinstance(synapsecollection, SynapseCollection):
            raise TypeError("Arguments must be either a SynapseCollection or two NodeCollections")
        if conn_spec is not None or syn_spec is not None:
            raise ValueError("When disconnecting with a SynapseCollection, conn_spec and syn_spec cannot be specified")
        synapsecollection.disconnect()
    elif len(args) == 2:
        # Fill default values
        conn_spec = "one_to_one" if conn_spec is None else conn_spec
        syn_spec = "static_synapse" if syn_spec is None else syn_spec
        if is_string(conn_spec):
            conn_spec = {"rule": conn_spec}
        if is_string(syn_spec):
            syn_spec = {"synapse_model": syn_spec}
        pre, post = args
        if not isinstance(pre, NodeCollection) or not isinstance(post, NodeCollection):
            raise TypeError("Arguments must be either a SynapseCollection or two NodeCollections")
        sps(pre)
        sps(post)
        sps(conn_spec)
        sps(syn_spec)
        sr("Disconnect_g_g_D_D")
    else:
        raise TypeError("Arguments must be either a SynapseCollection or two NodeCollections")<|MERGE_RESOLUTION|>--- conflicted
+++ resolved
@@ -264,11 +264,7 @@
         else:
             syn_param_values = None
 
-<<<<<<< HEAD
-        connect_arrays(pre, post, weights, delays, axonal_delays, synapse_model, syn_param_keys, syn_param_values)
-=======
-        connect_arrays(pre, post, weights, delays, synapse_model, reduced_processed_syn_spec.keys(), syn_param_values)
->>>>>>> 656e13de
+        connect_arrays(pre, post, weights, delays, axonal_delays, synapse_model, reduced_processed_syn_spec.keys(), syn_param_values)
 
         return
 

--- conflicted
+++ resolved
@@ -179,13 +179,7 @@
         The current verbosity level
     """
 
-<<<<<<< HEAD
-    #sr('verbosity')
-    #return spp()
-    pass  # TODO-PYNEST-NG: See set_verbosity
-=======
     return nestkernel.llapi_get_verbosity()
->>>>>>> 07a8ba9c
 
 
 def set_verbosity(level):
@@ -206,19 +200,6 @@
 
     Parameters
     ----------
-<<<<<<< HEAD
-    level : str, default: 'M_INFO'
-        Can be one of 'M_FATAL', 'M_ERROR', 'M_WARNING', 'M_DEPRECATED',
-        'M_INFO' or 'M_ALL'.
-    """
-
-    # TODO-PYNEST-NG: There are no SLI messages anymore, so verbosity
-    #                 is now irrelevant and should be replaced when a
-    #                 replacement for message() exists.
-
-    # sr("{} setverbosity".format(level))
-    pass
-=======
     level : severity_t, default: 'M_ALL'
         Can be one of the values of the nest.verbosity enum.
     """
@@ -226,5 +207,4 @@
     if type(level) is not verbosity:
         raise TypeError('"level" must be a value of the nest.verbosity enum.')
 
-    nestkernel.llapi_set_verbosity(level)
->>>>>>> 07a8ba9c
+    nestkernel.llapi_set_verbosity(level)
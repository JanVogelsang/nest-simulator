--- conflicted
+++ resolved
@@ -209,201 +209,4 @@
     #                 replacement for message() exists.
 
     # sr("{} setverbosity".format(level))
-<<<<<<< HEAD
-    pass
-=======
-    pass
-
-
-def SetStatus(nodes, params, val=None):
-    """Set parameters of nodes or connections.
-
-    Parameters of nodes or connections, given in `nodes`, is set as specified
-    by `params`. If `val` is given, `params` has to be a `string` with the
-    name of an attribute, which is set to `val` on the nodes/connections. `val`
-    can be a single value or a list of the same size as nodes.
-
-    Parameters
-    ----------
-    nodes : NodeCollection or SynapseCollection
-        Either a `NodeCollection` representing nodes, or a `SynapseCollection`
-        of connection handles as returned by
-        :py:func:`.GetConnections()`.
-    params : str or dict or list
-        Dictionary of parameters (either lists or single values) or list of dictionaries of parameters
-        of same length as `nodes`. If `val` is given, this has to be a string giving
-        the name of a model property.
-    val : int, float, list of int, list of float, optional
-        If given, params has to be the name of a model property.
-
-    Raises
-    ------
-    TypeError
-        If `nodes` is not a NodeCollection of nodes, a SynapseCollection of synapses, or if the
-        number of parameters don't match the number of nodes or
-        synapses.
-
-    Examples
-    --------
-    >>>    nodes = nest.Create("iaf_psc_alpha", 3)
-
-           # Set V_m of all nodes to -55.0
-           nest.SetStatus(nodes, {"V_m": -55.0})
-
-           # Same as above
-           nest.SetStatus(nodes, "V_m", -55.0)
-
-           # Set V_m of the nodes individually to the given values
-           nest.SetStatus(nodes, {"V_m": [-55.0, -66.0, -77.0]})
-
-           # Same as above
-           nest.SetStatus(nodes, "V_m", [-55.0, -66.0, -77.0])
-
-           # Same as above
-           nest.SetStatus(nodes, [{"V_m": -55.0}, {"V_m": -66.0}, {"V_m": -77.0}])
-
-           # Set V_m of all nodes to-55.0 and I_e individually to the given values
-           nest.SetStatus(nodes, {"V_m": -55.0, "I_e": [0.0, 100.0, 500.0]})
-
-    See Also
-    -------
-    :py:func:`GetStatus`,
-    :py:meth:`NodeCollection.get()<nest.lib.hl_api_types.NodeCollection.get>`,
-    :py:meth:`NodeCollection.set()<nest.lib.hl_api_types.NodeCollection.set>`
-
-    """
-
-    if not isinstance(nodes, (nest.NodeCollection, nest.SynapseCollection)):
-        raise TypeError("'nodes' must be NodeCollection or a SynapseCollection.")
-
-    if isinstance(params, str) and val is not None:
-        params = {params: val}
-
-    print("### 4", params)
-
-
-    nodes.set(params)
-
-
-def GetStatus(nodes, keys=None, output=''):
-    """Return the parameter dictionaries of nodes or connections.
-
-    If `keys` is given, a list of values is returned instead. `keys` may
-    also be a list, in which case the returned list contains lists of
-    values.
-
-    Parameters
-    ----------
-    nodes : NodeCollection or SynapseCollection
-        Either a `NodeCollection` representing nodes, or a `SynapseCollection` of
-        connection handles as returned by :py:func:`.GetConnections()`.
-    keys : str or list, optional
-        string or a list of strings naming model properties.
-        `GetStatus` then returns a single value or a list of values
-        belonging to the keys given.
-    output : str, optional
-        Whether the returned data should be in a selected format
-        (``output='json'``).
-
-    Returns
-    -------
-    list of dicts :
-        All parameters in a dict for each node or connection.
-    list of values :
-        If `keys` is a string, the value of the corresponding parameter for each node or connection is returned.
-    list of lists of values :
-        If `keys` is a list of strings, a list of values of the corresponding parameters for each node or connection
-        is returned.
-    str :
-        If `output` is `json`, the above formats are converted to JSON format before they are returned.
-
-    Raises
-    ------
-    TypeError
-        If `nodes` or `keys` are on the wrong form.
-
-    See Also
-    --------
-    :py:func:`SetStatus`,
-    :py:meth:`NodeCollection.set()<nest.lib.hl_api_types.NodeCollection.set>`,
-    :py:meth:`NodeCollection.get()<nest.lib.hl_api_types.NodeCollection.get>`
-
-    Examples
-    --------
-    *For nodes:*
-
-    >>>    nest.GetStatus(nodes)
-           ({'archiver_length': 0,
-             'beta_Ca': 0.001,
-             ...
-             'global_id': 1,
-             ...
-             'vp': 0},
-            ...
-            {'archiver_length': 0,
-             'beta_Ca': 0.001,
-             ...
-             'global_id': 3,
-             ...
-             'vp': 0})
-
-    >>>    nest.GetStatus(nodes, 'V_m')
-           (-70.0, -70.0, -70.0)
-
-    >>>    nest.GetStatus(nodes, ['V_m', 'C_m'])
-           ((-70.0, 250.0), (-70.0, 250.0), (-70.0, 250.0))
-
-    >>>    nest.GetStatus(nodes, ['V_m', 'C_m'], output='json')
-           '[[-70.0, 250.0], [-70.0, 250.0], [-70.0, 250.0]]'
-
-    *For connections:*
-
-    >>>    nest.GetStatus(conns)
-           ({'delay': 1.0,
-             ...
-             'source': 1,
-             ...
-             'weight': 1.0},
-            ...
-            {'delay': 1.0,
-             ...
-             'source': 3,
-             ...
-             'weight': 1.0})
-
-    >>>    nest.GetStatus(conns, 'weight')
-           (1.0, 1.0, 1.0, 1.0, 1.0, 1.0, 1.0, 1.0, 1.0)
-
-    >>>    nest.GetStatus(conns, ['source', 'delay'])
-           ((1, 1.0),
-            ...
-            (3, 1.0))
-
-    >>>    nest.GetStatus(conns, ['source', 'delay'], output='json')
-           '[[1, 1.0], [1, 1.0], [1, 1.0], [2, 1.0], [2, 1.0], [2, 1.0],
-           [3, 1.0], [3, 1.0], [3, 1.0]]'
-    """
-
-    if not (isinstance(nodes, nest.NodeCollection) or isinstance(nodes, nest.SynapseCollection)):
-        raise TypeError("The first input (nodes) must be NodeCollection or a SynapseCollection with connection handles")
-
-    if len(nodes) == 0:
-        return '[]' if output == 'json' else ()
-
-    if keys is None:
-        result = nodes.get()
-    elif isinstance(keys, str) or is_iterable(keys):
-        result = nodes.get(keys)
-    else:
-        raise TypeError("keys should be either a string or an iterable")
-
-    if isinstance(result, dict):
-        # We have taken GetStatus on a layer object, or another NodeCollection with metadata, which returns a
-        # dictionary from C++, so we need to turn it into a tuple for consistency.
-        result = (result,)
-
-    if output == 'json':
-        result = to_json(result)
-
-    return result
->>>>>>> 6a06921d
+    pass
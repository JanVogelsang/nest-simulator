--- conflicted
+++ resolved
@@ -27,39 +27,21 @@
 import textwrap
 import webbrowser
 
-<<<<<<< HEAD
 from .hl_api_helper import broadcast, is_iterable, load_help, show_help_with_pager
-=======
-from ..ll_api import check_stack, sli_func, sps, sr, spp
-from .hl_api_helper import broadcast, is_iterable, is_literal, load_help, show_help_with_pager
->>>>>>> 4cf76ceb
 from .hl_api_types import to_json
 from .. import nestkernel_api as nestkernel
 import nest
 
 __all__ = [
-<<<<<<< HEAD
-    'authors',
-    'get_argv',
-    'get_verbosity',
-    'help',
-    'helpdesk',
-    'message',
-    'set_verbosity',
-    'sysinfo',
-    'verbosity',
-=======
     "authors",
     "get_argv",
-    "GetStatus",
     "get_verbosity",
     "help",
     "helpdesk",
     "message",
-    "SetStatus",
     "set_verbosity",
     "sysinfo",
->>>>>>> 4cf76ceb
+    "verbosity",
 ]
 
 verbosity = nestkernel.severity_t
@@ -196,12 +178,7 @@
         The current verbosity level
     """
 
-<<<<<<< HEAD
     return nestkernel.llapi_get_verbosity()
-=======
-    sr("verbosity")
-    return spp()
->>>>>>> 4cf76ceb
 
 
 def set_verbosity(level):
@@ -226,195 +203,7 @@
         Can be one of the values of the nest.verbosity enum.
     """
 
-<<<<<<< HEAD
     if type(level) is not verbosity:
         raise TypeError('"level" must be a value of the nest.verbosity enum.')
-=======
-    if not isinstance(nodes, (nest.NodeCollection, nest.SynapseCollection)):
-        raise TypeError("'nodes' must be NodeCollection or a SynapseCollection.")
-
-    # This was added to ensure that the function is a nop (instead of,
-    # for instance, raising an exception) when applied to an empty
-    # list, which is an artifact of the API operating on lists, rather
-    # than relying on language idioms, such as comprehensions
-    if len(nodes) == 0:
-        return
-
-    params_is_dict = isinstance(params, dict)
-    set_status_nodes = isinstance(nodes, nest.NodeCollection)
-    if set_status_nodes:
-        local_nodes = [nodes.local] if len(nodes) == 1 else nodes.local
-        set_status_nodes = set_status_nodes and all(local_nodes)
-
-    if params_is_dict and set_status_nodes:
-        node_params = nodes[0].get()
-        contains_list = [
-            is_iterable(vals) and key in node_params and not is_iterable(node_params[key])
-            for key, vals in params.items()
-        ]
-
-        if any(contains_list):
-            temp_param = [{} for _ in range(len(nodes))]
-
-            for key, vals in params.items():
-                if not is_iterable(vals):
-                    for temp_dict in temp_param:
-                        temp_dict[key] = vals
-                else:
-                    for i, temp_dict in enumerate(temp_param):
-                        temp_dict[key] = vals[i]
-            params = temp_param
-
-    if val is not None and is_literal(params):
-        if is_iterable(val) and not isinstance(val, (str, dict)):
-            params = [{params: x} for x in val]
-        else:
-            params = {params: val}
-
-    if isinstance(params, (list, tuple)) and len(nodes) != len(params):
-        raise TypeError("status dict must be a dict, or a list of dicts of length {}".format(len(nodes)))
-
-    if isinstance(nodes, nest.SynapseCollection):
-        params = broadcast(params, len(nodes), (dict,), "params")
-
-        sps(nodes)
-        sps(params)
-
-        sr("2 arraystore")
-        sr("Transpose { arrayload pop SetStatus } forall")
-    else:
-        sli_func("SetStatus", nodes, params)
-
-
-@check_stack
-def GetStatus(nodes, keys=None, output=""):
-    """Return the parameter dictionaries of nodes or connections.
-
-    If `keys` is given, a list of values is returned instead. `keys` may
-    also be a list, in which case the returned list contains lists of
-    values.
-
-    Parameters
-    ----------
-    nodes : NodeCollection or SynapseCollection
-        Either a `NodeCollection` representing nodes, or a `SynapseCollection` of
-        connection handles as returned by :py:func:`.GetConnections()`.
-    keys : str or list, optional
-        string or a list of strings naming model properties.
-        `GetStatus` then returns a single value or a list of values
-        belonging to the keys given.
-    output : str, optional
-        Whether the returned data should be in a selected format
-        (``output='json'``).
-
-    Returns
-    -------
-    list of dicts :
-        All parameters in a dict for each node or connection.
-    list of values :
-        If `keys` is a string, the value of the corresponding parameter for each node or connection is returned.
-    list of lists of values :
-        If `keys` is a list of strings, a list of values of the corresponding parameters for each node or connection
-        is returned.
-    str :
-        If `output` is `json`, the above formats are converted to JSON format before they are returned.
-
-    Raises
-    ------
-    TypeError
-        If `nodes` or `keys` are on the wrong form.
-
-    See Also
-    --------
-    :py:func:`SetStatus`,
-    :py:meth:`NodeCollection.set()<nest.lib.hl_api_types.NodeCollection.set>`,
-    :py:meth:`NodeCollection.get()<nest.lib.hl_api_types.NodeCollection.get>`
-
-    Examples
-    --------
-    *For nodes:*
-
-    >>>    nest.GetStatus(nodes)
-           ({'archiver_length': 0,
-             'beta_Ca': 0.001,
-             ...
-             'global_id': 1,
-             ...
-             'vp': 0},
-            ...
-            {'archiver_length': 0,
-             'beta_Ca': 0.001,
-             ...
-             'global_id': 3,
-             ...
-             'vp': 0})
-
-    >>>    nest.GetStatus(nodes, 'V_m')
-           (-70.0, -70.0, -70.0)
-
-    >>>    nest.GetStatus(nodes, ['V_m', 'C_m'])
-           ((-70.0, 250.0), (-70.0, 250.0), (-70.0, 250.0))
-
-    >>>    nest.GetStatus(nodes, ['V_m', 'C_m'], output='json')
-           '[[-70.0, 250.0], [-70.0, 250.0], [-70.0, 250.0]]'
-
-    *For connections:*
-
-    >>>    nest.GetStatus(conns)
-           ({'delay': 1.0,
-             ...
-             'source': 1,
-             ...
-             'weight': 1.0},
-            ...
-            {'delay': 1.0,
-             ...
-             'source': 3,
-             ...
-             'weight': 1.0})
-
-    >>>    nest.GetStatus(conns, 'weight')
-           (1.0, 1.0, 1.0, 1.0, 1.0, 1.0, 1.0, 1.0, 1.0)
-
-    >>>    nest.GetStatus(conns, ['source', 'delay'])
-           ((1, 1.0),
-            ...
-            (3, 1.0))
-
-    >>>    nest.GetStatus(conns, ['source', 'delay'], output='json')
-           '[[1, 1.0], [1, 1.0], [1, 1.0], [2, 1.0], [2, 1.0], [2, 1.0],
-           [3, 1.0], [3, 1.0], [3, 1.0]]'
-    """
-
-    if not (isinstance(nodes, nest.NodeCollection) or isinstance(nodes, nest.SynapseCollection)):
-        raise TypeError("The first input (nodes) must be NodeCollection or a SynapseCollection with connection handles")
-
-    if len(nodes) == 0:
-        return "[]" if output == "json" else ()
-
-    if keys is None:
-        cmd = "GetStatus"
-    elif is_literal(keys):
-        cmd = "GetStatus {{ /{0} get }} Map".format(keys)
-    elif is_iterable(keys):
-        keys_str = " ".join("/{0}".format(x) for x in keys)
-        cmd = "GetStatus {{ [ [ {0} ] ] get }} Map".format(keys_str)
-    else:
-        raise TypeError("keys should be either a string or an iterable")
-
-    sps(nodes)
-
-    sr(cmd)
-
-    result = spp()
-
-    if isinstance(result, dict):
-        # We have taken GetStatus on a layer object, or another NodeCollection with metadata, which returns a
-        # dictionary from C++, so we need to turn it into a tuple for consistency.
-        result = (result,)
-
-    if output == "json":
-        result = to_json(result)
->>>>>>> 4cf76ceb
 
     nestkernel.llapi_set_verbosity(level)
--- conflicted
+++ resolved
@@ -26,16 +26,11 @@
 from contextlib import contextmanager
 import warnings
 
-<<<<<<< HEAD
 from .. import pynestkernel as kernel
 from .. import nestkernel_api as nestkernel
 
 from ..ll_api import *
-from .hl_api_helper import *
-=======
-from ..ll_api import check_stack, sps, sr, spp
-from .hl_api_helper import is_iterable, is_literal
->>>>>>> 7bdb9963
+from .hl_api_helper import is_iterable
 from .hl_api_parallel_computing import Rank
 
 __all__ = [
@@ -286,7 +281,7 @@
 
     if keys is None:
         return status_root
-    elif is_literal(keys):
+    elif isinstance(keys, str):
         return status_root[keys]
     elif is_iterable(keys):
         return tuple(status_root[k] for k in keys)

# pynest/CMakeLists.txt
#
# This file is part of NEST.
#
# Copyright (C) 2004 The NEST Initiative
#
# NEST is free software: you can redistribute it and/or modify
# it under the terms of the GNU General Public License as published by
# the Free Software Foundation, either version 2 of the License, or
# (at your option) any later version.
#
# NEST is distributed in the hope that it will be useful,
# but WITHOUT ANY WARRANTY; without even the implied warranty of
# MERCHANTABILITY or FITNESS FOR A PARTICULAR PURPOSE.  See the
# GNU General Public License for more details.
#
# You should have received a copy of the GNU General Public License
# along with NEST.  If not, see <http://www.gnu.org/licenses/>.

if ( HAVE_PYTHON )

  # We use python3 here directly, as some of the CI jobs don't seem to have PYTHON
  # or Python_EXECUTABLE set properly.
  execute_process(
    COMMAND "python3" "${PROJECT_SOURCE_DIR}/pynest/generate_exception_header.py"
    "${PROJECT_SOURCE_DIR}" "${PROJECT_BINARY_DIR}"
    WORKING_DIRECTORY "${PROJECT_SOURCE_DIR}"
    # Uncomment for debugging: ECHO_OUTPUT_VARIABLE ECHO_ERROR_VARIABLE COMMAND_ECHO STDOUT
    COMMAND_ERROR_IS_FATAL ANY
  )

  if ( CYTHON_FOUND )
    include( UseCython )
    set_source_files_properties( nestkernel_api.pyx PROPERTIES CYTHON_IS_CXX TRUE )
    cython_add_module( nestkernel_api nestkernel_api.pyx )
  else ()
    message( FATAL_ERROR "Building PyNEST requires Cython." )
  endif ()

<<<<<<< HEAD
  # TODO PYNEST NG: Add models, once the refacoring of the module system is done.
  target_link_libraries( nestkernel_api
    nestutil nestkernel
    ${EXTERNAL_MODULE_LIBRARIES}
  )
=======
  target_link_libraries( pynestkernel
      nest_lib nestutil nestkernel sli_lib models
      )
>>>>>>> c201d671

  if ( APPLE )
    set_target_properties( nestkernel_api PROPERTIES LINK_FLAGS "-undefined dynamic_lookup" )
  else ()
    set_target_properties( nestkernel_api PROPERTIES LINK_FLAGS "-Wl,--no-as-needed" )
    target_link_libraries( nestkernel_api ${Python_LIBRARIES} )
  endif ()

  target_include_directories( nestkernel_api PRIVATE
    ${PROJECT_BINARY_DIR}/libnestutil
    ${PROJECT_BINARY_DIR}/pynest
    ${PROJECT_SOURCE_DIR}/libnestutil
    ${PROJECT_SOURCE_DIR}/pynest
    ${PROJECT_SOURCE_DIR}/nestkernel
    ${PROJECT_SOURCE_DIR}/nestkernel/spatial
    ${PROJECT_SOURCE_DIR}/thirdparty
    ${PROJECT_SOURCE_DIR}/models
    ${Python_INCLUDE_DIRS}
  )

  target_compile_definitions( nestkernel_api PRIVATE
    -D_IS_PYNEST
  )

  install( DIRECTORY nest/ ${PROJECT_BINARY_DIR}/pynest/nest/
    DESTINATION ${CMAKE_INSTALL_PREFIX}/${PYEXECDIR}/nest
    PATTERN "versionchecker.py.in" EXCLUDE
  )

  install( TARGETS nestkernel_api DESTINATION ${PYEXECDIR}/nest/ )
endif ()<|MERGE_RESOLUTION|>--- conflicted
+++ resolved
@@ -37,17 +37,8 @@
     message( FATAL_ERROR "Building PyNEST requires Cython." )
   endif ()
 
-<<<<<<< HEAD
-  # TODO PYNEST NG: Add models, once the refacoring of the module system is done.
-  target_link_libraries( nestkernel_api
-    nestutil nestkernel
-    ${EXTERNAL_MODULE_LIBRARIES}
-  )
-=======
-  target_link_libraries( pynestkernel
-      nest_lib nestutil nestkernel sli_lib models
-      )
->>>>>>> c201d671
+  # TODO PYNEST NG: Add models, once the refactoring of the module system is done.
+  target_link_libraries( nestkernel_api nestutil nestkernel )
 
   if ( APPLE )
     set_target_properties( nestkernel_api PROPERTIES LINK_FLAGS "-undefined dynamic_lookup" )

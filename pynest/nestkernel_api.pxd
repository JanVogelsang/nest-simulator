# -*- coding: utf-8 -*-
#
# nestkernel_api.pxd
#
# This file is part of NEST.
#
# Copyright (C) 2004 The NEST Initiative
#
# NEST is free software: you can redistribute it and/or modify
# it under the terms of the GNU General Public License as published by
# the Free Software Foundation, either version 2 of the License, or
# (at your option) any later version.
#
# NEST is distributed in the hope that it will be useful,
# but WITHOUT ANY WARRANTY; without even the implied warranty of
# MERCHANTABILITY or FITNESS FOR A PARTICULAR PURPOSE.  See the
# GNU General Public License for more details.
#
# You should have received a copy of the GNU General Public License
# along with NEST.  If not, see <http://www.gnu.org/licenses/>.

from libcpp cimport bool as cbool
from libcpp.deque cimport deque
from libcpp.map cimport map as std_map
from libcpp.memory cimport shared_ptr
from libcpp.string cimport string
from libcpp.utility cimport pair
from libcpp.vector cimport vector


cdef extern from "Python.h" nogil:
    ctypedef struct PyObject


cdef extern from "nestkernel_exceptions.h":
    cdef PyObject* nest_error_module
    cdef void create_exceptions()
    cdef void custom_exception_handler()

cdef extern from "dictionary.h":
    cppclass any_type:
        any_type()
        any_type& operator=[T](T&)

    cppclass DictEntry_:
        DictEntry_()
        DictEntry_(const any_type&)
        any item
        cbool accessed

cdef extern from "dictionary.h" namespace "std":
    T get[T](any_type& operand)
    cbool holds_alternative[T](const any_type&)

cdef extern from "dictionary.h":
<<<<<<< HEAD
    cppclass dictionary:
        dictionary()
        any_type& operator[](const string&)
=======
    cppclass Dictionary:
        Dictionary()
        any& operator[](const string&)
>>>>>>> 1c071a9b
        cppclass const_iterator:
            pair[string, DictEntry_]& operator*()
            const_iterator operator++()
            bint operator==(const const_iterator&)
            bint operator!=(const const_iterator&)
        const_iterator begin()
        const_iterator end()
        cbool known(const string&)
<<<<<<< HEAD
    string debug_type(const any_type&)
    string debug_dict_types(const dictionary&)
=======
    string debug_type(const any&)
    string debug_dict_types(const Dictionary&)
    cbool is_type[T](const any&)
>>>>>>> 1c071a9b


cdef extern from "logging.h" namespace "nest":
    cpdef enum class VerbosityLevel:
        ALL,
        DEBUG,
        STATUS,
        INFO,
        PROGRESS,
        DEPRECATED,
        WARNING,
        ERROR,
        FATAL,
        QUIET


cdef extern from "connection_id.h" namespace "nest":
    cppclass ConnectionID:
        ConnectionID()


cdef extern from "node_collection.h" namespace "nest":
    cppclass NodeCollectionPTR:
        NodeCollectionPTR()

    NodeCollectionPTR operator+(NodeCollectionPTR, NodeCollectionPTR) except +custom_exception_handler


cdef extern from "node_collection.h":
    cppclass NodeCollectionDatum:
        NodeCollectionDatum(const NodeCollectionDatum&)

    cppclass NodeCollectionIteratorDatum:
        NodeCollectionIteratorDatum(const NodeCollectionIteratorDatum&)


cdef extern from "parameter.h" namespace "nest":
    cppclass ParameterPTR:
        ParameterPTR()
    cppclass Parameter:
        Parameter()
    ParameterPTR multiply_parameter(const ParameterPTR first, const ParameterPTR second) except +custom_exception_handler
    ParameterPTR divide_parameter(const ParameterPTR first, const ParameterPTR second) except +custom_exception_handler
    ParameterPTR add_parameter(const ParameterPTR first, const ParameterPTR second) except +custom_exception_handler
    ParameterPTR subtract_parameter(const ParameterPTR first, const ParameterPTR second) except +custom_exception_handler
    ParameterPTR compare_parameter(const ParameterPTR first, const ParameterPTR second, const Dictionary& d) except +custom_exception_handler
    ParameterPTR conditional_parameter(const ParameterPTR condition, const ParameterPTR if_true, const ParameterPTR if_false) except +custom_exception_handler
    ParameterPTR min_parameter(const ParameterPTR parameter, const double other) except +custom_exception_handler
    ParameterPTR max_parameter(const ParameterPTR parameter, const double other) except +custom_exception_handler
    ParameterPTR redraw_parameter(const ParameterPTR parameter, const double min, const double max) except +custom_exception_handler
    ParameterPTR exp_parameter(const ParameterPTR parameter) except +custom_exception_handler
    ParameterPTR sin_parameter(const ParameterPTR parameter) except +custom_exception_handler
    ParameterPTR cos_parameter(const ParameterPTR parameter) except +custom_exception_handler
    ParameterPTR pow_parameter(const ParameterPTR parameter, const double exponent) except +custom_exception_handler

    ParameterPTR dimension_parameter(const ParameterPTR x, const ParameterPTR y) except +custom_exception_handler
    ParameterPTR dimension_parameter(const ParameterPTR x, const ParameterPTR y, const ParameterPTR z) except +custom_exception_handler


cdef extern from "mask.h" namespace "nest":
    cppclass MaskPTR:
        MaskPTR()


cdef extern from "nest.h" namespace "nest":
    void init_nest( int* argc, char** argv[] )
    void shutdown_nest( int exitcode )
    void reset_kernel()
    void install_module( const string& module_name ) except +custom_exception_handler

    void enable_structural_plasticity() except +custom_exception_handler
    void disable_structural_plasticity() except +custom_exception_handler

    NodeCollectionPTR create( const string& model_name, const long n ) except +custom_exception_handler
    NodeCollectionPTR create_spatial( const Dictionary& ) except +custom_exception_handler

    NodeCollectionPTR make_nodecollection( const vector[size_t]& node_ids ) except +custom_exception_handler

    cbool equal( const NodeCollectionPTR lhs, const NodeCollectionPTR rhs ) except +custom_exception_handler
    cbool contains( const NodeCollectionPTR nc, const size_t node_id ) except +custom_exception_handler
    long find( const NodeCollectionPTR nc, size_t node_id ) except +custom_exception_handler
    Dictionary get_metadata( const NodeCollectionPTR nc ) except +custom_exception_handler

    NodeCollectionPTR slice_nc( const NodeCollectionPTR nc, long start, long stop, long step ) except +custom_exception_handler
    void connect(NodeCollectionPTR sources,
                 NodeCollectionPTR targets,
                 const Dictionary& connectivity,
                 const vector[Dictionary]& synapse_params ) except +custom_exception_handler
    void connect_tripartite(NodeCollectionPTR sources,
                            NodeCollectionPTR targets,
			    NodeCollectionPTR third,
                            const Dictionary& connectivity,
                            const Dictionary& third_connectivity,
                            const std_map[string, vector[Dictionary]]& synapse_params ) except +custom_exception_handler
    void connect_sonata( const Dictionary& graph_specs, const long hyperslab_size ) except +custom_exception_handler
    void disconnect(NodeCollectionPTR sources,
                 NodeCollectionPTR targets,
                 const Dictionary& connectivity,
                 const vector[Dictionary]& synapse_params) except +custom_exception_handler
    void disconnect( const deque[ConnectionID]& conns ) except +custom_exception_handler
    string print_nodes_to_string()
    string pprint_to_string( NodeCollectionPTR nc ) except +custom_exception_handler
    size_t nc_size( NodeCollectionPTR nc ) except +custom_exception_handler
    Dictionary get_kernel_status() except +custom_exception_handler
    Dictionary get_model_defaults( const string& ) except +custom_exception_handler
    void set_model_defaults( const string&, const Dictionary& ) except +custom_exception_handler
    NodeCollectionPTR get_nodes( const Dictionary& params, const cbool local_only ) except +custom_exception_handler
    deque[ConnectionID] get_connections( const Dictionary& dict ) except +custom_exception_handler
    void set_kernel_status( const Dictionary& ) except +custom_exception_handler
    Dictionary get_nc_status( NodeCollectionPTR nc ) except +custom_exception_handler
    void set_nc_status( NodeCollectionPTR nc, vector[Dictionary]& params ) except +custom_exception_handler
    vector[Dictionary] get_connection_status(const deque[ConnectionID]&) except +custom_exception_handler
    void set_connection_status(const deque[ConnectionID]&, const Dictionary&) except +custom_exception_handler
    void set_connection_status(const deque[ConnectionID]&, const vector[Dictionary]&) except +custom_exception_handler
    void simulate( const double& t ) except +custom_exception_handler
    void prepare() except +custom_exception_handler
    void run( const double& t ) except +custom_exception_handler
    void cleanup() except +custom_exception_handler
    void synchronize() except +custom_exception_handler
    void copy_model( const string&, const string&, const Dictionary& ) except +custom_exception_handler
    ParameterPTR create_parameter( const Dictionary& param_dict ) except +custom_exception_handler
    double get_value( const ParameterPTR param ) except +custom_exception_handler
    cbool is_spatial( const ParameterPTR param ) except +custom_exception_handler
    NodeCollectionPTR node_collection_array_index(NodeCollectionPTR node_collection, const long* array, unsigned long n) except +custom_exception_handler
    NodeCollectionPTR node_collection_array_index(NodeCollectionPTR node_collection, const cbool* array, unsigned long n) except +custom_exception_handler

    vector[size_t] node_collection_to_array( NodeCollectionPTR node_collection, const string& selection ) except +custom_exception_handler

    void connect_arrays( long* sources, long* targets, double* weights, double* delays, const vector[string]& p_keys, double* p_values, size_t n, const string& syn_model ) except +custom_exception_handler
    vector[double] apply( const ParameterPTR param, const NodeCollectionPTR nc ) except +custom_exception_handler
    vector[double] apply( const ParameterPTR param, const Dictionary& positions ) except +custom_exception_handler


# PYNEST-NG-FUTURE: Move these global functions to nest.h?
cdef extern from "spatial.h" namespace "nest":
    vector[vector[double]] get_position( NodeCollectionPTR layer_nc ) except +custom_exception_handler
    vector[double] distance( NodeCollectionPTR layer_to_nc, NodeCollectionPTR layer_from_nc ) except +custom_exception_handler
    vector[double] distance( NodeCollectionPTR layer_nc, const vector[vector[double]]& point ) except +custom_exception_handler
    vector[double] distance( const vector[ConnectionID]& conns ) except +custom_exception_handler
    vector[vector[double]] displacement( NodeCollectionPTR layer_to_nc, NodeCollectionPTR layer_from_nc ) except +custom_exception_handler
    vector[vector[double]] displacement( NodeCollectionPTR layer_nc, const vector[vector[double]]& point ) except +custom_exception_handler

    void connect_layers( NodeCollectionPTR source_nc, NodeCollectionPTR target_nc, const Dictionary& dict ) except +custom_exception_handler
    MaskPTR create_mask( const Dictionary& mask_dict ) except +custom_exception_handler
    NodeCollectionPTR select_nodes_by_mask( const NodeCollectionPTR layer_nc, const vector[double]& anchor, const MaskPTR mask ) except +custom_exception_handler
    cbool inside(const vector[double]& point, const MaskPTR mask ) except +custom_exception_handler
    MaskPTR intersect_mask( const MaskPTR mask1, const MaskPTR mask2 ) except +custom_exception_handler
    MaskPTR union_mask( const MaskPTR mask1, const MaskPTR mask2 ) except +custom_exception_handler
    MaskPTR minus_mask( const MaskPTR mask1, const MaskPTR mask2 ) except +custom_exception_handler

    void dump_layer_nodes(const NodeCollectionPTR layer_nc, const string& filename)
    void dump_layer_connections(const NodeCollectionPTR source_layer,
                                const NodeCollectionPTR target_layer,
                                const string& synapse_model,
                                const string& filename) except +custom_exception_handler<|MERGE_RESOLUTION|>--- conflicted
+++ resolved
@@ -53,15 +53,9 @@
     cbool holds_alternative[T](const any_type&)
 
 cdef extern from "dictionary.h":
-<<<<<<< HEAD
     cppclass dictionary:
         dictionary()
         any_type& operator[](const string&)
-=======
-    cppclass Dictionary:
-        Dictionary()
-        any& operator[](const string&)
->>>>>>> 1c071a9b
         cppclass const_iterator:
             pair[string, DictEntry_]& operator*()
             const_iterator operator++()
@@ -70,14 +64,8 @@
         const_iterator begin()
         const_iterator end()
         cbool known(const string&)
-<<<<<<< HEAD
     string debug_type(const any_type&)
     string debug_dict_types(const dictionary&)
-=======
-    string debug_type(const any&)
-    string debug_dict_types(const Dictionary&)
-    cbool is_type[T](const any&)
->>>>>>> 1c071a9b
 
 
 cdef extern from "logging.h" namespace "nest":

# cmake/WriteStaticModules_h.cmake
#
# This file is part of NEST.
#
# Copyright (C) 2004 The NEST Initiative
#
# NEST is free software: you can redistribute it and/or modify
# it under the terms of the GNU General Public License as published by
# the Free Software Foundation, either version 2 of the License, or
# (at your option) any later version.
#
# NEST is distributed in the hope that it will be useful,
# but WITHOUT ANY WARRANTY; without even the implied warranty of
# MERCHANTABILITY or FITNESS FOR A PARTICULAR PURPOSE.  See the
# GNU General Public License for more details.
#
# You should have received a copy of the GNU General Public License
# along with NEST.  If not, see <http://www.gnu.org/licenses/>.

# The following instructions write the file nest/static_modules.h in the
# binary directory, aka the build directory.

# write static_modules.h
function( NEST_WRITE_STATIC_MODULE_HEADER filename )
  file( WRITE "${filename}" "#ifndef STATIC_MODULES_H\n" )
  file( APPEND "${filename}" "#define STATIC_MODULES_H\n\n" )
  file( APPEND "${filename}" "#include \"modelsmodule.h\"\n" )

  # when we build statically, we need to add headers and addmodule for external modules
  # just as if it were a in source module.
  if ( static-libraries AND external-modules )
    file( APPEND "${filename}" "\n// Add all external modules:\n" )
    foreach ( mod ${EXTERNAL_MODULE_INCLUDES} )
      get_filename_component( mod_header ${mod} NAME )
      file( APPEND "${filename}" "#include \"${mod_header}\"\n" )
    endforeach ()
  endif ()
  file( APPEND "${filename}" "\n// Others\n" )
  file( APPEND "${filename}" "#include \"interpret.h\"\n\n" )

  # start `add_static_modules` function
<<<<<<< HEAD
  # file( APPEND "${filename}" "void add_static_modules( SLIInterpreter& engine )\n{\n" )
  # file( APPEND "${filename}" "  // Add all in source modules:\n" )
  # foreach ( mod ${SLI_MODULES} )
  #   # get class name, is always in nest namespace
  #   file( STRINGS "${PROJECT_SOURCE_DIR}/${mod}/${mod}module.h" module_class_string REGEX "class.*: public SLIModule" )
  #   string( REGEX REPLACE "class ([a-zA-Z0-9_]+) : public SLIModule" "\\1" module_class ${module_class_string} )
  #   file( APPEND "${filename}" "  engine.addmodule( new nest::${module_class}() );\n" )
  # endforeach ()
=======
  file( APPEND "${filename}" "void add_static_modules( SLIInterpreter& engine )\n{\n" )
  file( APPEND "${filename}" "  engine.addmodule( new nest::ModelsModule() );\n" )
>>>>>>> 4cf76ceb

  # when we build statically, we need to add headers and addmodule for external modules
  # just as if it were a in source module.
  if ( static-libraries AND external-modules )
    file( APPEND "${filename}" "\n  // Add all external modules:\n" )
    foreach ( mod_header ${EXTERNAL_MODULE_INCLUDES} )
      # get namespace:
      file( STRINGS "${mod_header}" module_namespace_string REGEX "^namespace.*" )
      if ( NOT module_namespace_string )
        printError( "Could not find namespace in '${mod_header}'." )
      endif ()
      string( REGEX REPLACE "namespace ([a-zA-Z0-9_]+)" "\\1" module_namespace ${module_namespace_string} )

      # get class name
      file( STRINGS "${mod_header}" module_class_string REGEX "^class.*: public SLIModule" )
      if ( NOT module_class_string )
        printError( "Could not find class that extends SLIModule in '${mod_header}'." )
      endif ()
      string( REGEX REPLACE "class ([a-zA-Z0-9_]+) : public SLIModule" "\\1" module_class ${module_class_string} )
      file( APPEND "${filename}" "  engine.addmodule( new ${module_namespace}::${module_class}() );\n" )
    endforeach ()
  endif ()

  file( APPEND "${filename}" "}\n\n#endif\n" )
endfunction()<|MERGE_RESOLUTION|>--- conflicted
+++ resolved
@@ -39,19 +39,8 @@
   file( APPEND "${filename}" "#include \"interpret.h\"\n\n" )
 
   # start `add_static_modules` function
-<<<<<<< HEAD
-  # file( APPEND "${filename}" "void add_static_modules( SLIInterpreter& engine )\n{\n" )
-  # file( APPEND "${filename}" "  // Add all in source modules:\n" )
-  # foreach ( mod ${SLI_MODULES} )
-  #   # get class name, is always in nest namespace
-  #   file( STRINGS "${PROJECT_SOURCE_DIR}/${mod}/${mod}module.h" module_class_string REGEX "class.*: public SLIModule" )
-  #   string( REGEX REPLACE "class ([a-zA-Z0-9_]+) : public SLIModule" "\\1" module_class ${module_class_string} )
-  #   file( APPEND "${filename}" "  engine.addmodule( new nest::${module_class}() );\n" )
-  # endforeach ()
-=======
   file( APPEND "${filename}" "void add_static_modules( SLIInterpreter& engine )\n{\n" )
   file( APPEND "${filename}" "  engine.addmodule( new nest::ModelsModule() );\n" )
->>>>>>> 4cf76ceb
 
   # when we build statically, we need to add headers and addmodule for external modules
   # just as if it were a in source module.

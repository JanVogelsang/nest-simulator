# Conda environment specification for NEST Simulator
#
# This file specifies a conda environment for those who would
# like to compile NEST or build NEST documentation themselves.
# If you just want to execute NEST, you should install NEST
# directly as described in https://www.nest-simulator.org/installation.
#
#
# The environment specification below is comprehensive: it includes
# all packages required to build and run NEST with OpenMP and MPI
# parallelisation, GSL-dependent models, NumPy and Pandas-dependent
# features of PyNEST and examples requiring Matplotlib, and to run
# the NEST testsuite. It also comprises all tools required to build
# NEST documentation and to run NEST Server. The requirements for the
# documentation and server are marked in separate sections below so
# you can remove them if you would like a leaner environment.
#
# NOTE: Do NOT delete the PIP section at the end of the file. Environment files
#       allow just a single PIP section. All dependencies not satisfied by
#       conda-forge are placed there.
#
# NOTE: libneurosim, MUSIC and SIONLib are not included in this environment.
#
# To create an environment from this file, run
#
#     conda env create --name <my_env_name> --file environment.yml
#
# where <my_env_name> is a name of your choice.

channels:
  - conda-forge

dependencies:
  # Basics ------------------
  - python >= 3.8
  - pip

  # Building NEST -----------
  - cmake >= 3.12
  - cython
  - openmpi
  - boost >= 1.69
  - gsl >= 1.11
  - libtool
  - readline
  - hdf5

  # Testing NEST ------------
  - attrs
  - pytest
  - pytest-timeout
  - pytest-xdist
  - pytest-pylint
  - pytest-mypy
  - pytest-cov
  - numpy
  - pandas
  - scipy
  - mpi4py
<<<<<<< HEAD
=======
  - data-science-types
>>>>>>> 096221c1
  - h5py
  - terminaltables
  - pycodestyle
  - pydocstyle
  - rstcheck
  - mypy[version='>=0.8']
  - cppcheck

  # Working with NEST ------
  - ipython
  - matplotlib
  - jupyter
  - jupyterlab

  # Building NEST documentation
  - PyYAML>=4.2b1
  - assimulo
  - breathe
  - csvkit
  - docutils
  - doxygen
  - mock
  - nbsphinx
  - numpydoc
  - path.py
  - pydot
  - recommonmark
  - sphinx >= 4.0.2
  - sphinx_rtd_theme
  - tqdm
  - yamllint

  # Running NEST Server ----
  - flask
  - flask_cors
  - gunicorn
  - requests
  - restrictedpython
  - werkzeug

  # PIP dependencies -- do not delete
  - pip:
    # For testsuite
    - junitparser >= 2
    - clang-format == 13.0
    # For documentation
    - example
    - Image
    - sphinx_autobuild
    - sphinx-copybutton
    - sphinx_design
    - sphinx_gallery
    - sphinx-material
    - sphinx-tabs
    - sphinx-notfound-page
    - sphinxcontrib-mermaid<|MERGE_RESOLUTION|>--- conflicted
+++ resolved
@@ -57,10 +57,7 @@
   - pandas
   - scipy
   - mpi4py
-<<<<<<< HEAD
-=======
   - data-science-types
->>>>>>> 096221c1
   - h5py
   - terminaltables
   - pycodestyle

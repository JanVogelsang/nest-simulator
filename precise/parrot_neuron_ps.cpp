/*
 *  parrot_neuron_ps.cpp
 *
 *  This file is part of NEST.
 *
 *  Copyright (C) 2004 The NEST Initiative
 *
 *  NEST is free software: you can redistribute it and/or modify
 *  it under the terms of the GNU General Public License as published by
 *  the Free Software Foundation, either version 2 of the License, or
 *  (at your option) any later version.
 *
 *  NEST is distributed in the hope that it will be useful,
 *  but WITHOUT ANY WARRANTY; without even the implied warranty of
 *  MERCHANTABILITY or FITNESS FOR A PARTICULAR PURPOSE.  See the
 *  GNU General Public License for more details.
 *
 *  You should have received a copy of the GNU General Public License
 *  along with NEST.  If not, see <http://www.gnu.org/licenses/>.
 *
 */

#include "exceptions.h"
#include "parrot_neuron_ps.h"
#include "network.h"
#include "dict.h"
#include "integerdatum.h"
#include "doubledatum.h"
#include "dictutils.h"
#include "numerics.h"

#include <limits>

namespace nest
{

parrot_neuron_ps::parrot_neuron_ps()
  : Archiving_Node()
{
}

void
parrot_neuron_ps::init_buffers_()
{
  B_.events_.resize();
  B_.events_.clear();
  Archiving_Node::clear_history();
}

void
parrot_neuron_ps::update( Time const& origin, long_t const from, long_t const to )
{
  assert( to >= 0 );
  assert( static_cast< delay >( from ) < Scheduler::get_min_delay() );
  assert( from < to );

  // at start of slice, tell input queue to prepare for delivery
  if ( from == 0 )
    B_.events_.prepare_delivery();

  for ( long_t lag = from; lag < to; ++lag )
  {
    // time at start of update step
    long_t const T = origin.get_steps() + lag;

    double_t ev_offset;
    double_t ev_weight;
    bool end_of_refract;

    while ( B_.events_.get_next_spike( T, ev_offset, ev_weight, end_of_refract ) )
    {
      // send spike
      set_spiketime( Time::step( T + 1 ), ev_offset );
      SpikeEvent se;
      se.set_offset( ev_offset );
      network()->send( *this, se, lag );
      set_spiketime( Time::step( origin.get_steps() + lag + 1 ) );
    }
  }
}

<<<<<<< HEAD

void
parrot_neuron_ps::get_status( DictionaryDatum& d ) const
{
  def< double >( d, names::t_spike, get_spiketime_ms() );
=======
void
parrot_neuron_ps::get_status( DictionaryDatum& d ) const
{
  Archiving_Node::get_status( d );
>>>>>>> d36285b3
}

void
parrot_neuron_ps::set_status( const DictionaryDatum& d )
{
  Archiving_Node::set_status( d );
}

<<<<<<< HEAD

=======
>>>>>>> d36285b3
// function handles exact spike times
void
parrot_neuron_ps::handle( SpikeEvent& e )
{
  assert( e.get_delay() > 0 );

  // We need to compute the absolute time stamp of the delivery time
  // of the spike, since spikes might spend longer than min_delay_
  // in the queue.  The time is computed according to Time Memo, Rule 3.
  long_t const Tdeliver = e.get_stamp().get_steps() + e.get_delay() - 1;

  B_.events_.add_spike( e.get_rel_delivery_steps( network()->get_slice_origin() ),
    Tdeliver,
    e.get_offset(),
    e.get_weight() * e.get_multiplicity() );
}

} // namespace<|MERGE_RESOLUTION|>--- conflicted
+++ resolved
@@ -74,23 +74,14 @@
       SpikeEvent se;
       se.set_offset( ev_offset );
       network()->send( *this, se, lag );
-      set_spiketime( Time::step( origin.get_steps() + lag + 1 ) );
     }
   }
 }
 
-<<<<<<< HEAD
-
-void
-parrot_neuron_ps::get_status( DictionaryDatum& d ) const
-{
-  def< double >( d, names::t_spike, get_spiketime_ms() );
-=======
 void
 parrot_neuron_ps::get_status( DictionaryDatum& d ) const
 {
   Archiving_Node::get_status( d );
->>>>>>> d36285b3
 }
 
 void
@@ -99,10 +90,6 @@
   Archiving_Node::set_status( d );
 }
 
-<<<<<<< HEAD
-
-=======
->>>>>>> d36285b3
 // function handles exact spike times
 void
 parrot_neuron_ps::handle( SpikeEvent& e )

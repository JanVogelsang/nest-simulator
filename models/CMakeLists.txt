# models/CMakeLists.txt
#
# This file is part of NEST.
#
# Copyright (C) 2004 The NEST Initiative
#
# NEST is free software: you can redistribute it and/or modify
# it under the terms of the GNU General Public License as published by
# the Free Software Foundation, either version 2 of the License, or
# (at your option) any later version.
#
# NEST is distributed in the hope that it will be useful,
# but WITHOUT ANY WARRANTY; without even the implied warranty of
# MERCHANTABILITY or FITNESS FOR A PARTICULAR PURPOSE.  See the
# GNU General Public License for more details.
#
# You should have received a copy of the GNU General Public License
# along with NEST.  If not, see <http://www.gnu.org/licenses/>.

set(models_sources
    modelsmodule.h ${PROJECT_BINARY_DIR}/models/modelsmodule.cpp
    binary_neuron.h
    cm_compartmentcurrents.h cm_compartmentcurrents.cpp
<<<<<<< HEAD
    clopath_synapse.h
    cont_delay_synapse.h cont_delay_synapse_impl.h
    correlation_detector.h correlation_detector.cpp
    correlomatrix_detector.h correlomatrix_detector.cpp
    correlospinmatrix_detector.h correlospinmatrix_detector.cpp
    dc_generator.h dc_generator.cpp
    diffusion_connection.h
    erfc_neuron.h erfc_neuron.cpp
    gamma_sup_generator.h gamma_sup_generator.cpp
    gap_junction.h
    gauss_rate.h gauss_rate.cpp
    gif_psc_exp.h gif_psc_exp.cpp
    gif_psc_exp_multisynapse.h gif_psc_exp_multisynapse.cpp
    gif_cond_exp.h gif_cond_exp.cpp
    gif_cond_exp_multisynapse.h gif_cond_exp_multisynapse.cpp
    gif_pop_psc_exp.h gif_pop_psc_exp.cpp
    ginzburg_neuron.h ginzburg_neuron.cpp
    glif_cond.h glif_cond.cpp
    glif_psc.h glif_psc.cpp
    hh_cond_exp_traub.h hh_cond_exp_traub.cpp
    hh_cond_beta_gap_traub.h hh_cond_beta_gap_traub.cpp
    hh_psc_alpha.h hh_psc_alpha.cpp
    hh_psc_alpha_clopath.h hh_psc_alpha_clopath.cpp
    hh_psc_alpha_gap.h hh_psc_alpha_gap.cpp
    ht_synapse.h
    ht_neuron.h ht_neuron.cpp
    iaf_chs_2007.cpp iaf_chs_2007.h
    iaf_chxk_2008.cpp iaf_chxk_2008.h
    iaf_cond_alpha.h iaf_cond_alpha.cpp
    iaf_cond_alpha_mc.h iaf_cond_alpha_mc.cpp
    iaf_cond_beta.h iaf_cond_beta.cpp
    iaf_cond_exp.h iaf_cond_exp.cpp
    iaf_cond_exp_sfa_rr.h iaf_cond_exp_sfa_rr.cpp
    iaf_psc_alpha.h iaf_psc_alpha.cpp
    iaf_psc_alpha_ax_delay.h iaf_psc_alpha_ax_delay.cpp
    iaf_psc_alpha_multisynapse.h iaf_psc_alpha_multisynapse.cpp
    iaf_psc_alpha_ps.cpp iaf_psc_alpha_ps.h
    iaf_psc_delta.h iaf_psc_delta.cpp
    iaf_psc_delta_ps.cpp iaf_psc_delta_ps.h
    iaf_psc_exp.h iaf_psc_exp.cpp
    iaf_psc_exp_htum.h iaf_psc_exp_htum.cpp
    iaf_psc_exp_multisynapse.h iaf_psc_exp_multisynapse.cpp
    iaf_psc_exp_ps.cpp iaf_psc_exp_ps.h
    iaf_psc_exp_ps_lossless.cpp iaf_psc_exp_ps_lossless.h
    ignore_and_fire.cpp ignore_and_fire.h
    izhikevich.h izhikevich.cpp
    jonke_synapse.h
    lin_rate.h lin_rate.cpp
    mat2_psc_exp.h mat2_psc_exp.cpp
    mcculloch_pitts_neuron.h mcculloch_pitts_neuron.cpp
    mip_generator.h mip_generator.cpp
    modelsmodule.h modelsmodule.cpp
    multimeter.h multimeter.cpp
    music_cont_in_proxy.h music_cont_in_proxy.cpp
    music_cont_out_proxy.h music_cont_out_proxy.cpp
    music_event_in_proxy.h music_event_in_proxy.cpp
    music_event_out_proxy.h music_event_out_proxy.cpp
    music_rate_in_proxy.h music_rate_in_proxy.cpp
    music_rate_out_proxy.h music_rate_out_proxy.cpp
    music_message_in_proxy.h music_message_in_proxy.cpp
    noise_generator.h noise_generator.cpp
    parrot_neuron.h parrot_neuron.cpp
    parrot_neuron_ps.cpp parrot_neuron_ps.h
    inhomogeneous_poisson_generator.h inhomogeneous_poisson_generator.cpp
    poisson_generator.h poisson_generator.cpp
    poisson_generator_ps.cpp poisson_generator_ps.h
    pp_psc_delta.h pp_psc_delta.cpp
    pp_cond_exp_mc_urbanczik.h pp_cond_exp_mc_urbanczik.cpp
    ppd_sup_generator.h ppd_sup_generator.cpp
    pulsepacket_generator.h pulsepacket_generator.cpp
    quantal_stp_synapse.h quantal_stp_synapse_impl.h
    rate_connection_delayed.h
    rate_connection_instantaneous.h
    rate_neuron_opn.h rate_neuron_opn_impl.h
=======
    cm_tree.h cm_tree.cpp
>>>>>>> e9760078
    rate_neuron_ipn.h rate_neuron_ipn_impl.h
    rate_neuron_opn.h rate_neuron_opn_impl.h
    rate_transformer_node.h rate_transformer_node_impl.h
<<<<<<< HEAD
    siegert_neuron.h siegert_neuron.cpp
    sigmoid_rate.h sigmoid_rate.cpp
    sigmoid_rate_gg_1998.h sigmoid_rate_gg_1998.cpp
    sinusoidal_poisson_generator.h sinusoidal_poisson_generator.cpp
    sinusoidal_gamma_generator.h sinusoidal_gamma_generator.cpp
    spike_recorder.h spike_recorder.cpp
    spike_generator.h spike_generator.cpp
    spin_detector.h spin_detector.cpp
    static_synapse.h
    static_synapse_hom_w.h
    stdp_dopamine_synapse.h stdp_dopamine_synapse.cpp
    stdp_nn_pre_centered_synapse.h
    stdp_nn_restr_synapse.h
    stdp_nn_symm_synapse.h
    stdp_pl_synapse_hom.h stdp_pl_synapse_hom.cpp
    stdp_pl_synapse_hom_ax_delay.h stdp_pl_synapse_hom_ax_delay.cpp
    stdp_synapse.h
    stdp_synapse_facetshw_hom.h stdp_synapse_facetshw_hom_impl.h
    stdp_synapse_hom.h stdp_synapse_hom.cpp
    stdp_triplet_synapse.h
    step_current_generator.h step_current_generator.cpp
    step_rate_generator.h step_rate_generator.cpp
    tanh_rate.h tanh_rate.cpp
    threshold_lin_rate.h threshold_lin_rate.cpp
    tsodyks2_synapse.h
    tsodyks_synapse.h
    tsodyks_synapse_hom.h tsodyks_synapse_hom.cpp
    urbanczik_synapse.h
    volume_transmitter.h volume_transmitter.cpp
    vogels_sprekeler_synapse.h
    weight_recorder.h weight_recorder.cpp
    spike_dilutor.h spike_dilutor.cpp
    )
=======
    ${MODELS_SOURCES_GENERATED}
)
>>>>>>> e9760078

add_library(models STATIC ${models_sources})
set_target_properties(models
    PROPERTIES
    POSITION_INDEPENDENT_CODE ON
)

target_link_libraries(models nestutil sli_lib nestkernel)

target_include_directories(models PRIVATE
    ${PROJECT_SOURCE_DIR}/thirdparty
    ${PROJECT_SOURCE_DIR}/libnestutil
    ${PROJECT_BINARY_DIR}/libnestutil
    ${PROJECT_SOURCE_DIR}/models
    ${PROJECT_SOURCE_DIR}/sli
    ${PROJECT_SOURCE_DIR}/models
    ${PROJECT_SOURCE_DIR}/nestkernel
)

FILTER_HEADERS("${models_sources}" install_headers)
install(FILES ${install_headers}
    DESTINATION ${CMAKE_INSTALL_INCLUDEDIR}/nest)<|MERGE_RESOLUTION|>--- conflicted
+++ resolved
@@ -21,125 +21,12 @@
     modelsmodule.h ${PROJECT_BINARY_DIR}/models/modelsmodule.cpp
     binary_neuron.h
     cm_compartmentcurrents.h cm_compartmentcurrents.cpp
-<<<<<<< HEAD
-    clopath_synapse.h
-    cont_delay_synapse.h cont_delay_synapse_impl.h
-    correlation_detector.h correlation_detector.cpp
-    correlomatrix_detector.h correlomatrix_detector.cpp
-    correlospinmatrix_detector.h correlospinmatrix_detector.cpp
-    dc_generator.h dc_generator.cpp
-    diffusion_connection.h
-    erfc_neuron.h erfc_neuron.cpp
-    gamma_sup_generator.h gamma_sup_generator.cpp
-    gap_junction.h
-    gauss_rate.h gauss_rate.cpp
-    gif_psc_exp.h gif_psc_exp.cpp
-    gif_psc_exp_multisynapse.h gif_psc_exp_multisynapse.cpp
-    gif_cond_exp.h gif_cond_exp.cpp
-    gif_cond_exp_multisynapse.h gif_cond_exp_multisynapse.cpp
-    gif_pop_psc_exp.h gif_pop_psc_exp.cpp
-    ginzburg_neuron.h ginzburg_neuron.cpp
-    glif_cond.h glif_cond.cpp
-    glif_psc.h glif_psc.cpp
-    hh_cond_exp_traub.h hh_cond_exp_traub.cpp
-    hh_cond_beta_gap_traub.h hh_cond_beta_gap_traub.cpp
-    hh_psc_alpha.h hh_psc_alpha.cpp
-    hh_psc_alpha_clopath.h hh_psc_alpha_clopath.cpp
-    hh_psc_alpha_gap.h hh_psc_alpha_gap.cpp
-    ht_synapse.h
-    ht_neuron.h ht_neuron.cpp
-    iaf_chs_2007.cpp iaf_chs_2007.h
-    iaf_chxk_2008.cpp iaf_chxk_2008.h
-    iaf_cond_alpha.h iaf_cond_alpha.cpp
-    iaf_cond_alpha_mc.h iaf_cond_alpha_mc.cpp
-    iaf_cond_beta.h iaf_cond_beta.cpp
-    iaf_cond_exp.h iaf_cond_exp.cpp
-    iaf_cond_exp_sfa_rr.h iaf_cond_exp_sfa_rr.cpp
-    iaf_psc_alpha.h iaf_psc_alpha.cpp
-    iaf_psc_alpha_ax_delay.h iaf_psc_alpha_ax_delay.cpp
-    iaf_psc_alpha_multisynapse.h iaf_psc_alpha_multisynapse.cpp
-    iaf_psc_alpha_ps.cpp iaf_psc_alpha_ps.h
-    iaf_psc_delta.h iaf_psc_delta.cpp
-    iaf_psc_delta_ps.cpp iaf_psc_delta_ps.h
-    iaf_psc_exp.h iaf_psc_exp.cpp
-    iaf_psc_exp_htum.h iaf_psc_exp_htum.cpp
-    iaf_psc_exp_multisynapse.h iaf_psc_exp_multisynapse.cpp
-    iaf_psc_exp_ps.cpp iaf_psc_exp_ps.h
-    iaf_psc_exp_ps_lossless.cpp iaf_psc_exp_ps_lossless.h
-    ignore_and_fire.cpp ignore_and_fire.h
-    izhikevich.h izhikevich.cpp
-    jonke_synapse.h
-    lin_rate.h lin_rate.cpp
-    mat2_psc_exp.h mat2_psc_exp.cpp
-    mcculloch_pitts_neuron.h mcculloch_pitts_neuron.cpp
-    mip_generator.h mip_generator.cpp
-    modelsmodule.h modelsmodule.cpp
-    multimeter.h multimeter.cpp
-    music_cont_in_proxy.h music_cont_in_proxy.cpp
-    music_cont_out_proxy.h music_cont_out_proxy.cpp
-    music_event_in_proxy.h music_event_in_proxy.cpp
-    music_event_out_proxy.h music_event_out_proxy.cpp
-    music_rate_in_proxy.h music_rate_in_proxy.cpp
-    music_rate_out_proxy.h music_rate_out_proxy.cpp
-    music_message_in_proxy.h music_message_in_proxy.cpp
-    noise_generator.h noise_generator.cpp
-    parrot_neuron.h parrot_neuron.cpp
-    parrot_neuron_ps.cpp parrot_neuron_ps.h
-    inhomogeneous_poisson_generator.h inhomogeneous_poisson_generator.cpp
-    poisson_generator.h poisson_generator.cpp
-    poisson_generator_ps.cpp poisson_generator_ps.h
-    pp_psc_delta.h pp_psc_delta.cpp
-    pp_cond_exp_mc_urbanczik.h pp_cond_exp_mc_urbanczik.cpp
-    ppd_sup_generator.h ppd_sup_generator.cpp
-    pulsepacket_generator.h pulsepacket_generator.cpp
-    quantal_stp_synapse.h quantal_stp_synapse_impl.h
-    rate_connection_delayed.h
-    rate_connection_instantaneous.h
-    rate_neuron_opn.h rate_neuron_opn_impl.h
-=======
     cm_tree.h cm_tree.cpp
->>>>>>> e9760078
     rate_neuron_ipn.h rate_neuron_ipn_impl.h
     rate_neuron_opn.h rate_neuron_opn_impl.h
     rate_transformer_node.h rate_transformer_node_impl.h
-<<<<<<< HEAD
-    siegert_neuron.h siegert_neuron.cpp
-    sigmoid_rate.h sigmoid_rate.cpp
-    sigmoid_rate_gg_1998.h sigmoid_rate_gg_1998.cpp
-    sinusoidal_poisson_generator.h sinusoidal_poisson_generator.cpp
-    sinusoidal_gamma_generator.h sinusoidal_gamma_generator.cpp
-    spike_recorder.h spike_recorder.cpp
-    spike_generator.h spike_generator.cpp
-    spin_detector.h spin_detector.cpp
-    static_synapse.h
-    static_synapse_hom_w.h
-    stdp_dopamine_synapse.h stdp_dopamine_synapse.cpp
-    stdp_nn_pre_centered_synapse.h
-    stdp_nn_restr_synapse.h
-    stdp_nn_symm_synapse.h
-    stdp_pl_synapse_hom.h stdp_pl_synapse_hom.cpp
-    stdp_pl_synapse_hom_ax_delay.h stdp_pl_synapse_hom_ax_delay.cpp
-    stdp_synapse.h
-    stdp_synapse_facetshw_hom.h stdp_synapse_facetshw_hom_impl.h
-    stdp_synapse_hom.h stdp_synapse_hom.cpp
-    stdp_triplet_synapse.h
-    step_current_generator.h step_current_generator.cpp
-    step_rate_generator.h step_rate_generator.cpp
-    tanh_rate.h tanh_rate.cpp
-    threshold_lin_rate.h threshold_lin_rate.cpp
-    tsodyks2_synapse.h
-    tsodyks_synapse.h
-    tsodyks_synapse_hom.h tsodyks_synapse_hom.cpp
-    urbanczik_synapse.h
-    volume_transmitter.h volume_transmitter.cpp
-    vogels_sprekeler_synapse.h
-    weight_recorder.h weight_recorder.cpp
-    spike_dilutor.h spike_dilutor.cpp
-    )
-=======
     ${MODELS_SOURCES_GENERATED}
 )
->>>>>>> e9760078
 
 add_library(models STATIC ${models_sources})
 set_target_properties(models

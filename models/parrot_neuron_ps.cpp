/*
 *  parrot_neuron_ps.cpp
 *
 *  This file is part of NEST.
 *
 *  Copyright (C) 2004 The NEST Initiative
 *
 *  NEST is free software: you can redistribute it and/or modify
 *  it under the terms of the GNU General Public License as published by
 *  the Free Software Foundation, either version 2 of the License, or
 *  (at your option) any later version.
 *
 *  NEST is distributed in the hope that it will be useful,
 *  but WITHOUT ANY WARRANTY; without even the implied warranty of
 *  MERCHANTABILITY or FITNESS FOR A PARTICULAR PURPOSE.  See the
 *  GNU General Public License for more details.
 *
 *  You should have received a copy of the GNU General Public License
 *  along with NEST.  If not, see <http://www.gnu.org/licenses/>.
 *
 */

#include "parrot_neuron_ps.h"

// Includes from libnestutil:
#include "numerics.h"

// Includes from nestkernel:
#include "event_delivery_manager_impl.h"
#include "exceptions.h"
#include "kernel_manager.h"

// Includes from sli:
#include "dictutils.h"

namespace nest
{

parrot_neuron_ps::parrot_neuron_ps()
  : ArchivingNode()
{
}

void
parrot_neuron_ps::init_buffers_()
{
  B_.events_.resize();
  B_.events_.clear();
  ArchivingNode::clear_history();
}

void
parrot_neuron_ps::update( Time const& origin, long const from, long const to )
{
<<<<<<< HEAD
  assert( to >= 0 );
  assert( static_cast< long >( from ) < kernel().connection_manager.get_min_delay() );
  assert( from < to );

=======
>>>>>>> 2ab766fd
  // at start of slice, tell input queue to prepare for delivery
  if ( from == 0 )
  {
    B_.events_.prepare_delivery();
  }

  for ( long lag = from; lag < to; ++lag )
  {
    // time at start of update step
    long const T = origin.get_steps() + lag;

    double ev_offset;
    double ev_multiplicity; // parrot stores multiplicity in weight
    bool end_of_refract;

    while ( B_.events_.get_next_spike( T, false, ev_offset, ev_multiplicity, end_of_refract ) )
    {
      const unsigned long multiplicity = static_cast< unsigned long >( ev_multiplicity );

      // send spike
      SpikeEvent se;
      se.set_multiplicity( multiplicity );
      se.set_offset( ev_offset );
      kernel().event_delivery_manager.send( *this, se, lag );

      for ( unsigned long i = 0; i < multiplicity; ++i )
      {
        set_spiketime( Time::step( T + 1 ), ev_offset );
      }
    }
  }
}

void
parrot_neuron_ps::get_status( DictionaryDatum& d ) const
{
  ArchivingNode::get_status( d );
}

void
parrot_neuron_ps::set_status( const DictionaryDatum& d )
{
  ArchivingNode::set_status( d );
}

// function handles exact spike times
void
parrot_neuron_ps::handle( SpikeEvent& e )
{
  // Repeat only spikes incoming on port 0, port 1 will be ignored
  if ( 0 == e.get_rport() )
  {
    assert( e.get_delay_steps() > 0 );

    // We need to compute the absolute time stamp of the delivery time
    // of the spike, since spikes might spend longer than min_delay_
    // in the queue.  The time is computed according to Time Memo, Rule 3.
    const long Tdeliver = e.get_stamp().get_steps() + e.get_delay_steps() - 1;

    // parrot ignores weight of incoming connection, store multiplicity
    B_.events_.add_spike( e.get_rel_delivery_steps( nest::kernel().simulation_manager.get_slice_origin() ),
      Tdeliver,
      e.get_offset(),
      static_cast< double >( e.get_multiplicity() ) );
  }
}

} // namespace<|MERGE_RESOLUTION|>--- conflicted
+++ resolved
@@ -52,13 +52,6 @@
 void
 parrot_neuron_ps::update( Time const& origin, long const from, long const to )
 {
-<<<<<<< HEAD
-  assert( to >= 0 );
-  assert( static_cast< long >( from ) < kernel().connection_manager.get_min_delay() );
-  assert( from < to );
-
-=======
->>>>>>> 2ab766fd
   // at start of slice, tell input queue to prepare for delivery
   if ( from == 0 )
   {

--- conflicted
+++ resolved
@@ -462,13 +462,8 @@
       --S_.r_;
     }
     else
-<<<<<<< HEAD
-      // (    threshold    &&     maximum       )
-      if ( S_.y_[ State_::V_M ] >= 0 && U_old > S_.y_[ State_::V_M ] )
-=======
       // (    threshold    and     maximum       )
       if ( S_.y_[ State_::V_M ] >= 0 and U_old > S_.y_[ State_::V_M ] )
->>>>>>> 2ab766fd
       {
         S_.r_ = V_.RefractoryCounts_;
 

/*
 *  stdp_dopamine_synapse.cpp
 *
 *  This file is part of NEST.
 *
 *  Copyright (C) 2004 The NEST Initiative
 *
 *  NEST is free software: you can redistribute it and/or modify
 *  it under the terms of the GNU General Public License as published by
 *  the Free Software Foundation, either version 2 of the License, or
 *  (at your option) any later version.
 *
 *  NEST is distributed in the hope that it will be useful,
 *  but WITHOUT ANY WARRANTY; without even the implied warranty of
 *  MERCHANTABILITY or FITNESS FOR A PARTICULAR PURPOSE.  See the
 *  GNU General Public License for more details.
 *
 *  You should have received a copy of the GNU General Public License
 *  along with NEST.  If not, see <http://www.gnu.org/licenses/>.
 *
 */

#include "stdp_dopamine_synapse.h"

// Includes from nestkernel:
#include "common_synapse_properties.h"
#include "connector_model.h"
#include "event.h"
#include "kernel_manager.h"


namespace nest
{
//
// Implementation of class STDPDopaCommonProperties.
//

STDPDopaCommonProperties::STDPDopaCommonProperties()
  : CommonSynapseProperties()
  , volume_transmitter_( nullptr )
  , A_plus_( 1.0 )
  , A_minus_( 1.5 )
  , tau_plus_( 20.0 )
  , tau_c_( 1000.0 )
  , tau_n_( 200.0 )
  , b_( 0.0 )
  , Wmin_( 0.0 )
  , Wmax_( 200.0 )
{
}

void
STDPDopaCommonProperties::get_status( dictionary& d ) const
{
  CommonSynapseProperties::get_status( d );
<<<<<<< HEAD
  if ( vt_ )
  {
    d[ names::vt ] = vt_->get_node_id();
  }
  else
  {
    d[ names::vt ] = -1;
  }
=======

  const NodeCollectionDatum vt = NodeCollectionDatum( NodeCollection::create( volume_transmitter_ ) );
  def< NodeCollectionDatum >( d, names::volume_transmitter, vt );
>>>>>>> 4cf76ceb

  d[ names::A_plus ] = A_plus_;
  d[ names::A_minus ] = A_minus_;
  d[ names::tau_plus ] = tau_plus_;
  d[ names::tau_c ] = tau_c_;
  d[ names::tau_n ] = tau_n_;
  d[ names::b ] = b_;
  d[ names::Wmin ] = Wmin_;
  d[ names::Wmax ] = Wmax_;
}

void
STDPDopaCommonProperties::set_status( const dictionary& d, ConnectorModel& cm )
{
  CommonSynapseProperties::set_status( d, cm );

<<<<<<< HEAD
  long vtnode_id;
  if ( d.update_value( names::vt, vtnode_id ) )
=======
  NodeCollectionDatum vt_datum;
  if ( updateValue< NodeCollectionDatum >( d, names::volume_transmitter, vt_datum ) )
>>>>>>> 4cf76ceb
  {
    if ( vt_datum->size() != 1 )
    {
      throw BadProperty( "Property volume_transmitter must be a single element NodeCollection" );
    }

    const size_t tid = kernel().vp_manager.get_thread_id();
    Node* vt_node = kernel().node_manager.get_node_or_proxy( ( *vt_datum )[ 0 ], tid );
    volume_transmitter* vt = dynamic_cast< volume_transmitter* >( vt_node );
    if ( not vt )
    {
      throw BadProperty( "Property volume_transmitter must be set to a node of type volume_transmitter" );
    }

    volume_transmitter_ = vt;
  }

  d.update_value( names::A_plus, A_plus_ );
  d.update_value( names::A_minus, A_minus_ );
  d.update_value( names::tau_plus, tau_plus_ );
  d.update_value( names::tau_c, tau_c_ );
  d.update_value( names::tau_n, tau_n_ );
  d.update_value( names::b, b_ );
  d.update_value( names::Wmin, Wmin_ );
  d.update_value( names::Wmax, Wmax_ );
}

} // of namespace nest<|MERGE_RESOLUTION|>--- conflicted
+++ resolved
@@ -53,29 +53,16 @@
 STDPDopaCommonProperties::get_status( dictionary& d ) const
 {
   CommonSynapseProperties::get_status( d );
-<<<<<<< HEAD
-  if ( vt_ )
-  {
-    d[ names::vt ] = vt_->get_node_id();
-  }
-  else
-  {
-    d[ names::vt ] = -1;
-  }
-=======
 
-  const NodeCollectionDatum vt = NodeCollectionDatum( NodeCollection::create( volume_transmitter_ ) );
-  def< NodeCollectionDatum >( d, names::volume_transmitter, vt );
->>>>>>> 4cf76ceb
-
+  d[ names::A_minus ] = A_minus_;
   d[ names::A_plus ] = A_plus_;
-  d[ names::A_minus ] = A_minus_;
-  d[ names::tau_plus ] = tau_plus_;
+  d[ names::Wmax ] = Wmax_;
+  d[ names::Wmin ] = Wmin_;
+  d[ names::b ] = b_;
   d[ names::tau_c ] = tau_c_;
   d[ names::tau_n ] = tau_n_;
-  d[ names::b ] = b_;
-  d[ names::Wmin ] = Wmin_;
-  d[ names::Wmax ] = Wmax_;
+  d[ names::tau_plus ] = tau_plus_;
+  d[ names::volume_transmitter ] = NodeCollection::create( volume_transmitter_ );
 }
 
 void
@@ -83,21 +70,16 @@
 {
   CommonSynapseProperties::set_status( d, cm );
 
-<<<<<<< HEAD
-  long vtnode_id;
-  if ( d.update_value( names::vt, vtnode_id ) )
-=======
-  NodeCollectionDatum vt_datum;
-  if ( updateValue< NodeCollectionDatum >( d, names::volume_transmitter, vt_datum ) )
->>>>>>> 4cf76ceb
+  NodeCollectionPTR vt_nc;
+  if ( d.update_value( names::volume_transmitter, vt_nc ) )
   {
-    if ( vt_datum->size() != 1 )
+    if ( vt_nc->size() != 1 )
     {
       throw BadProperty( "Property volume_transmitter must be a single element NodeCollection" );
     }
 
     const size_t tid = kernel().vp_manager.get_thread_id();
-    Node* vt_node = kernel().node_manager.get_node_or_proxy( ( *vt_datum )[ 0 ], tid );
+    Node* vt_node = kernel().node_manager.get_node_or_proxy( ( *vt_nc )[ 0 ], tid );
     volume_transmitter* vt = dynamic_cast< volume_transmitter* >( vt_node );
     if ( not vt )
     {
@@ -107,14 +89,14 @@
     volume_transmitter_ = vt;
   }
 
+  d.update_value( names::A_minus, A_minus_ );
   d.update_value( names::A_plus, A_plus_ );
-  d.update_value( names::A_minus, A_minus_ );
-  d.update_value( names::tau_plus, tau_plus_ );
+  d.update_value( names::Wmax, Wmax_ );
+  d.update_value( names::Wmin, Wmin_ );
+  d.update_value( names::b, b_ );
   d.update_value( names::tau_c, tau_c_ );
   d.update_value( names::tau_n, tau_n_ );
-  d.update_value( names::b, b_ );
-  d.update_value( names::Wmin, Wmin_ );
-  d.update_value( names::Wmax, Wmax_ );
+  d.update_value( names::tau_plus, tau_plus_ );
 }
 
 } // of namespace nest
--- conflicted
+++ resolved
@@ -99,8 +99,6 @@
 void
 nest::izhikevich::Parameters_::set( const dictionary& d, Node* node )
 {
-<<<<<<< HEAD
-
   update_value_param( d, names::V_th, V_th_, node );
   update_value_param( d, names::V_min, V_min_, node );
   update_value_param( d, names::I_e, I_e_, node );
@@ -108,17 +106,9 @@
   update_value_param( d, names::b, b_, node );
   update_value_param( d, names::c, c_, node );
   update_value_param( d, names::d, d_, node );
+
   d.update_value( names::consistent_integration, consistent_integration_ );
-=======
-  updateValueParam< double >( d, names::V_th, V_th_, node );
-  updateValueParam< double >( d, names::V_min, V_min_, node );
-  updateValueParam< double >( d, names::I_e, I_e_, node );
-  updateValueParam< double >( d, names::a, a_, node );
-  updateValueParam< double >( d, names::b, b_, node );
-  updateValueParam< double >( d, names::c, c_, node );
-  updateValueParam< double >( d, names::d, d_, node );
-  updateValue< bool >( d, names::consistent_integration, consistent_integration_ );
->>>>>>> 6a907bf2
+
   const double h = Time::get_resolution().get_ms();
   if ( not consistent_integration_ and h != 1.0 )
   {

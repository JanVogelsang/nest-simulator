--- conflicted
+++ resolved
@@ -196,11 +196,7 @@
   };
 
   void
-<<<<<<< HEAD
-  check_connection( Node& s, Node& t, const rport receptor_type, const delay dendritic_delay, const delay axonal_delay, const CommonPropertiesType& )
-=======
-  check_connection( Node& s, Node& t, size_t receptor_type, const CommonPropertiesType& )
->>>>>>> e9760078
+  check_connection( Node& s, Node& t, const size_t receptor_type, const long dendritic_delay, const long axonal_delay, const CommonPropertiesType& )
   {
     ConnTestDummyNode dummy_target;
     ConnectionBase::check_connection_( dummy_target, s, t, receptor_type );

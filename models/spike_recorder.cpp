--- conflicted
+++ resolved
@@ -25,11 +25,6 @@
 
 // Includes from libnestutil:
 #include "compose.hpp"
-<<<<<<< HEAD
-#include "dict_util.h"
-#include "logging.h"
-=======
->>>>>>> 7bdb9963
 
 // Includes from nestkernel:
 #include "event_delivery_manager_impl.h"

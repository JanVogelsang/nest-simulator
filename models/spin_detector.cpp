--- conflicted
+++ resolved
@@ -42,14 +42,13 @@
 #include "integerdatum.h"
 
 nest::spin_detector::spin_detector()
-  : Node()
-  , last_in_gid_( 0 )
+  : last_in_gid_( 0 )
   , t_last_in_spike_( Time::neg_inf() )
 {
 }
 
 nest::spin_detector::spin_detector( const spin_detector& n )
-  : Node( n )
+  : RecordingDevice( n )
   , last_in_gid_( 0 )
   , t_last_in_spike_( Time::neg_inf() ) // mark as not initialized
 {
@@ -75,39 +74,7 @@
 void
 nest::spin_detector::calibrate()
 {
-<<<<<<< HEAD
   // device_.calibrate(); //FIXME
-=======
-
-  if ( kernel().event_delivery_manager.get_off_grid_communication()
-    and not device_.is_precise_times_user_set() )
-  {
-    device_.set_precise_times( true );
-    std::string msg = String::compose(
-      "Precise neuron models exist: the property precise_times "
-      "of the %1 with gid %2 has been set to true",
-      get_name(),
-      get_gid() );
-
-    if ( device_.is_precision_user_set() )
-    {
-      // if user explicitly set the precision, there is no need to do anything.
-      msg += ".";
-    }
-
-    else
-    {
-      // it makes sense to increase the precision if precise models are used.
-      device_.set_precision( 15 );
-      msg += ", precision has been set to 15.";
-    }
-
-    LOG( M_INFO, "spin_detector::calibrate", msg );
-  }
-
-
-  device_.calibrate();
->>>>>>> e2e58c01
 }
 
 void
@@ -128,11 +95,17 @@
   B_.spikes_[ kernel().event_delivery_manager.read_toggle() ].clear();
 }
 
+nest::RecordingDevice::Type
+nest::spin_detector::get_type() const
+{
+  return RecordingDevice::SPIN_DETECTOR;
+}
+
 void
 nest::spin_detector::get_status( DictionaryDatum& d ) const
 {
   // get the data from the device
-  // device_.get_status( d ); //FIXME
+  RecordingDevice::get_status( d );
 
   // if we are the device on thread 0, also get the data from the
   // siblings on other threads
@@ -152,20 +125,12 @@
 void
 nest::spin_detector::set_status( const DictionaryDatum& d )
 {
-<<<<<<< HEAD
-  if ( d->known( names::precise_times ) )
-    user_set_precise_times_ = true;
-
-  // device_.set_status( d ); //FIXME
-=======
-  device_.set_status( d );
->>>>>>> e2e58c01
+  RecordingDevice::set_status( d );
 }
 
 
 void
 nest::spin_detector::handle( SpikeEvent& e )
-
 {
   // accept spikes only if detector was active when spike was
   // emitted

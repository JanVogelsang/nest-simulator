--- conflicted
+++ resolved
@@ -34,19 +34,11 @@
 #include "kernel_manager.h"
 #include "nest_impl.h"
 
-<<<<<<< HEAD
-=======
-// Includes from sli:
-#include "dict.h"
-#include "doubledatum.h"
-
 void
 nest::register_gamma_sup_generator( const std::string& name )
 {
   register_node_model< gamma_sup_generator >( name );
 }
-
->>>>>>> c201d671
 
 /* ----------------------------------------------------------------
  * Constructor of internal states class

/*
 *  eprop_iaf_psc_delta.cpp
 *
 *  This file is part of NEST.
 *
 *  Copyright (C) 2004 The NEST Initiative
 *
 *  NEST is free software: you can redistribute it and/or modify
 *  it under the terms of the GNU General Public License as published by
 *  the Free Software Foundation, either version 2 of the License, or
 *  (at your option) any later version.
 *
 *  NEST is distributed in the hope that it will be useful,
 *  but WITHOUT ANY WARRANTY; without even the implied warranty of
 *  MERCHANTABILITY or FITNESS FOR A PARTICULAR PURPOSE.  See the
 *  GNU General Public License for more details.
 *
 *  You should have received a copy of the GNU General Public License
 *  along with NEST.  If not, see <http://www.gnu.org/licenses/>.
 *
 */

/* eprop_iaf_psc_delta is a neuron where the potential jumps on each spike arrival. */

#include "eprop_iaf_psc_delta.h"

// C++ includes:
#include <limits>

// Includes from libnestutil:
#include "dict_util.h"
#include "numerics.h"

// Includes from nestkernel:
#include "exceptions.h"
#include "kernel_manager.h"
#include "nest_impl.h"
#include "universal_data_logger_impl.h"

// Includes from sli:
#include "dictutils.h"

namespace nest
{
void
register_eprop_iaf_psc_delta( const std::string& name )
{
  register_node_model< eprop_iaf_psc_delta >( name );
}


/* ----------------------------------------------------------------
 * Recordables map
 * ---------------------------------------------------------------- */

RecordablesMap< eprop_iaf_psc_delta > eprop_iaf_psc_delta::recordablesMap_;

// Override the create() method with one call to RecordablesMap::insert_()
// for each quantity to be recorded.
template <>
void
RecordablesMap< eprop_iaf_psc_delta >::create()
{
  // use standard names wherever you can for consistency!
  insert_( names::learning_signal, &eprop_iaf_psc_delta::get_learning_signal_ );
  insert_( names::surrogate_gradient, &eprop_iaf_psc_delta::get_surrogate_gradient_ );
  insert_( names::V_m, &eprop_iaf_psc_delta::get_V_m_ );
}

/* ----------------------------------------------------------------
 * Default constructors defining default parameters and state
 * ---------------------------------------------------------------- */

nest::eprop_iaf_psc_delta::Parameters_::Parameters_()
  : tau_m_( 10.0 )                                  // ms
  , c_m_( 250.0 )                                   // pF
  , t_ref_( 2.0 )                                   // ms
  , E_L_( -70.0 )                                   // mV
  , I_e_( 0.0 )                                     // pA
  , V_th_( -55.0 - E_L_ )                           // mV, rel to E_L_
  , V_min_( -std::numeric_limits< double >::max() ) // relative E_L_-55.0-E_L_
  , V_reset_( -70.0 - E_L_ )                        // mV, rel to E_L_
  , with_refr_input_( false )
  , c_reg_( 0.0 )
  , f_target_( 0.01 )
  , beta_( 1.0 )
  , gamma_( 0.3 )
  , surrogate_gradient_function_( "piecewise_linear" )
  , kappa_( 0.97 )
  , kappa_reg_( 0.97 )
  , eprop_isi_trace_cutoff_( std::numeric_limits< long >::max() )
{
}

nest::eprop_iaf_psc_delta::State_::State_()
  : y0_( 0.0 )
  , y3_( 0.0 )
  , r_( 0 )
  , refr_spikes_buffer_( 0.0 )
  , learning_signal_( 0.0 )
  , surrogate_gradient_( 0.0 )
  , z_( 0.0 )
{
}

/* ----------------------------------------------------------------
 * Parameter and state extractions and manipulation functions
 * ---------------------------------------------------------------- */

void
nest::eprop_iaf_psc_delta::Parameters_::get( DictionaryDatum& d ) const
{
  def< double >( d, names::E_L, E_L_ ); // Resting potential
  def< double >( d, names::I_e, I_e_ );
  def< double >( d, names::V_th, V_th_ + E_L_ ); // threshold value
  def< double >( d, names::V_reset, V_reset_ + E_L_ );
  def< double >( d, names::V_min, V_min_ + E_L_ );
  def< double >( d, names::C_m, c_m_ );
  def< double >( d, names::tau_m, tau_m_ );
  def< double >( d, names::t_ref, t_ref_ );
  def< bool >( d, names::refractory_input, with_refr_input_ );
  def< double >( d, names::c_reg, c_reg_ );
  def< double >( d, names::f_target, f_target_ );
  def< double >( d, names::beta, beta_ );
  def< double >( d, names::gamma, gamma_ );
  def< std::string >( d, names::surrogate_gradient_function, surrogate_gradient_function_ );
  def< double >( d, names::kappa, kappa_ );
  def< double >( d, names::kappa_reg, kappa_reg_ );
  def< long >( d, names::eprop_isi_trace_cutoff, eprop_isi_trace_cutoff_ );
}

double
nest::eprop_iaf_psc_delta::Parameters_::set( const DictionaryDatum& d, Node* node )
{
  // if E_L_ is changed, we need to adjust all variables defined relative to
  // E_L_
  const double ELold = E_L_;
  updateValueParam< double >( d, names::E_L, E_L_, node );
  const double delta_EL = E_L_ - ELold;

  if ( updateValueParam< double >( d, names::V_reset, V_reset_, node ) )
  {
    V_reset_ -= E_L_;
  }
  else
  {
    V_reset_ -= delta_EL;
  }

  if ( updateValueParam< double >( d, names::V_th, V_th_, node ) )
  {
    V_th_ -= E_L_;
  }
  else
  {
    V_th_ -= delta_EL;
  }

  if ( updateValueParam< double >( d, names::V_min, V_min_, node ) )
  {
    V_min_ -= E_L_;
  }
  else
  {
    V_min_ -= delta_EL;
  }

  updateValueParam< double >( d, names::I_e, I_e_, node );
  updateValueParam< double >( d, names::C_m, c_m_, node );
  updateValueParam< double >( d, names::tau_m, tau_m_, node );
  updateValueParam< double >( d, names::t_ref, t_ref_, node );
  updateValueParam< double >( d, names::c_reg, c_reg_, node );
  if ( updateValueParam< double >( d, names::f_target, f_target_, node ) )
  {
    f_target_ /= 1000.0; // convert from spikes/s to spikes/ms
  }

  updateValueParam< double >( d, names::beta, beta_, node );
  updateValueParam< double >( d, names::gamma, gamma_, node );
  updateValueParam< std::string >( d, names::surrogate_gradient_function, surrogate_gradient_function_, node );
  updateValueParam< double >( d, names::kappa, kappa_, node );
  updateValueParam< double >( d, names::kappa_reg, kappa_reg_, node );
  updateValueParam< long >( d, names::eprop_isi_trace_cutoff, eprop_isi_trace_cutoff_, node );

  if ( V_reset_ >= V_th_ )
  {
    throw BadProperty( "Reset potential must be smaller than threshold." );
  }
  if ( c_m_ <= 0 )
  {
    throw BadProperty( "Capacitance must be >0." );
  }
  if ( t_ref_ < 0 )
  {
    throw BadProperty( "Refractory time must not be negative." );
  }
  if ( tau_m_ <= 0 )
  {
    throw BadProperty( "Membrane time constant must be > 0." );
  }

  updateValueParam< bool >( d, names::refractory_input, with_refr_input_, node );
  if ( c_reg_ < 0 )
  {
    throw BadProperty( "Firing rate regularization prefactor c_reg ≥ 0 required." );
  }

  if ( f_target_ < 0 )
  {
    throw BadProperty( "Firing rate regularization target rate f_target ≥ 0 required." );
  }

  if ( kappa_ < 0.0 or kappa_ > 1.0 )
  {
    throw BadProperty( "Eligibility trace low-pass filter kappa from range [0, 1] required." );
  }

  if ( kappa_reg_ < 0.0 or kappa_reg_ > 1.0 )
  {
    throw BadProperty( "Firing rate low-pass filter for regularization kappa_reg from range [0, 1] required." );
  }

  if ( eprop_isi_trace_cutoff_ < 0 )
  {
    throw BadProperty( "Cutoff of integration of eprop trace between spikes eprop_isi_trace_cutoff ≥ 0 required." );
  }

  return delta_EL;
}

void
nest::eprop_iaf_psc_delta::State_::get( DictionaryDatum& d, const Parameters_& p ) const
{
  def< double >( d, names::V_m, y3_ + p.E_L_ ); // Membrane potential
  def< double >( d, names::surrogate_gradient, surrogate_gradient_ );
  def< double >( d, names::learning_signal, learning_signal_ );
}

void
nest::eprop_iaf_psc_delta::State_::set( const DictionaryDatum& d, const Parameters_& p, double delta_EL, Node* node )
{
  if ( updateValueParam< double >( d, names::V_m, y3_, node ) )
  {
    y3_ -= p.E_L_;
  }
  else
  {
    y3_ -= delta_EL;
  }
}

nest::eprop_iaf_psc_delta::Buffers_::Buffers_( eprop_iaf_psc_delta& n )
  : logger_( n )
{
}

nest::eprop_iaf_psc_delta::Buffers_::Buffers_( const Buffers_&, eprop_iaf_psc_delta& n )
  : logger_( n )
{
}

/* ----------------------------------------------------------------
 * Default and copy constructor for node
 * ---------------------------------------------------------------- */

nest::eprop_iaf_psc_delta::eprop_iaf_psc_delta()
  : EpropArchivingNodeRecurrent()
  , P_()
  , S_()
  , B_( *this )
{
  recordablesMap_.create();
}

nest::eprop_iaf_psc_delta::eprop_iaf_psc_delta( const eprop_iaf_psc_delta& n )
  : EpropArchivingNodeRecurrent( n )
  , P_( n.P_ )
  , S_( n.S_ )
  , B_( n.B_, *this )
{
}

/* ----------------------------------------------------------------
 * Node initialization functions
 * ---------------------------------------------------------------- */

void
nest::eprop_iaf_psc_delta::init_buffers_()
{
  B_.spikes_.clear();   // includes resize
  B_.currents_.clear(); // includes resize
  B_.logger_.reset();   // includes resize
}

void
nest::eprop_iaf_psc_delta::pre_run_hook()
{
  B_.logger_.init();

  compute_surrogate_gradient_ = select_surrogate_gradient( P_.surrogate_gradient_function_ );

  const double h = Time::get_resolution().get_ms();


  V_.P33_ = std::exp( -h / P_.tau_m_ );
  V_.P30_ = 1 / P_.c_m_ * ( 1 - V_.P33_ ) * P_.tau_m_;

  V_.P_z_in_ = 1.0;

  // t_ref_ specifies the length of the absolute refractory period as
  // a double in ms. The grid based iaf_psp_delta can only handle refractory
  // periods that are integer multiples of the computation step size (h).
  // To ensure consistency with the overall simulation scheme such conversion
  // should be carried out via objects of class nest::Time. The conversion
  // requires 2 steps:
  //     1. A time object r is constructed, defining representation of
  //        t_ref_ in tics. This representation is then converted to computation
  //        time steps again by a strategy defined by class nest::Time.
  //     2. The refractory time in units of steps is read out get_steps(), a
  //        member function of class nest::Time.
  //
  // Choosing a t_ref_ that is not an integer multiple of the computation time
  // step h will lead to accurate (up to the resolution h) and self-consistent
  // results. However, a neuron model capable of operating with real valued
  // spike time may exhibit a different effective refractory time.

  V_.RefractoryCounts_ = Time( Time::ms( P_.t_ref_ ) ).get_steps();
  // since t_ref_ >= 0, this can only fail in error
  assert( V_.RefractoryCounts_ >= 0 );
}

long
eprop_iaf_psc_delta::get_shift() const
{
  return offset_gen_ + delay_in_rec_;
}

bool
eprop_iaf_psc_delta::is_eprop_recurrent_node() const
{
  return true;
}

/* ----------------------------------------------------------------
 * Update and spike handling functions
 */

void
nest::eprop_iaf_psc_delta::update( Time const& origin, const long from, const long to )
{
  const double h = Time::get_resolution().get_ms();
  for ( long lag = from; lag < to; ++lag )
  {
    const long t = origin.get_steps() + lag;
    if ( S_.r_ == 0 )
    {
      // neuron not refractory
      S_.y3_ = V_.P30_ * ( S_.y0_ + P_.I_e_ ) + V_.P33_ * S_.y3_ + B_.spikes_.get_value( lag );

      // if we have accumulated spikes from refractory period,
      // add and reset accumulator
      if ( P_.with_refr_input_ and S_.refr_spikes_buffer_ != 0.0 )
      {
        S_.y3_ += S_.refr_spikes_buffer_;
        S_.refr_spikes_buffer_ = 0.0;
      }

      // lower bound of membrane potential
      S_.y3_ = ( S_.y3_ < P_.V_min_ ? P_.V_min_ : S_.y3_ );
    }
    else // neuron is absolute refractory
    {
      // read spikes from buffer and accumulate them, discounting
      // for decay until end of refractory period
      if ( P_.with_refr_input_ )
      {
        S_.refr_spikes_buffer_ += B_.spikes_.get_value( lag ) * std::exp( -S_.r_ * h / P_.tau_m_ );
      }
      else
      {
        // clear buffer entry, ignore spike
        B_.spikes_.get_value( lag );
      }

      --S_.r_;
    }

    S_.surrogate_gradient_ = ( this->*compute_surrogate_gradient_ )( S_.r_, S_.y3_, P_.V_th_, P_.beta_, P_.gamma_ );

    double z = 0.0; // spiking variable

    // threshold crossing
    if ( S_.y3_ >= P_.V_th_ )
    {
      S_.r_ = V_.RefractoryCounts_;
      S_.y3_ = P_.V_reset_;

      SpikeEvent se;
      kernel().event_delivery_manager.send( *this, se, lag );

      z = 1.0;
    }

    append_new_eprop_history_entry( t );
    write_surrogate_gradient_to_history( t, S_.surrogate_gradient_ );
<<<<<<< HEAD
    write_firing_rate_reg_to_history( t, S_.z_, P_.f_target_, P_.kappa_reg_, P_.c_reg_ );
=======
    write_firing_rate_reg_to_history( t, z, P_.f_target_, P_.kappa_, P_.c_reg_ );
>>>>>>> 6d1159e7

    S_.learning_signal_ = get_learning_signal_from_history( t, false );

    // set new input current
    S_.y0_ = B_.currents_.get_value( lag );

    // voltage logging
    B_.logger_.record_data( origin.get_steps() + lag );
  }
}

void
nest::eprop_iaf_psc_delta::handle( SpikeEvent& e )
{
  assert( e.get_delay_steps() > 0 );

  // EX: We must compute the arrival time of the incoming spike
  //     explicity, since it depends on delay and offset within
  //     the update cycle.  The way it is done here works, but
  //     is clumsy and should be improved.
  B_.spikes_.add_value(
    e.get_rel_delivery_steps( kernel().simulation_manager.get_slice_origin() ), e.get_weight() * e.get_multiplicity() );
}

void
nest::eprop_iaf_psc_delta::handle( CurrentEvent& e )
{
  assert( e.get_delay_steps() > 0 );

  const double c = e.get_current();
  const double w = e.get_weight();

  // add weighted current; HEP 2002-10-04
  B_.currents_.add_value( e.get_rel_delivery_steps( kernel().simulation_manager.get_slice_origin() ), w * c );
}

void
eprop_iaf_psc_delta::handle( LearningSignalConnectionEvent& e )
{
  for ( auto it_event = e.begin(); it_event != e.end(); )
  {
    const long time_step = e.get_stamp().get_steps();
    const double weight = e.get_weight();
    const double error_signal = e.get_coeffvalue( it_event ); // get_coeffvalue advances iterator
    const double learning_signal = weight * error_signal;

    write_learning_signal_to_history( time_step, learning_signal, false );
  }
}

void
nest::eprop_iaf_psc_delta::handle( DataLoggingRequest& e )
{
  B_.logger_.handle( e );
}

void
eprop_iaf_psc_delta::compute_gradient( const long t_spike,
  const long t_spike_previous,
  double& z_previous_buffer,
  double& z_bar,
  double& e_bar,
  double& e_bar_reg,
  double& epsilon,
  double& weight,
  const CommonSynapseProperties& cp,
  WeightOptimizer* optimizer )
{
  double e = 0.0;                // eligibility trace
  double z = 0.0;                // spiking variable
  double z_current_buffer = 1.0; // buffer containing the spike that triggered the current integration
  double psi = 0.0;              // surrogate gradient
  double L = 0.0;                // learning signal
  double firing_rate_reg = 0.0;  // firing rate regularization
  double grad = 0.0;             // gradient

  const EpropSynapseCommonProperties& ecp = static_cast< const EpropSynapseCommonProperties& >( cp );
  const auto optimize_each_step = ( *ecp.optimizer_cp_ ).optimize_each_step_;

  auto eprop_hist_it = get_eprop_history( t_spike_previous - 1 );

  const long t_compute_until = std::min( t_spike_previous + P_.eprop_isi_trace_cutoff_, t_spike );

  for ( long t = t_spike_previous; t < t_compute_until; ++t, ++eprop_hist_it )
  {
    z = z_previous_buffer;
    z_previous_buffer = z_current_buffer;
    z_current_buffer = 0.0;

    psi = eprop_hist_it->surrogate_gradient_;
    L = eprop_hist_it->learning_signal_;
    firing_rate_reg = eprop_hist_it->firing_rate_reg_;

    z_bar = V_.P33_ * z_bar + V_.P_z_in_ * z;
    e = psi * z_bar;
    e_bar = P_.kappa_ * e_bar + ( 1.0 - P_.kappa_ ) * e;
    e_bar_reg = P_.kappa_reg_ * e_bar_reg + ( 1.0 - P_.kappa_reg_ ) * e;

    if ( optimize_each_step )
    {
      grad = L * e_bar + firing_rate_reg * e_bar_reg;
      weight = optimizer->optimized_weight( *ecp.optimizer_cp_, t, grad, weight );
    }
    else
    {
      grad += L * e_bar + firing_rate_reg * e_bar_reg;
    }
  }

  if ( not optimize_each_step )
  {
    weight = optimizer->optimized_weight( *ecp.optimizer_cp_, t_compute_until, grad, weight );
  }

  const long power = t_spike - ( t_spike_previous + P_.eprop_isi_trace_cutoff_ );

  if ( power > 0 )
  {
    z_bar *= std::pow( V_.P33_, power );
    e_bar *= std::pow( P_.kappa_, power );
    e_bar_reg *= std::pow( P_.kappa_reg_, power );
  }
}

} // namespace<|MERGE_RESOLUTION|>--- conflicted
+++ resolved
@@ -403,11 +403,7 @@
 
     append_new_eprop_history_entry( t );
     write_surrogate_gradient_to_history( t, S_.surrogate_gradient_ );
-<<<<<<< HEAD
-    write_firing_rate_reg_to_history( t, S_.z_, P_.f_target_, P_.kappa_reg_, P_.c_reg_ );
-=======
-    write_firing_rate_reg_to_history( t, z, P_.f_target_, P_.kappa_, P_.c_reg_ );
->>>>>>> 6d1159e7
+    write_firing_rate_reg_to_history( t, z, P_.f_target_, P_.kappa_reg_, P_.c_reg_ );
 
     S_.learning_signal_ = get_learning_signal_from_history( t, false );
 

/*
 *  eprop_iaf_psc_delta.cpp
 *
 *  This file is part of NEST.
 *
 *  Copyright (C) 2004 The NEST Initiative
 *
 *  NEST is free software: you can redistribute it and/or modify
 *  it under the terms of the GNU General Public License as published by
 *  the Free Software Foundation, either version 2 of the License, or
 *  (at your option) any later version.
 *
 *  NEST is distributed in the hope that it will be useful,
 *  but WITHOUT ANY WARRANTY; without even the implied warranty of
 *  MERCHANTABILITY or FITNESS FOR A PARTICULAR PURPOSE.  See the
 *  GNU General Public License for more details.
 *
 *  You should have received a copy of the GNU General Public License
 *  along with NEST.  If not, see <http://www.gnu.org/licenses/>.
 *
 */

/* eprop_iaf_psc_delta is a neuron where the potential jumps on each spike arrival. */

#include "eprop_iaf_psc_delta.h"

// C++ includes:
#include <limits>

// Includes from libnestutil:
#include "dict_util.h"
#include "numerics.h"

// Includes from nestkernel:
#include "exceptions.h"
#include "kernel_manager.h"
#include "nest_impl.h"
#include "universal_data_logger_impl.h"

// Includes from sli:
#include "dictutils.h"

namespace nest
{
void
register_eprop_iaf_psc_delta( const std::string& name )
{
  register_node_model< eprop_iaf_psc_delta >( name );
}


/* ----------------------------------------------------------------
 * Recordables map
 * ---------------------------------------------------------------- */

RecordablesMap< eprop_iaf_psc_delta > eprop_iaf_psc_delta::recordablesMap_;

// Override the create() method with one call to RecordablesMap::insert_()
// for each quantity to be recorded.
template <>
void
RecordablesMap< eprop_iaf_psc_delta >::create()
{
  // use standard names wherever you can for consistency!
  insert_( names::learning_signal, &eprop_iaf_psc_delta::get_learning_signal_ );
  insert_( names::surrogate_gradient, &eprop_iaf_psc_delta::get_surrogate_gradient_ );
  insert_( names::V_m, &eprop_iaf_psc_delta::get_V_m_ );
}

/* ----------------------------------------------------------------
 * Default constructors defining default parameters and state
 * ---------------------------------------------------------------- */

nest::eprop_iaf_psc_delta::Parameters_::Parameters_()
  : tau_m_( 10.0 )                                  // ms
  , c_m_( 250.0 )                                   // pF
  , t_ref_( 2.0 )                                   // ms
  , E_L_( -70.0 )                                   // mV
  , I_e_( 0.0 )                                     // pA
  , V_th_( -55.0 - E_L_ )                           // mV, rel to E_L_
  , V_min_( -std::numeric_limits< double >::max() ) // relative E_L_-55.0-E_L_
  , V_reset_( -70.0 - E_L_ )                        // mV, rel to E_L_
  , with_refr_input_( false )
  , c_reg_( 0.0 )
  , f_target_( 0.01 )
  , beta_( 1.0 )
  , gamma_( 0.3 )
  , surrogate_gradient_function_( "piecewise_linear" )
  , kappa_( 0.97 )
  , kappa_reg_( 0.97 )
  , eprop_isi_trace_cutoff_( 1000.0 )
{
}

nest::eprop_iaf_psc_delta::State_::State_()
  : y0_( 0.0 )
  , y3_( 0.0 )
  , r_( 0 )
  , refr_spikes_buffer_( 0.0 )
  , learning_signal_( 0.0 )
  , surrogate_gradient_( 0.0 )
  , z_( 0.0 )
{
}

/* ----------------------------------------------------------------
 * Parameter and state extractions and manipulation functions
 * ---------------------------------------------------------------- */

void
nest::eprop_iaf_psc_delta::Parameters_::get( DictionaryDatum& d ) const
{
  def< double >( d, names::E_L, E_L_ ); // Resting potential
  def< double >( d, names::I_e, I_e_ );
  def< double >( d, names::V_th, V_th_ + E_L_ ); // threshold value
  def< double >( d, names::V_reset, V_reset_ + E_L_ );
  def< double >( d, names::V_min, V_min_ + E_L_ );
  def< double >( d, names::C_m, c_m_ );
  def< double >( d, names::tau_m, tau_m_ );
  def< double >( d, names::t_ref, t_ref_ );
  def< bool >( d, names::refractory_input, with_refr_input_ );
  def< double >( d, names::c_reg, c_reg_ );
  def< double >( d, names::f_target, f_target_ );
  def< double >( d, names::beta, beta_ );
  def< double >( d, names::gamma, gamma_ );
  def< std::string >( d, names::surrogate_gradient_function, surrogate_gradient_function_ );
  def< double >( d, names::kappa, kappa_ );
  def< double >( d, names::kappa_reg, kappa_reg_ );
  def< double >( d, names::eprop_isi_trace_cutoff, eprop_isi_trace_cutoff_ );
}

double
nest::eprop_iaf_psc_delta::Parameters_::set( const DictionaryDatum& d, Node* node )
{
  // if E_L_ is changed, we need to adjust all variables defined relative to
  // E_L_
  const double ELold = E_L_;
  updateValueParam< double >( d, names::E_L, E_L_, node );
  const double delta_EL = E_L_ - ELold;

  if ( updateValueParam< double >( d, names::V_reset, V_reset_, node ) )
  {
    V_reset_ -= E_L_;
  }
  else
  {
    V_reset_ -= delta_EL;
  }

  if ( updateValueParam< double >( d, names::V_th, V_th_, node ) )
  {
    V_th_ -= E_L_;
  }
  else
  {
    V_th_ -= delta_EL;
  }

  if ( updateValueParam< double >( d, names::V_min, V_min_, node ) )
  {
    V_min_ -= E_L_;
  }
  else
  {
    V_min_ -= delta_EL;
  }

  updateValueParam< double >( d, names::I_e, I_e_, node );
  updateValueParam< double >( d, names::C_m, c_m_, node );
  updateValueParam< double >( d, names::tau_m, tau_m_, node );
  updateValueParam< double >( d, names::t_ref, t_ref_, node );
  updateValueParam< double >( d, names::c_reg, c_reg_, node );
  if ( updateValueParam< double >( d, names::f_target, f_target_, node ) )
  {
    f_target_ /= 1000.0; // convert from spikes/s to spikes/ms
  }

  updateValueParam< double >( d, names::beta, beta_, node );
  updateValueParam< double >( d, names::gamma, gamma_, node );
  updateValueParam< std::string >( d, names::surrogate_gradient_function, surrogate_gradient_function_, node );
  updateValueParam< double >( d, names::kappa, kappa_, node );
  updateValueParam< double >( d, names::kappa_reg, kappa_reg_, node );
  updateValueParam< double >( d, names::eprop_isi_trace_cutoff, eprop_isi_trace_cutoff_, node );

  if ( V_reset_ >= V_th_ )
  {
    throw BadProperty( "Reset potential must be smaller than threshold." );
  }
  if ( c_m_ <= 0 )
  {
    throw BadProperty( "Capacitance must be >0." );
  }
  if ( t_ref_ < 0 )
  {
    throw BadProperty( "Refractory time must not be negative." );
  }
  if ( tau_m_ <= 0 )
  {
    throw BadProperty( "Membrane time constant must be > 0." );
  }

  updateValueParam< bool >( d, names::refractory_input, with_refr_input_, node );
  if ( c_reg_ < 0 )
  {
    throw BadProperty( "Firing rate regularization prefactor c_reg ≥ 0 required." );
  }

  if ( f_target_ < 0 )
  {
    throw BadProperty( "Firing rate regularization target rate f_target ≥ 0 required." );
  }

  if ( kappa_ < 0.0 or kappa_ > 1.0 )
  {
    throw BadProperty( "Eligibility trace low-pass filter kappa from range [0, 1] required." );
  }

  if ( kappa_reg_ < 0.0 or kappa_reg_ > 1.0 )
  {
    throw BadProperty( "Firing rate low-pass filter for regularization kappa_reg from range [0, 1] required." );
  }

  if ( eprop_isi_trace_cutoff_ < 0.0 )
  {
    throw BadProperty( "Cutoff of integration of eprop trace between spikes eprop_isi_trace_cutoff ≥ 0 required." );
  }

  return delta_EL;
}

void
nest::eprop_iaf_psc_delta::State_::get( DictionaryDatum& d, const Parameters_& p ) const
{
  def< double >( d, names::V_m, y3_ + p.E_L_ ); // Membrane potential
  def< double >( d, names::surrogate_gradient, surrogate_gradient_ );
  def< double >( d, names::learning_signal, learning_signal_ );
}

void
nest::eprop_iaf_psc_delta::State_::set( const DictionaryDatum& d, const Parameters_& p, double delta_EL, Node* node )
{
  if ( updateValueParam< double >( d, names::V_m, y3_, node ) )
  {
    y3_ -= p.E_L_;
  }
  else
  {
    y3_ -= delta_EL;
  }
}

nest::eprop_iaf_psc_delta::Buffers_::Buffers_( eprop_iaf_psc_delta& n )
  : logger_( n )
{
}

nest::eprop_iaf_psc_delta::Buffers_::Buffers_( const Buffers_&, eprop_iaf_psc_delta& n )
  : logger_( n )
{
}

/* ----------------------------------------------------------------
 * Default and copy constructor for node
 * ---------------------------------------------------------------- */

nest::eprop_iaf_psc_delta::eprop_iaf_psc_delta()
  : EpropArchivingNodeRecurrent()
  , P_()
  , S_()
  , B_( *this )
{
  recordablesMap_.create();
}

nest::eprop_iaf_psc_delta::eprop_iaf_psc_delta( const eprop_iaf_psc_delta& n )
  : EpropArchivingNodeRecurrent( n )
  , P_( n.P_ )
  , S_( n.S_ )
  , B_( n.B_, *this )
{
}

/* ----------------------------------------------------------------
 * Node initialization functions
 * ---------------------------------------------------------------- */

void
nest::eprop_iaf_psc_delta::init_buffers_()
{
  B_.spikes_.clear();   // includes resize
  B_.currents_.clear(); // includes resize
  B_.logger_.reset();   // includes resize
}

void
nest::eprop_iaf_psc_delta::pre_run_hook()
{
  B_.logger_.init();

  compute_surrogate_gradient_ = select_surrogate_gradient( P_.surrogate_gradient_function_ );

  const double h = Time::get_resolution().get_ms();


  V_.eprop_isi_trace_cutoff_steps_ = Time( Time::ms( P_.eprop_isi_trace_cutoff_ ) ).get_steps();
  V_.P33_ = std::exp( -h / P_.tau_m_ );
  V_.P30_ = 1 / P_.c_m_ * ( 1 - V_.P33_ ) * P_.tau_m_;

  V_.P_z_in_ = 1.0;

  // t_ref_ specifies the length of the absolute refractory period as
  // a double in ms. The grid based iaf_psp_delta can only handle refractory
  // periods that are integer multiples of the computation step size (h).
  // To ensure consistency with the overall simulation scheme such conversion
  // should be carried out via objects of class nest::Time. The conversion
  // requires 2 steps:
  //     1. A time object r is constructed, defining representation of
  //        t_ref_ in tics. This representation is then converted to computation
  //        time steps again by a strategy defined by class nest::Time.
  //     2. The refractory time in units of steps is read out get_steps(), a
  //        member function of class nest::Time.
  //
  // Choosing a t_ref_ that is not an integer multiple of the computation time
  // step h will lead to accurate (up to the resolution h) and self-consistent
  // results. However, a neuron model capable of operating with real valued
  // spike time may exhibit a different effective refractory time.

  V_.RefractoryCounts_ = Time( Time::ms( P_.t_ref_ ) ).get_steps();
  // since t_ref_ >= 0, this can only fail in error
  assert( V_.RefractoryCounts_ >= 0 );
}

long
eprop_iaf_psc_delta::get_shift() const
{
  return offset_gen_ + delay_in_rec_;
}

bool
eprop_iaf_psc_delta::is_eprop_recurrent_node() const
{
  return true;
}

/* ----------------------------------------------------------------
 * Update and spike handling functions
 */

void
nest::eprop_iaf_psc_delta::update( Time const& origin, const long from, const long to )
{
  const double h = Time::get_resolution().get_ms();
  for ( long lag = from; lag < to; ++lag )
  {
    const long t = origin.get_steps() + lag;
    if ( S_.r_ == 0 )
    {
      // neuron not refractory
      S_.y3_ = V_.P30_ * ( S_.y0_ + P_.I_e_ ) + V_.P33_ * S_.y3_ + B_.spikes_.get_value( lag );

      // if we have accumulated spikes from refractory period,
      // add and reset accumulator
      if ( P_.with_refr_input_ and S_.refr_spikes_buffer_ != 0.0 )
      {
        S_.y3_ += S_.refr_spikes_buffer_;
        S_.refr_spikes_buffer_ = 0.0;
      }

      // lower bound of membrane potential
      S_.y3_ = ( S_.y3_ < P_.V_min_ ? P_.V_min_ : S_.y3_ );
    }
    else // neuron is absolute refractory
    {
      // read spikes from buffer and accumulate them, discounting
      // for decay until end of refractory period
      if ( P_.with_refr_input_ )
      {
        S_.refr_spikes_buffer_ += B_.spikes_.get_value( lag ) * std::exp( -S_.r_ * h / P_.tau_m_ );
      }
      else
      {
        // clear buffer entry, ignore spike
        B_.spikes_.get_value( lag );
      }

      --S_.r_;
    }

<<<<<<< HEAD
    // P_.V_th_ is passed twice to handle models without an adaptive threshold, serving as both v_th_adapt and V_th
    S_.surrogate_gradient_ =
      ( this->*compute_surrogate_gradient_ )( S_.r_, S_.y3_, P_.V_th_, P_.V_th_, P_.beta_, P_.gamma_ );

    emplace_new_eprop_history_entry( t );

    write_surrogate_gradient_to_history( t, S_.surrogate_gradient_ );
=======
    S_.surrogate_gradient_ = ( this->*compute_surrogate_gradient_ )( S_.r_, S_.y3_, P_.V_th_, P_.beta_, P_.gamma_ );
>>>>>>> 757b0641

    double z = 0.0; // spiking variable

    // threshold crossing
    if ( S_.y3_ >= P_.V_th_ )
    {
      S_.r_ = V_.RefractoryCounts_;
      S_.y3_ = P_.V_reset_;

      SpikeEvent se;
      kernel().event_delivery_manager.send( *this, se, lag );

      z = 1.0;
    }

    append_new_eprop_history_entry( t );
    write_surrogate_gradient_to_history( t, S_.surrogate_gradient_ );
    write_firing_rate_reg_to_history( t, z, P_.f_target_, P_.kappa_reg_, P_.c_reg_ );

    S_.learning_signal_ = get_learning_signal_from_history( t, false );

    // set new input current
    S_.y0_ = B_.currents_.get_value( lag );

    // voltage logging
    B_.logger_.record_data( origin.get_steps() + lag );
  }
}

void
nest::eprop_iaf_psc_delta::handle( SpikeEvent& e )
{
  assert( e.get_delay_steps() > 0 );

  // EX: We must compute the arrival time of the incoming spike
  //     explicity, since it depends on delay and offset within
  //     the update cycle.  The way it is done here works, but
  //     is clumsy and should be improved.
  B_.spikes_.add_value(
    e.get_rel_delivery_steps( kernel().simulation_manager.get_slice_origin() ), e.get_weight() * e.get_multiplicity() );
}

void
nest::eprop_iaf_psc_delta::handle( CurrentEvent& e )
{
  assert( e.get_delay_steps() > 0 );

  const double c = e.get_current();
  const double w = e.get_weight();

  // add weighted current; HEP 2002-10-04
  B_.currents_.add_value( e.get_rel_delivery_steps( kernel().simulation_manager.get_slice_origin() ), w * c );
}

void
eprop_iaf_psc_delta::handle( LearningSignalConnectionEvent& e )
{
  for ( auto it_event = e.begin(); it_event != e.end(); )
  {
    const long time_step = e.get_stamp().get_steps();
    const double weight = e.get_weight();
    const double error_signal = e.get_coeffvalue( it_event ); // get_coeffvalue advances iterator
    const double learning_signal = weight * error_signal;

    write_learning_signal_to_history( time_step, learning_signal, false );
  }
}

void
nest::eprop_iaf_psc_delta::handle( DataLoggingRequest& e )
{
  B_.logger_.handle( e );
}

void
eprop_iaf_psc_delta::compute_gradient( const long t_spike,
  const long t_spike_previous,
  double& z_previous_buffer,
  double& z_bar,
  double& e_bar,
  double& e_bar_reg,
  double& epsilon,
  double& weight,
  const CommonSynapseProperties& cp,
  WeightOptimizer* optimizer )
{
  double e = 0.0;                // eligibility trace
  double z = 0.0;                // spiking variable
  double z_current_buffer = 1.0; // buffer containing the spike that triggered the current integration
  double psi = 0.0;              // surrogate gradient
  double L = 0.0;                // learning signal
  double firing_rate_reg = 0.0;  // firing rate regularization
  double grad = 0.0;             // gradient

  const EpropSynapseCommonProperties& ecp = static_cast< const EpropSynapseCommonProperties& >( cp );
  const auto optimize_each_step = ( *ecp.optimizer_cp_ ).optimize_each_step_;

  auto eprop_hist_it = get_eprop_history( t_spike_previous - 1 );

  const long t_compute_until = std::min( t_spike_previous + V_.eprop_isi_trace_cutoff_steps_, t_spike );

  for ( long t = t_spike_previous; t < t_compute_until; ++t, ++eprop_hist_it )
  {
    z = z_previous_buffer;
    z_previous_buffer = z_current_buffer;
    z_current_buffer = 0.0;

    psi = eprop_hist_it->surrogate_gradient_;
    L = eprop_hist_it->learning_signal_;
    firing_rate_reg = eprop_hist_it->firing_rate_reg_;

    z_bar = V_.P33_ * z_bar + V_.P_z_in_ * z;
    e = psi * z_bar;
    e_bar = P_.kappa_ * e_bar + ( 1.0 - P_.kappa_ ) * e;
    e_bar_reg = P_.kappa_reg_ * e_bar_reg + ( 1.0 - P_.kappa_reg_ ) * e;

    if ( optimize_each_step )
    {
      grad = L * e_bar + firing_rate_reg * e_bar_reg;
      weight = optimizer->optimized_weight( *ecp.optimizer_cp_, t, grad, weight );
    }
    else
    {
      grad += L * e_bar + firing_rate_reg * e_bar_reg;
    }
  }

  if ( not optimize_each_step )
  {
    weight = optimizer->optimized_weight( *ecp.optimizer_cp_, t_compute_until, grad, weight );
  }

  const long cutoff_to_spike_interval = t_spike - t_spike_previous - V_.eprop_isi_trace_cutoff_steps_;

  if ( cutoff_to_spike_interval > 0 )
  {
    z_bar *= std::pow( V_.P33_, cutoff_to_spike_interval );
    e_bar *= std::pow( P_.kappa_, cutoff_to_spike_interval );
    e_bar_reg *= std::pow( P_.kappa_reg_, cutoff_to_spike_interval );
  }
}

} // namespace<|MERGE_RESOLUTION|>--- conflicted
+++ resolved
@@ -386,17 +386,7 @@
       --S_.r_;
     }
 
-<<<<<<< HEAD
-    // P_.V_th_ is passed twice to handle models without an adaptive threshold, serving as both v_th_adapt and V_th
-    S_.surrogate_gradient_ =
-      ( this->*compute_surrogate_gradient_ )( S_.r_, S_.y3_, P_.V_th_, P_.V_th_, P_.beta_, P_.gamma_ );
-
-    emplace_new_eprop_history_entry( t );
-
-    write_surrogate_gradient_to_history( t, S_.surrogate_gradient_ );
-=======
     S_.surrogate_gradient_ = ( this->*compute_surrogate_gradient_ )( S_.r_, S_.y3_, P_.V_th_, P_.beta_, P_.gamma_ );
->>>>>>> 757b0641
 
     double z = 0.0; // spiking variable
 

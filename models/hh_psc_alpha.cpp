/*
 *  hh_psc_alpha.cpp
 *
 *  This file is part of NEST.
 *
 *  Copyright (C) 2004 The NEST Initiative
 *
 *  NEST is free software: you can redistribute it and/or modify
 *  it under the terms of the GNU General Public License as published by
 *  the Free Software Foundation, either version 2 of the License, or
 *  (at your option) any later version.
 *
 *  NEST is distributed in the hope that it will be useful,
 *  but WITHOUT ANY WARRANTY; without even the implied warranty of
 *  MERCHANTABILITY or FITNESS FOR A PARTICULAR PURPOSE.  See the
 *  GNU General Public License for more details.
 *
 *  You should have received a copy of the GNU General Public License
 *  along with NEST.  If not, see <http://www.gnu.org/licenses/>.
 *
 */


#include "hh_psc_alpha.h"

#ifdef HAVE_GSL

// C++ includes:
#include <cstdio>

// Includes from libnestutil:
#include "dict_util.h"
#include "numerics.h"

// Includes from nestkernel:
#include "event_delivery_manager_impl.h"
#include "exceptions.h"
#include "kernel_manager.h"
#include "universal_data_logger_impl.h"

// Includes from sli:
#include "dictutils.h"


nest::RecordablesMap< nest::hh_psc_alpha > nest::hh_psc_alpha::recordablesMap_;

namespace nest
{
// Override the create() method with one call to RecordablesMap::insert_()
// for each quantity to be recorded.
template <>
void
RecordablesMap< hh_psc_alpha >::create()
{
  // use standard names wherever you can for consistency!
  insert_( names::V_m, &hh_psc_alpha::get_y_elem_< hh_psc_alpha::State_::V_M > );
  insert_( names::I_syn_ex, &hh_psc_alpha::get_y_elem_< hh_psc_alpha::State_::I_EXC > );
  insert_( names::I_syn_in, &hh_psc_alpha::get_y_elem_< hh_psc_alpha::State_::I_INH > );
  insert_( names::Act_m, &hh_psc_alpha::get_y_elem_< hh_psc_alpha::State_::HH_M > );
  insert_( names::Inact_h, &hh_psc_alpha::get_y_elem_< hh_psc_alpha::State_::HH_H > );
  insert_( names::Act_n, &hh_psc_alpha::get_y_elem_< hh_psc_alpha::State_::HH_N > );
}

extern "C" int
hh_psc_alpha_dynamics( double, const double y[], double f[], void* pnode )
{
  // a shorthand
  typedef nest::hh_psc_alpha::State_ S;

  // get access to node so we can almost work as in a member function
  assert( pnode );
  const nest::hh_psc_alpha& node = *( reinterpret_cast< nest::hh_psc_alpha* >( pnode ) );

  // y[] here is---and must be---the state vector supplied by the integrator,
  // not the state vector in the node, node.S_.y[].

  // The following code is verbose for the sake of clarity. We assume that a
  // good compiler will optimize the verbosity away ...

  // shorthand for state variables
  const double& V = y[ S::V_M ];
  const double& m = y[ S::HH_M ];
  const double& h = y[ S::HH_H ];
  const double& n = y[ S::HH_N ];
  const double& dI_ex = y[ S::DI_EXC ];
  const double& I_ex = y[ S::I_EXC ];
  const double& dI_in = y[ S::DI_INH ];
  const double& I_in = y[ S::I_INH ];

  const double alpha_n = ( 0.01 * ( V + 55. ) ) / ( 1. - std::exp( -( V + 55. ) / 10. ) );
  const double beta_n = 0.125 * std::exp( -( V + 65. ) / 80. );
  const double alpha_m = ( 0.1 * ( V + 40. ) ) / ( 1. - std::exp( -( V + 40. ) / 10. ) );
  const double beta_m = 4. * std::exp( -( V + 65. ) / 18. );
  const double alpha_h = 0.07 * std::exp( -( V + 65. ) / 20. );
  const double beta_h = 1. / ( 1. + std::exp( -( V + 35. ) / 10. ) );

  const double I_Na = node.P_.g_Na * m * m * m * h * ( V - node.P_.E_Na );
  const double I_K = node.P_.g_K * n * n * n * n * ( V - node.P_.E_K );
  const double I_L = node.P_.g_L * ( V - node.P_.E_L );

  // V dot -- synaptic input are currents, inhib current is negative
  f[ S::V_M ] = ( -( I_Na + I_K + I_L ) + node.B_.I_stim_ + node.P_.I_e + I_ex + I_in ) / node.P_.C_m;

  // channel dynamics
  f[ S::HH_M ] = alpha_m * ( 1 - y[ S::HH_M ] ) - beta_m * y[ S::HH_M ]; // m-variable
  f[ S::HH_H ] = alpha_h * ( 1 - y[ S::HH_H ] ) - beta_h * y[ S::HH_H ]; // h-variable
  f[ S::HH_N ] = alpha_n * ( 1 - y[ S::HH_N ] ) - beta_n * y[ S::HH_N ]; // n-variable

  // synapses: alpha functions
  f[ S::DI_EXC ] = -dI_ex / node.P_.tau_synE;
  f[ S::I_EXC ] = dI_ex - ( I_ex / node.P_.tau_synE );
  f[ S::DI_INH ] = -dI_in / node.P_.tau_synI;
  f[ S::I_INH ] = dI_in - ( I_in / node.P_.tau_synI );

  return GSL_SUCCESS;
}
}

/* ----------------------------------------------------------------
 * Default constructors defining default parameters and state
 * ---------------------------------------------------------------- */

nest::hh_psc_alpha::Parameters_::Parameters_()
  : t_ref_( 2.0 )   // ms
  , g_Na( 12000.0 ) // nS
  , g_K( 3600.0 )   // nS
  , g_L( 30.0 )     // nS
  , C_m( 100.0 )    // pF
  , E_Na( 50.0 )    // mV
  , E_K( -77.0 )    // mV
  , E_L( -54.402 )  // mV
  , tau_synE( 0.2 ) // ms
  , tau_synI( 2.0 ) // ms
  , I_e( 0.0 )      // pA
{
}

nest::hh_psc_alpha::State_::State_( const Parameters_& )
  : r_( 0 )
{
  y_[ 0 ] = -65; // p.E_L;
  for ( size_t i = 1; i < STATE_VEC_SIZE; ++i )
  {
    y_[ i ] = 0;
  }

  // equilibrium values for (in)activation variables
  const double alpha_n = ( 0.01 * ( y_[ 0 ] + 55. ) ) / ( 1. - std::exp( -( y_[ 0 ] + 55. ) / 10. ) );
  const double beta_n = 0.125 * std::exp( -( y_[ 0 ] + 65. ) / 80. );
  const double alpha_m = ( 0.1 * ( y_[ 0 ] + 40. ) ) / ( 1. - std::exp( -( y_[ 0 ] + 40. ) / 10. ) );
  const double beta_m = 4. * std::exp( -( y_[ 0 ] + 65. ) / 18. );
  const double alpha_h = 0.07 * std::exp( -( y_[ 0 ] + 65. ) / 20. );
  const double beta_h = 1. / ( 1. + std::exp( -( y_[ 0 ] + 35. ) / 10. ) );

  y_[ HH_H ] = alpha_h / ( alpha_h + beta_h );
  y_[ HH_N ] = alpha_n / ( alpha_n + beta_n );
  y_[ HH_M ] = alpha_m / ( alpha_m + beta_m );
}

nest::hh_psc_alpha::State_::State_( const State_& s )
  : r_( s.r_ )
{
  for ( size_t i = 0; i < STATE_VEC_SIZE; ++i )
  {
    y_[ i ] = s.y_[ i ];
  }
}

nest::hh_psc_alpha::State_&
nest::hh_psc_alpha::State_::operator=( const State_& s )
{
  r_ = s.r_;
  for ( size_t i = 0; i < STATE_VEC_SIZE; ++i )
  {
    y_[ i ] = s.y_[ i ];
  }
  return *this;
}

/* ----------------------------------------------------------------
 * Parameter and state extractions and manipulation functions
 * ---------------------------------------------------------------- */

void
nest::hh_psc_alpha::Parameters_::get( DictionaryDatum& d ) const
{
  def< double >( d, names::t_ref, t_ref_ );
  def< double >( d, names::g_Na, g_Na );
  def< double >( d, names::g_K, g_K );
  def< double >( d, names::g_L, g_L );
  def< double >( d, names::E_Na, E_Na );
  def< double >( d, names::E_K, E_K );
  def< double >( d, names::E_L, E_L );
  def< double >( d, names::C_m, C_m );
  def< double >( d, names::tau_syn_ex, tau_synE );
  def< double >( d, names::tau_syn_in, tau_synI );
  def< double >( d, names::I_e, I_e );
}

void
nest::hh_psc_alpha::Parameters_::set( const DictionaryDatum& d, Node* node )
{
  updateValueParam< double >( d, names::t_ref, t_ref_, node );
  updateValueParam< double >( d, names::C_m, C_m, node );
  updateValueParam< double >( d, names::g_Na, g_Na, node );
  updateValueParam< double >( d, names::E_Na, E_Na, node );
  updateValueParam< double >( d, names::g_K, g_K, node );
  updateValueParam< double >( d, names::E_K, E_K, node );
  updateValueParam< double >( d, names::g_L, g_L, node );
  updateValueParam< double >( d, names::E_L, E_L, node );

  updateValueParam< double >( d, names::tau_syn_ex, tau_synE, node );
  updateValueParam< double >( d, names::tau_syn_in, tau_synI, node );

  updateValueParam< double >( d, names::I_e, I_e, node );
  if ( C_m <= 0 )
  {
    throw BadProperty( "Capacitance must be strictly positive." );
  }
  if ( t_ref_ < 0 )
  {
    throw BadProperty( "Refractory time cannot be negative." );
  }
  if ( tau_synE <= 0 or tau_synI <= 0 )
  {
    throw BadProperty( "All time constants must be strictly positive." );
  }
  if ( g_K < 0 or g_Na < 0 or g_L < 0 )
  {
    throw BadProperty( "All conductances must be non-negative." );
  }
}

void
nest::hh_psc_alpha::State_::get( DictionaryDatum& d ) const
{
  def< double >( d, names::V_m, y_[ V_M ] );
  def< double >( d, names::Act_m, y_[ HH_M ] );
  def< double >( d, names::Inact_h, y_[ HH_H ] );
  def< double >( d, names::Act_n, y_[ HH_N ] );
}

void
nest::hh_psc_alpha::State_::set( const DictionaryDatum& d, Node* node )
{
  updateValueParam< double >( d, names::V_m, y_[ V_M ], node );
  updateValueParam< double >( d, names::Act_m, y_[ HH_M ], node );
  updateValueParam< double >( d, names::Inact_h, y_[ HH_H ], node );
  updateValueParam< double >( d, names::Act_n, y_[ HH_N ], node );
  if ( y_[ HH_M ] < 0 or y_[ HH_H ] < 0 or y_[ HH_N ] < 0 )
  {
    throw BadProperty( "All (in)activation variables must be non-negative." );
  }
}

nest::hh_psc_alpha::Buffers_::Buffers_( hh_psc_alpha& n )
  : logger_( n )
  , s_( nullptr )
  , c_( nullptr )
  , e_( nullptr )
{
  // Initialization of the remaining members is deferred to
  // init_buffers_().
}

nest::hh_psc_alpha::Buffers_::Buffers_( const Buffers_&, hh_psc_alpha& n )
  : logger_( n )
  , s_( nullptr )
  , c_( nullptr )
  , e_( nullptr )
{
  // Initialization of the remaining members is deferred to
  // init_buffers_().
}

/* ----------------------------------------------------------------
 * Default and copy constructor for node, and destructor
 * ---------------------------------------------------------------- */

nest::hh_psc_alpha::hh_psc_alpha()
  : ArchivingNode()
  , P_()
  , S_( P_ )
  , B_( *this )
{
  recordablesMap_.create();
}

nest::hh_psc_alpha::hh_psc_alpha( const hh_psc_alpha& n )
  : ArchivingNode( n )
  , P_( n.P_ )
  , S_( n.S_ )
  , B_( n.B_, *this )
{
}

nest::hh_psc_alpha::~hh_psc_alpha()
{
  // GSL structs may not have been allocated, so we need to protect destruction
  if ( B_.s_ )
  {
    gsl_odeiv_step_free( B_.s_ );
  }
  if ( B_.c_ )
  {
    gsl_odeiv_control_free( B_.c_ );
  }
  if ( B_.e_ )
  {
    gsl_odeiv_evolve_free( B_.e_ );
  }
}

/* ----------------------------------------------------------------
 * Node initialization functions
 * ---------------------------------------------------------------- */

void
nest::hh_psc_alpha::init_buffers_()
{
  B_.spike_exc_.clear(); // includes resize
  B_.spike_inh_.clear(); // includes resize
  B_.currents_.clear();  // includes resize
  ArchivingNode::clear_history();

  B_.logger_.reset();

  B_.step_ = Time::get_resolution().get_ms();
  B_.IntegrationStep_ = B_.step_;

  if ( not B_.s_ )
  {
    B_.s_ = gsl_odeiv_step_alloc( gsl_odeiv_step_rkf45, State_::STATE_VEC_SIZE );
  }
  else
  {
    gsl_odeiv_step_reset( B_.s_ );
  }

  if ( not B_.c_ )
  {
    B_.c_ = gsl_odeiv_control_y_new( 1e-3, 0.0 );
  }
  else
  {
    gsl_odeiv_control_init( B_.c_, 1e-3, 0.0, 1.0, 0.0 );
  }

  if ( not B_.e_ )
  {
    B_.e_ = gsl_odeiv_evolve_alloc( State_::STATE_VEC_SIZE );
  }
  else
  {
    gsl_odeiv_evolve_reset( B_.e_ );
  }

  B_.sys_.function = hh_psc_alpha_dynamics;
  B_.sys_.jacobian = nullptr;
  B_.sys_.dimension = State_::STATE_VEC_SIZE;
  B_.sys_.params = reinterpret_cast< void* >( this );

  B_.I_stim_ = 0.0;
}

void
nest::hh_psc_alpha::pre_run_hook()
{
  // ensures initialization in case mm connected after Simulate
  B_.logger_.init();

  V_.PSCurrInit_E_ = 1.0 * numerics::e / P_.tau_synE;
  V_.PSCurrInit_I_ = 1.0 * numerics::e / P_.tau_synI;
  V_.RefractoryCounts_ = Time( Time::ms( P_.t_ref_ ) ).get_steps();
  // since t_ref_ >= 0, this can only fail in error
  assert( V_.RefractoryCounts_ >= 0 );
}

/* ----------------------------------------------------------------
 * Update and spike handling functions
 * ---------------------------------------------------------------- */

void
nest::hh_psc_alpha::update( Time const& origin, const long from, const long to )
{
  for ( long lag = from; lag < to; ++lag )
  {

    double t = 0.0;
    const double U_old = S_.y_[ State_::V_M ];

    // numerical integration with adaptive step size control:
    // ------------------------------------------------------
    // gsl_odeiv_evolve_apply performs only a single numerical
    // integration step, starting from t and bounded by step;
    // the while-loop ensures integration over the whole simulation
    // step (0, step] if more than one integration step is needed due
    // to a small integration step size;
    // note that (t+IntegrationStep > step) leads to integration over
    // (t, step] and afterwards setting t to step, but it does not
    // enforce setting IntegrationStep to step-t; this is of advantage
    // for a consistent and efficient integration across subsequent
    // simulation intervals
    while ( t < B_.step_ )
    {
      const int status = gsl_odeiv_evolve_apply( B_.e_,
        B_.c_,
        B_.s_,
        &B_.sys_,             // system of ODE
        &t,                   // from t
        B_.step_,             // to t <= step
        &B_.IntegrationStep_, // integration step size
        S_.y_ );              // neuronal state
      if ( status != GSL_SUCCESS )
      {
        throw GSLSolverFailure( get_name(), status );
      }
    }

    S_.y_[ State_::DI_EXC ] += B_.spike_exc_.get_value( lag ) * V_.PSCurrInit_E_;
    S_.y_[ State_::DI_INH ] += B_.spike_inh_.get_value( lag ) * V_.PSCurrInit_I_;

    // sending spikes: crossing 0 mV, pseudo-refractoriness and local maximum...
    // refractory?
    if ( S_.r_ > 0 )
    {
      --S_.r_;
    }
<<<<<<< HEAD
    else
      // (    threshold    &&     maximum       )
      if ( S_.y_[ State_::V_M ] >= 0 && U_old > S_.y_[ State_::V_M ] )
      {
        S_.r_ = V_.RefractoryCounts_;
=======
    else if ( S_.y_[ State_::V_M ] >= 0 and U_old > S_.y_[ State_::V_M ] ) // ( threshold and maximum )
    {
      S_.r_ = V_.RefractoryCounts_;
>>>>>>> 2ab766fd

        set_spiketime( Time::step( origin.get_steps() + lag + 1 ) );

        SpikeEvent se;
        kernel().event_delivery_manager.send( *this, se, lag );
      }

    // log state data
    B_.logger_.record_data( origin.get_steps() + lag );

    // set new input current
    B_.I_stim_ = B_.currents_.get_value( lag );
  }
}

void
nest::hh_psc_alpha::handle( SpikeEvent& e )
{
  assert( e.get_delay_steps() > 0 );

  if ( e.get_weight() > 0.0 )
  {
    B_.spike_exc_.add_value( e.get_rel_delivery_steps( kernel().simulation_manager.get_slice_origin() ),
      e.get_weight() * e.get_multiplicity() );
  }
  else
  {
    B_.spike_inh_.add_value( e.get_rel_delivery_steps( kernel().simulation_manager.get_slice_origin() ),
      e.get_weight() * e.get_multiplicity() );
  }
}

void
nest::hh_psc_alpha::handle( CurrentEvent& e )
{
  assert( e.get_delay_steps() > 0 );

  const double c = e.get_current();
  const double w = e.get_weight();

  B_.currents_.add_value( e.get_rel_delivery_steps( kernel().simulation_manager.get_slice_origin() ), w * c );
}

void
nest::hh_psc_alpha::handle( DataLoggingRequest& e )
{
  B_.logger_.handle( e );
}

#endif // HAVE_GSL<|MERGE_RESOLUTION|>--- conflicted
+++ resolved
@@ -426,23 +426,15 @@
     {
       --S_.r_;
     }
-<<<<<<< HEAD
-    else
-      // (    threshold    &&     maximum       )
-      if ( S_.y_[ State_::V_M ] >= 0 && U_old > S_.y_[ State_::V_M ] )
-      {
-        S_.r_ = V_.RefractoryCounts_;
-=======
     else if ( S_.y_[ State_::V_M ] >= 0 and U_old > S_.y_[ State_::V_M ] ) // ( threshold and maximum )
     {
       S_.r_ = V_.RefractoryCounts_;
->>>>>>> 2ab766fd
-
-        set_spiketime( Time::step( origin.get_steps() + lag + 1 ) );
-
-        SpikeEvent se;
-        kernel().event_delivery_manager.send( *this, se, lag );
-      }
+
+      set_spiketime( Time::step( origin.get_steps() + lag + 1 ) );
+
+      SpikeEvent se;
+      kernel().event_delivery_manager.send( *this, se, lag );
+    }
 
     // log state data
     B_.logger_.record_data( origin.get_steps() + lag );

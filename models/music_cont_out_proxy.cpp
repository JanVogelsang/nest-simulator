/*
 *  music_cont_out_proxy.cpp
 *
 *  This file is part of NEST.
 *
 *  Copyright (C) 2004 The NEST Initiative
 *
 *  NEST is free software: you can redistribute it and/or modify
 *  it under the terms of the GNU General Public License as published by
 *  the Free Software Foundation, either version 2 of the License, or
 *  (at your option) any later version.
 *
 *  NEST is distributed in the hope that it will be useful,
 *  but WITHOUT ANY WARRANTY; without even the implied warranty of
 *  MERCHANTABILITY or FITNESS FOR A PARTICULAR PURPOSE.  See the
 *  GNU General Public License for more details.
 *
 *  You should have received a copy of the GNU General Public License
 *  along with NEST.  If not, see <http://www.gnu.org/licenses/>.
 *
 */

#include "music_cont_out_proxy.h"

#ifdef HAVE_MUSIC

// C++ includes:
#include <numeric>
#include <string>

// Includes from nestkernel:
#include "event_delivery_manager_impl.h"
#include "kernel_manager.h"
#include "nest_datums.h"

// Includes from libnestutil:
#include "compose.hpp"
#include "logging.h"

// Includes from sli:
#include "dict.h"
#include "dictutils.h"
#include "doubledatum.h"
#include "integerdatum.h"

/* ----------------------------------------------------------------
 * Default constructors defining default parameters and state
 * ----------------------------------------------------------------
 */

nest::music_cont_out_proxy::Parameters_::Parameters_()
  : interval_( Time::ms( 1.0 ) )
  , port_name_( "cont_out" )
  , record_from_()
  , targets_( new NodeCollectionPrimitive() )
{
}

nest::music_cont_out_proxy::Parameters_::Parameters_( const Parameters_& p )
  : interval_( p.interval_ )
  , port_name_( p.port_name_ )
  , record_from_( p.record_from_ )
  , targets_( p.targets_ )
{
  interval_.calibrate();
}

nest::music_cont_out_proxy::State_::State_()
  : published_( false )
  , port_width_( 0 )
{
}

nest::music_cont_out_proxy::State_::State_( const State_& s )
  : published_( s.published_ )
  , port_width_( s.port_width_ )
{
}

nest::music_cont_out_proxy::Buffers_::Buffers_()
  : has_targets_( false )
  , data_()
{
}

nest::music_cont_out_proxy::Buffers_::Buffers_( const Buffers_& b )
  : has_targets_( b.has_targets_ )
  , data_( b.data_ )
{
}

/* ----------------------------------------------------------------
 * Parameter extraction and manipulation functions
 * ---------------------------------------------------------------- */

void
nest::music_cont_out_proxy::Parameters_::get( dictionary& d ) const
{
  d[ names::port_name ] = port_name_;
  d[ names::interval ] = interval_.get_ms();

  std::vector< std::string > ad_record_from;

  for ( size_t j = 0; j < record_from_.size(); ++j )
  {
    ad_record_from.push_back( record_from_[ j ] );
  }

  d[ names::record_from ] = ad_record_from;
  d[ names::targets ] = new NodeCollectionDatum( targets_ );
}

void
nest::music_cont_out_proxy::Parameters_::set( const dictionary& d,
  const Node& self,
  const State_& state,
  const Buffers_& buffers )
{

  if ( state.published_ == false )
  {
    d.update_value( names::port_name, port_name_ );
  }

<<<<<<< HEAD
  if ( buffers.has_targets_ && ( d.known( names::interval ) || d.known( names::record_from ) ) )
=======
  if ( buffers.has_targets_ and ( d->known( names::interval ) or d->known( names::record_from ) ) )
>>>>>>> 7bdb9963
  {
    throw BadProperty(
      "The recording interval and the list of properties to record "
      "cannot be changed after the index_map has been set." );
  }

  double v;
  if ( d.update_value( names::interval, v ) )
  {
    if ( Time( Time::ms( v ) ) < Time::get_resolution() )
    {
      throw BadProperty(
        "The sampling interval must be at least as long "
        "as the simulation resolution." );
    }

    // see if we can represent interval as multiple of step
    interval_ = Time::step( Time( Time::ms( v ) ).get_steps() );
    if ( std::abs( 1 - interval_.get_ms() / v ) > 10 * std::numeric_limits< double >::epsilon() )
    {
      throw BadProperty(
        "The sampling interval must be a multiple of "
        "the simulation resolution" );
    }
  }
  // extract data
  if ( d.known( names::record_from ) )
  {
    record_from_.clear();

    ArrayDatum ad = d.get< ArrayDatum >( names::record_from );
    for ( Token* t = ad.begin(); t != ad.end(); ++t )
    {
      record_from_.push_back( getValue< std::string >( *t ) );
    }
  }

  if ( d.known( names::targets ) )
  {
    if ( record_from_.empty() )
    {
      throw BadProperty( "The property record_from must be set before passing targets." );
    }

    if ( state.published_ == false )
    {
      targets_ = d.get< NodeCollectionPTR >( names::targets );
    }
    else
    {
      throw MUSICPortAlreadyPublished( self.get_name(), port_name_ );
    }
  }
}

void
nest::music_cont_out_proxy::State_::get( dictionary& d ) const
{
  d[ names::published ] = published_;
  d[ names::port_width ] = port_width_;
}

/* ----------------------------------------------------------------
 * Default and copy constructor for node
 * ---------------------------------------------------------------- */

nest::music_cont_out_proxy::music_cont_out_proxy()
  : DeviceNode()
  , P_()
  , S_()
  , B_()
{
}

nest::music_cont_out_proxy::music_cont_out_proxy( const music_cont_out_proxy& n )
  : DeviceNode( n )
  , P_( n.P_ )
  , S_( n.S_ )
  , B_( n.B_ )
{
}

void
nest::music_cont_out_proxy::init_buffers_()
{
  B_.data_.clear();
}

void
nest::music_cont_out_proxy::finalize()
{
}

nest::port
nest::music_cont_out_proxy::send_test_event( Node& target, rport receptor_type, synindex, bool )
{

  DataLoggingRequest e( P_.interval_, P_.record_from_ );
  e.set_sender( *this );
  port p = target.handles_test_event( e, receptor_type );
  if ( p != invalid_port and not is_model_prototype() )
  {
    B_.has_targets_ = true;
  }

  return p;
}

void
nest::music_cont_out_proxy::pre_run_hook()
{
  // only publish the output port once,
  if ( S_.published_ == false )
  {
<<<<<<< HEAD
    assert( synmodel.known( "static_synapse" ) && "synapse 'static_synapse' not available" );

    const index synmodel_id = synmodel.get< synindex >( "static_synapse" );
=======
    const index synmodel_id = kernel().model_manager.get_synapse_model_id( "static_synapse" );
>>>>>>> 7bdb9963
    std::vector< MUSIC::GlobalIndex > music_index_map;

    dictionary dummy_params;
    for ( size_t i = 0; i < P_.targets_->size(); ++i )
    {
      const index tnode_id = ( *P_.targets_ )[ i ];
      if ( kernel().node_manager.is_local_node_id( tnode_id ) )
      {
        kernel().connection_manager.connect( get_node_id(), tnode_id, dummy_params, synmodel_id );

        for ( size_t j = 0; j < P_.record_from_.size(); ++j )
        {
          music_index_map.push_back( P_.record_from_.size() * i + j );
        }
      }
    }

    MUSIC::Setup* s = kernel().music_manager.get_music_setup();
    if ( s == 0 )
    {
      throw MUSICSimulationHasRun( get_name() );
    }

    MUSIC::ContOutputPort* MP = s->publishContOutput( P_.port_name_ );

    if ( MP->isConnected() == false )
    {
      throw MUSICPortUnconnected( get_name(), P_.port_name_ );
    }

    if ( MP->hasWidth() == false )
    {
      throw MUSICPortHasNoWidth( get_name(), P_.port_name_ );
    }

    S_.port_width_ = MP->width();
    const size_t per_port_width = P_.record_from_.size();

    // Allocate memory
    B_.data_.resize( per_port_width * S_.port_width_ );

    // Check if any port is out of bounds
    if ( P_.targets_->size() > S_.port_width_ )
    {
      throw MUSICChannelUnknown( get_name(), P_.port_name_, S_.port_width_ + 1 );
    }

    // The permutation index map, contains global_index[local_index]
    MUSIC::PermutationIndex* music_perm_ind =
      new MUSIC::PermutationIndex( &music_index_map.front(), music_index_map.size() );

    MUSIC::ArrayData* dmap =
      new MUSIC::ArrayData( static_cast< void* >( &( B_.data_.front() ) ), MPI::DOUBLE, music_perm_ind );

    // Setup an array map
    MP->map( dmap );

    S_.published_ = true;

    std::string msg =
      String::compose( "Mapping MUSIC continuous output port '%1' with width=%2.", P_.port_name_, S_.port_width_ );
    LOG( M_INFO, "music_cont_out_proxy::pre_run_hook()", msg.c_str() );
  }
}

void
nest::music_cont_out_proxy::get_status( dictionary& d ) const
{
  P_.get( d );
  S_.get( d );

  if ( is_model_prototype() )
  {
    return; // no data to collect
  }

  // if we are the device on thread 0, also get the data from the
  // siblings on other threads
  if ( get_thread() == 0 )
  {
    const std::vector< Node* > siblings = kernel().node_manager.get_thread_siblings( get_node_id() );
    std::vector< Node* >::const_iterator s;
    for ( s = siblings.begin() + 1; s != siblings.end(); ++s )
    {
      ( *s )->get_status( d );
    }
  }
}

void
nest::music_cont_out_proxy::set_status( const dictionary& d )
{
  P_.set( d, *this, S_, B_ ); // throws if BadProperty
}

void
nest::music_cont_out_proxy::update( Time const& origin, const long from, const long )
{
  /* There is nothing to request during the first time slice. For
     each subsequent slice, we collect all data generated during
     the previous slice if we are called at the beginning of the
     slice. Otherwise, we do nothing.
   */
  if ( origin.get_steps() == 0 or from != 0 )
  {
    return;
  }

  // We send a request to each of our targets.
  // The target then immediately returns a DataLoggingReply event,
  // which is caught by music_cont_out_proxy::handle(), which in turn
  // ensures that the event is recorded.
  // handle() has access to request_, so it knows what we asked for.
  //
  // Note that not all nodes receiving the request will necessarily answer.
  DataLoggingRequest req;
  kernel().event_delivery_manager.send( *this, req );
}

void
nest::music_cont_out_proxy::handle( DataLoggingReply& reply )
{
  // easy access to relevant information
  DataLoggingReply::Container const& info = reply.get_info();

  const index port = reply.get_port();
  const size_t record_width = P_.record_from_.size();
  const size_t offset = port * record_width;
  const DataLoggingReply::DataItem item = info[ info.size() - 1 ].data;
  if ( info[ info.size() - 1 ].timestamp.is_finite() )
  {
    for ( size_t i = 0; i < item.size(); i++ )
    {
      B_.data_[ offset + i ] = item[ i ];
    }
  }
}

#endif<|MERGE_RESOLUTION|>--- conflicted
+++ resolved
@@ -31,17 +31,10 @@
 // Includes from nestkernel:
 #include "event_delivery_manager_impl.h"
 #include "kernel_manager.h"
-#include "nest_datums.h"
 
 // Includes from libnestutil:
 #include "compose.hpp"
 #include "logging.h"
-
-// Includes from sli:
-#include "dict.h"
-#include "dictutils.h"
-#include "doubledatum.h"
-#include "integerdatum.h"
 
 /* ----------------------------------------------------------------
  * Default constructors defining default parameters and state
@@ -99,15 +92,15 @@
   d[ names::port_name ] = port_name_;
   d[ names::interval ] = interval_.get_ms();
 
-  std::vector< std::string > ad_record_from;
-
-  for ( size_t j = 0; j < record_from_.size(); ++j )
-  {
-    ad_record_from.push_back( record_from_[ j ] );
-  }
-
-  d[ names::record_from ] = ad_record_from;
-  d[ names::targets ] = new NodeCollectionDatum( targets_ );
+///  std::vector< std::string > record_from;
+///
+///  for ( size_t j = 0; j < record_from_.size(); ++j )
+///  {
+///    record_from.push_back( record_from_[ j ] );
+///  }
+
+  d[ names::record_from ] = record_from_;
+  d[ names::targets ] = targets_;
 }
 
 void
@@ -122,11 +115,7 @@
     d.update_value( names::port_name, port_name_ );
   }
 
-<<<<<<< HEAD
-  if ( buffers.has_targets_ && ( d.known( names::interval ) || d.known( names::record_from ) ) )
-=======
-  if ( buffers.has_targets_ and ( d->known( names::interval ) or d->known( names::record_from ) ) )
->>>>>>> 7bdb9963
+  if ( buffers.has_targets_ and ( d.known( names::interval ) || d.known( names::record_from ) ) )
   {
     throw BadProperty(
       "The recording interval and the list of properties to record "
@@ -152,17 +141,8 @@
         "the simulation resolution" );
     }
   }
-  // extract data
-  if ( d.known( names::record_from ) )
-  {
-    record_from_.clear();
-
-    ArrayDatum ad = d.get< ArrayDatum >( names::record_from );
-    for ( Token* t = ad.begin(); t != ad.end(); ++t )
-    {
-      record_from_.push_back( getValue< std::string >( *t ) );
-    }
-  }
+
+  d.update_value( names::record_from, record_from_ );
 
   if ( d.known( names::targets ) )
   {
@@ -241,13 +221,9 @@
   // only publish the output port once,
   if ( S_.published_ == false )
   {
-<<<<<<< HEAD
-    assert( synmodel.known( "static_synapse" ) && "synapse 'static_synapse' not available" );
+    assert( synmodel.known( "static_synapse" ) and "synapse 'static_synapse' not available" );
 
     const index synmodel_id = synmodel.get< synindex >( "static_synapse" );
-=======
-    const index synmodel_id = kernel().model_manager.get_synapse_model_id( "static_synapse" );
->>>>>>> 7bdb9963
     std::vector< MUSIC::GlobalIndex > music_index_map;
 
     dictionary dummy_params;

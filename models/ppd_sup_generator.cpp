/*
 *  ppd_sup_generator.cpp
 *
 *  This file is part of NEST.
 *
 *  Copyright (C) 2004 The NEST Initiative
 *
 *  NEST is free software: you can redistribute it and/or modify
 *  it under the terms of the GNU General Public License as published by
 *  the Free Software Foundation, either version 2 of the License, or
 *  (at your option) any later version.
 *
 *  NEST is distributed in the hope that it will be useful,
 *  but WITHOUT ANY WARRANTY; without even the implied warranty of
 *  MERCHANTABILITY or FITNESS FOR A PARTICULAR PURPOSE.  See the
 *  GNU General Public License for more details.
 *
 *  You should have received a copy of the GNU General Public License
 *  along with NEST.  If not, see <http://www.gnu.org/licenses/>.
 *
 */

#include "ppd_sup_generator.h"

// C++ includes:
#include <algorithm>

// Includes from libnestutil:
#include "dict_util.h"
#include "numerics.h"

// Includes from nestkernel:
#include "event_delivery_manager_impl.h"
#include "kernel_manager.h"


/* ----------------------------------------------------------------
 * Constructor of age distribution class
 * ---------------------------------------------------------------- */

nest::ppd_sup_generator::Age_distribution_::Age_distribution_( size_t num_age_bins,
  unsigned long ini_occ_ref,
  unsigned long ini_occ_act )
{
  occ_active_ = ini_occ_act;
  occ_refractory_.resize( num_age_bins, ini_occ_ref );
  activate_ = 0;
}

/* ----------------------------------------------------------------
 * Propagate age distribution one time step and generate spikes
 * ---------------------------------------------------------------- */

unsigned long
nest::ppd_sup_generator::Age_distribution_::update( double hazard_step, RngPtr rng )
{
  unsigned long n_spikes; // only set from poisson_dev, bino_dev or 0, thus >= 0
  if ( occ_active_ > 0 )
  {
    /*The binomial distribution converges towards the Poisson distribution as
    the number of trials goes to infinity while the product np remains fixed.
    Therefore the Poisson distribution with parameter \lambda = np can be used
    as an approximation to B(n, p) of the binomial distribution if n is
    sufficiently large and p is sufficiently small. According to two rules
    of thumb, this approximation is good if n >= 20 and p <= 0.05, or if
    n >= 100 and np <= 10. Source:
    http://en.wikipedia.org/wiki/Binomial_distribution#Poisson_approximation */
    if ( ( occ_active_ >= 100 and hazard_step <= 0.01 ) or ( occ_active_ >= 500 and hazard_step * occ_active_ <= 0.1 ) )
    {
      poisson_distribution::param_type param( hazard_step * occ_active_ );
      n_spikes = poisson_dist_( rng, param );
      if ( n_spikes > occ_active_ )
      {
        n_spikes = occ_active_;
      }
    }
    else
    {
      binomial_distribution::param_type param( occ_active_, hazard_step );
      n_spikes = bino_dist_( rng, param );
    }
  }
  else
  {
    n_spikes = 0;
  }

  if ( not occ_refractory_.empty() )
  {
    occ_active_ += occ_refractory_[ activate_ ] - n_spikes;
    occ_refractory_[ activate_ ] = n_spikes;
    activate_ = ( activate_ + 1 ) % occ_refractory_.size();
  }
  return n_spikes;
}


/* ----------------------------------------------------------------
 * Default constructors defining default parameter
 * ---------------------------------------------------------------- */

nest::ppd_sup_generator::Parameters_::Parameters_()
  : rate_( 0.0 )      // Hz
  , dead_time_( 0.0 ) // ms
  , n_proc_( 1 )
  , frequency_( 0.0 ) // Hz
  , amplitude_( 0.0 ) // percentage
  , num_targets_( 0 )
{
}

/* ----------------------------------------------------------------
 * Parameter extraction and manipulation functions
 * ---------------------------------------------------------------- */

void
nest::ppd_sup_generator::Parameters_::get( dictionary& d ) const
{
  d[ names::rate ] = rate_;
  d[ names::dead_time ] = dead_time_;
  d[ names::n_proc ] = n_proc_;
  d[ names::frequency ] = frequency_;
  d[ names::relative_amplitude ] = amplitude_;
}

void
nest::ppd_sup_generator::Parameters_::set( const dictionary& d, Node* node )
{
<<<<<<< HEAD

  update_value_param( d, names::dead_time, dead_time_, node );
=======
  updateValueParam< double >( d, names::dead_time, dead_time_, node );
>>>>>>> 6a907bf2
  if ( dead_time_ < 0 )
  {
    throw BadProperty( "The dead time cannot be negative." );
  }

  update_value_param( d, names::rate, rate_, node );
  if ( 1000.0 / rate_ <= dead_time_ )
  {
    throw BadProperty( "The inverse rate has to be larger than the dead time." );
  }

  long n_proc_l = n_proc_;
  update_value_param( d, names::n_proc, n_proc_l, node );
  if ( n_proc_l < 1 )
  {
    throw BadProperty( "The number of component processes cannot be smaller than one" );
  }
  else
  {
    n_proc_ = static_cast< unsigned long >( n_proc_l );
  }

  update_value_param( d, names::frequency, frequency_, node );

  update_value_param( d, names::relative_amplitude, amplitude_, node );
  if ( amplitude_ > 1.0 or amplitude_ < 0.0 )
  {
    throw BadProperty( "The relative amplitude of the rate modulation must be in [0,1]." );
  }
}


/* ----------------------------------------------------------------
 * Default and copy constructor for node
 * ---------------------------------------------------------------- */

nest::ppd_sup_generator::ppd_sup_generator()
  : StimulationDevice()
  , P_()
{
}

nest::ppd_sup_generator::ppd_sup_generator( const ppd_sup_generator& n )
  : StimulationDevice( n )
  , P_( n.P_ )
{
}


/* ----------------------------------------------------------------
 * Node initialization functions
 * ---------------------------------------------------------------- */

void
nest::ppd_sup_generator::init_state_()
{
  StimulationDevice::init_state();
}

void
nest::ppd_sup_generator::init_buffers_()
{
  StimulationDevice::init_buffers();
}

void
nest::ppd_sup_generator::pre_run_hook()
{
  StimulationDevice::pre_run_hook();

  double h = Time::get_resolution().get_ms();

  // compute number of age bins that need to be kept track of
  unsigned long num_age_bins = static_cast< unsigned long >( P_.dead_time_ / h );

  // compute omega to evaluate modulation with, units [rad/ms]
  V_.omega_ = 2.0 * numerics::pi * P_.frequency_ / 1000.0;

  // hazard rate in units of the simulation time step.
  V_.hazard_step_ = 1.0 / ( 1000.0 / P_.rate_ - P_.dead_time_ ) * h;

  // equilibrium occupation of dead time bins (in case of constant rate)
  unsigned long ini_occ_0 = static_cast< unsigned long >( P_.rate_ / 1000.0 * P_.n_proc_ * h );

  // If new targets have been added during a simulation break, we
  // initialize the new elements in age_distributions with the initial dist. The
  // existing elements are unchanged.
  Age_distribution_ age_distribution0( num_age_bins, ini_occ_0, P_.n_proc_ - ini_occ_0 * num_age_bins );
  B_.age_distributions_.resize( P_.num_targets_, age_distribution0 );
}


/* ----------------------------------------------------------------
 * Update function and event hook
 * ---------------------------------------------------------------- */

void
nest::ppd_sup_generator::update( Time const& T, const long from, const long to )
{
  if ( P_.rate_ <= 0 or P_.num_targets_ == 0 )
  {
    return;
  }

  for ( long lag = from; lag < to; ++lag )
  {
    Time t = T + Time::step( lag );

    if ( not StimulationDevice::is_active( t ) )
    {
      continue; // no spike at this lag
    }

    // get current (time-dependent) hazard rate and store it.
    if ( P_.amplitude_ > 0.0 and P_.frequency_ != 0.0 )
    {
      double t_ms = t.get_ms();
      V_.hazard_step_t_ = V_.hazard_step_ * ( 1.0 + P_.amplitude_ * std::sin( V_.omega_ * t_ms ) );
    }
    else
    {
      V_.hazard_step_t_ = V_.hazard_step_;
    }

    DSSpikeEvent se;
    kernel().event_delivery_manager.send( *this, se, lag );
  }
}


void
nest::ppd_sup_generator::event_hook( DSSpikeEvent& e )
{
  // get port number
  const port prt = e.get_port();

  // we handle only one port here, get reference to vector element
  assert( 0 <= prt and static_cast< size_t >( prt ) < B_.age_distributions_.size() );

  // age_distribution object propagates one time step and returns number of
  // spikes
  unsigned long n_spikes =
    B_.age_distributions_[ prt ].update( V_.hazard_step_t_, get_vp_specific_rng( get_thread() ) );

  if ( n_spikes > 0 ) // we must not send events with multiplicity 0
  {
    e.set_multiplicity( n_spikes );
    e.get_receiver().handle( e );
  }
}

/* ----------------------------------------------------------------
 * Other functions
 * ---------------------------------------------------------------- */

void
nest::ppd_sup_generator::set_data_from_stimulation_backend( std::vector< double >& input_param )
{
  Parameters_ ptmp = P_; // temporary copy in case of errors

  // For the input backend
  if ( not input_param.empty() )
  {
    if ( input_param.size() != 5 )
    {
      throw BadParameterValue(
        "The size of the data for the ppd_sup_generator needs to be 5 "
        "[dead_time, rate, n_proc, frequency, relative_amplitude]." );
    }
    dictionary d;
    d[ names::dead_time ] = input_param[ 0 ];
    d[ names::rate ] = input_param[ 1 ];
    d[ names::n_proc ] = input_param[ 2 ];
    d[ names::frequency ] = input_param[ 3 ];
    d[ names::relative_amplitude ] = input_param[ 4 ];
    ptmp.set( d, this );
  }

  // if we get here, temporary contains consistent set of properties
  P_ = ptmp;
}<|MERGE_RESOLUTION|>--- conflicted
+++ resolved
@@ -126,12 +126,7 @@
 void
 nest::ppd_sup_generator::Parameters_::set( const dictionary& d, Node* node )
 {
-<<<<<<< HEAD
-
   update_value_param( d, names::dead_time, dead_time_, node );
-=======
-  updateValueParam< double >( d, names::dead_time, dead_time_, node );
->>>>>>> 6a907bf2
   if ( dead_time_ < 0 )
   {
     throw BadProperty( "The dead time cannot be negative." );

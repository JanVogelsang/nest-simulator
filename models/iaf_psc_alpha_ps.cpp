/*
 *  iaf_psc_alpha_ps.cpp
 *
 *  This file is part of NEST.
 *
 *  Copyright (C) 2004 The NEST Initiative
 *
 *  NEST is free software: you can redistribute it and/or modify
 *  it under the terms of the GNU General Public License as published by
 *  the Free Software Foundation, either version 2 of the License, or
 *  (at your option) any later version.
 *
 *  NEST is distributed in the hope that it will be useful,
 *  but WITHOUT ANY WARRANTY; without even the implied warranty of
 *  MERCHANTABILITY or FITNESS FOR A PARTICULAR PURPOSE.  See the
 *  GNU General Public License for more details.
 *
 *  You should have received a copy of the GNU General Public License
 *  along with NEST.  If not, see <http://www.gnu.org/licenses/>.
 *
 */

#include "iaf_psc_alpha_ps.h"

// C++ includes:
#include <limits>

// Includes from libnestutil:
<<<<<<< HEAD
#include "iaf_propagator.h"
=======
#include "dict_util.h"
>>>>>>> d4d6aa28
#include "numerics.h"
#include "regula_falsi.h"

// Includes from nestkernel:
#include "exceptions.h"
#include "kernel_manager.h"
#include "universal_data_logger_impl.h"

// Includes from sli:
#include "dictutils.h"

/* ----------------------------------------------------------------
 * Recordables map
 * ---------------------------------------------------------------- */

nest::RecordablesMap< nest::iaf_psc_alpha_ps > nest::iaf_psc_alpha_ps::recordablesMap_;

namespace nest
{
/*
 * Override the create() method with one call to RecordablesMap::insert_()
 * for each quantity to be recorded.
 */
template <>
void
RecordablesMap< iaf_psc_alpha_ps >::create()
{
  // use standard names wherever you can for consistency!
  insert_( names::V_m, &iaf_psc_alpha_ps::get_V_m_ );
  insert_( names::I_syn_ex, &iaf_psc_alpha_ps::get_I_ex_ );
  insert_( names::I_syn_in, &iaf_psc_alpha_ps::get_I_in_ );
}
}

/* ----------------------------------------------------------------
 * Default constructors defining default parameters and state
 * ---------------------------------------------------------------- */

nest::iaf_psc_alpha_ps::Parameters_::Parameters_()
  : tau_m_( 10.0 )                                       // ms
  , tau_syn_ex_( 2.0 )                                   // ms
  , tau_syn_in_( 2.0 )                                   // ms
  , c_m_( 250.0 )                                        // pF
  , t_ref_( 2.0 )                                        // ms
  , E_L_( -70.0 )                                        // mV
  , I_e_( 0.0 )                                          // pA
  , U_th_( -55.0 - E_L_ )                                // mV, rel to E_L_
  , U_min_( -std::numeric_limits< double >::infinity() ) // mV
  , U_reset_( -70.0 - E_L_ )                             // mV, rel to E_L_
{
}

nest::iaf_psc_alpha_ps::State_::State_()
  : y_input_( 0.0 )
  , I_ex_( 0.0 )
  , dI_ex_( 0.0 )
  , I_in_( 0.0 )
  , dI_in_( 0.0 )
  , V_m_( 0.0 )
  , is_refractory_( false )
  , last_spike_step_( -1 )
  , last_spike_offset_( 0.0 )
{
}

/* ----------------------------------------------------------------
 * Parameter and state extractions and manipulation functions
 * ---------------------------------------------------------------- */

void
nest::iaf_psc_alpha_ps::Parameters_::get( DictionaryDatum& d ) const
{
  def< double >( d, names::E_L, E_L_ );
  def< double >( d, names::I_e, I_e_ );
  def< double >( d, names::V_th, U_th_ + E_L_ );
  def< double >( d, names::V_min, U_min_ + E_L_ );
  def< double >( d, names::V_reset, U_reset_ + E_L_ );
  def< double >( d, names::C_m, c_m_ );
  def< double >( d, names::tau_m, tau_m_ );
  def< double >( d, names::tau_syn_ex, tau_syn_ex_ );
  def< double >( d, names::tau_syn_in, tau_syn_in_ );
  def< double >( d, names::t_ref, t_ref_ );
}

double
nest::iaf_psc_alpha_ps::Parameters_::set( const DictionaryDatum& d, Node* node )
{
  // if E_L_ is changed, we need to adjust all variables defined relative to
  // E_L_
  const double ELold = E_L_;
  updateValueParam< double >( d, names::E_L, E_L_, node );
  const double delta_EL = E_L_ - ELold;

  updateValueParam< double >( d, names::tau_m, tau_m_, node );
  updateValueParam< double >( d, names::tau_syn_ex, tau_syn_ex_, node );
  updateValueParam< double >( d, names::tau_syn_in, tau_syn_in_, node );
  updateValueParam< double >( d, names::C_m, c_m_, node );
  updateValueParam< double >( d, names::t_ref, t_ref_, node );
  updateValueParam< double >( d, names::I_e, I_e_, node );

  if ( updateValueParam< double >( d, names::V_th, U_th_, node ) )
  {
    U_th_ -= E_L_;
  }
  else
  {
    U_th_ -= delta_EL;
  }

  if ( updateValueParam< double >( d, names::V_min, U_min_, node ) )
  {
    U_min_ -= E_L_;
  }
  else
  {
    U_min_ -= delta_EL;
  }

  if ( updateValueParam< double >( d, names::V_reset, U_reset_, node ) )
  {
    U_reset_ -= E_L_;
  }
  else
  {
    U_reset_ -= delta_EL;
  }

  if ( U_reset_ >= U_th_ )
  {
    throw BadProperty( "Reset potential must be smaller than threshold." );
  }

  if ( U_reset_ < U_min_ )
  {
    throw BadProperty( "Reset potential must be greater equal minimum potential." );
  }

  if ( c_m_ <= 0 )
  {
    throw BadProperty( "Capacitance must be strictly positive." );
  }

  if ( Time( Time::ms( t_ref_ ) ).get_steps() < 1 )
  {
    throw BadProperty( "Refractory time must be at least one time step." );
  }

  if ( tau_m_ <= 0 || tau_syn_ex_ <= 0 || tau_syn_in_ <= 0 )
  {
    throw BadProperty( "All time constants must be strictly positive." );
  }

  return delta_EL;
}

void
nest::iaf_psc_alpha_ps::State_::get( DictionaryDatum& d, const Parameters_& p ) const
{
  def< double >( d, names::V_m, V_m_ + p.E_L_ ); // Membrane potential
  def< double >( d, names::I_syn_ex, I_ex_ );    // Excitatory synaptic current
  def< double >( d, names::I_syn_in, I_in_ );    // Inhibitory synaptic current
  def< double >( d, names::dI_syn_in, dI_in_ );  // Derivative inhib. current
  def< double >( d, names::dI_syn_ex, dI_ex_ );  // Derivative exc. current
  def< bool >( d, names::is_refractory, is_refractory_ );
}

void
nest::iaf_psc_alpha_ps::State_::set( const DictionaryDatum& d, const Parameters_& p, double delta_EL, Node* node )
{
  if ( updateValueParam< double >( d, names::V_m, V_m_, node ) )
  {
    V_m_ -= p.E_L_;
  }
  else
  {
    V_m_ -= delta_EL;
  }
}

nest::iaf_psc_alpha_ps::Buffers_::Buffers_( iaf_psc_alpha_ps& n )
  : logger_( n )
{
}

nest::iaf_psc_alpha_ps::Buffers_::Buffers_( const Buffers_&, iaf_psc_alpha_ps& n )
  : logger_( n )
{
}


/* ----------------------------------------------------------------
 * Default and copy constructor for node
 * ---------------------------------------------------------------- */

nest::iaf_psc_alpha_ps::iaf_psc_alpha_ps()
  : ArchivingNode()
  , P_()
  , S_()
  , B_( *this )
{
  recordablesMap_.create();
}

nest::iaf_psc_alpha_ps::iaf_psc_alpha_ps( const iaf_psc_alpha_ps& n )
  : ArchivingNode( n )
  , P_( n.P_ )
  , S_( n.S_ )
  , B_( n.B_, *this )
{
}

/* ----------------------------------------------------------------
 * Node initialization functions
 * ---------------------------------------------------------------- */

void
nest::iaf_psc_alpha_ps::init_buffers_()
{
  B_.events_.resize();
  B_.events_.clear();
  B_.currents_.clear(); // includes resize
  B_.logger_.reset();

  ArchivingNode::clear_history();
}

void
nest::iaf_psc_alpha_ps::pre_run_hook()
{
  B_.logger_.init();

  V_.h_ms_ = Time::get_resolution().get_ms();

  V_.psc_norm_ex_ = 1.0 * numerics::e / P_.tau_syn_ex_;
  V_.psc_norm_in_ = 1.0 * numerics::e / P_.tau_syn_in_;

  // pre-compute matrix for full time step
  V_.expm1_tau_m_ = numerics::expm1( -V_.h_ms_ / P_.tau_m_ );
  V_.exp_tau_syn_ex_ = std::exp( -V_.h_ms_ / P_.tau_syn_ex_ );
  V_.exp_tau_syn_in_ = std::exp( -V_.h_ms_ / P_.tau_syn_in_ );

  V_.P30_ = -P_.tau_m_ / P_.c_m_ * V_.expm1_tau_m_;
  // these are determined according to a numeric stability criterion
  propagator_ex_ = IAFPropagatorAlpha( P_.tau_syn_ex_, P_.tau_m_, P_.c_m_ );
  std::tie( V_.P31_ex_, V_.P32_ex_ ) = propagator_ex_.evaluate( V_.h_ms_ );

  propagator_in_ = IAFPropagatorAlpha( P_.tau_syn_in_, P_.tau_m_, P_.c_m_ );
  std::tie( V_.P31_in_, V_.P32_in_ ) = propagator_in_.evaluate( V_.h_ms_ );

  // t_ref_ is the refractory period in ms
  // refractory_steps_ is the duration of the refractory period in whole
  // steps, rounded down
  V_.refractory_steps_ = Time( Time::ms( P_.t_ref_ ) ).get_steps();
  // since t_ref_ >= sim step size, this can only fail in error
  assert( V_.refractory_steps_ >= 1 );
}

/* ----------------------------------------------------------------
 * Update and spike handling functions
 * ---------------------------------------------------------------- */

bool
nest::iaf_psc_alpha_ps::get_next_event_( const long T, double& ev_offset, double& ev_weight, bool& end_of_refract )
{
  return B_.events_.get_next_spike( T, false, ev_offset, ev_weight, end_of_refract );
}

void
nest::iaf_psc_alpha_ps::update( Time const& origin, const long from, const long to )
{
  assert( to >= 0 );
  assert( static_cast< delay >( from ) < kernel().connection_manager.get_min_delay() );
  assert( from < to );

  // at start of slice, tell input queue to prepare for delivery
  if ( from == 0 )
  {
    B_.events_.prepare_delivery();
  }

  /* Neurons may have been initialized to superthreshold potentials.
     We need to check for this here and issue spikes at the beginning of
     the interval.
  */
  if ( S_.V_m_ >= P_.U_th_ )
  {
    emit_instant_spike_( origin, from, V_.h_ms_ * ( 1 - std::numeric_limits< double >::epsilon() ) );
  }

  for ( long lag = from; lag < to; ++lag )
  {
    // time at start of update step
    const long T = origin.get_steps() + lag;
    // if neuron returns from refractoriness during this step, place
    // pseudo-event in queue to mark end of refractory period
    if ( S_.is_refractory_ && ( T + 1 - S_.last_spike_step_ == V_.refractory_steps_ ) )
    {
      B_.events_.add_refractory( T, S_.last_spike_offset_ );
    }

    // save state at beginning of interval for spike-time interpolation
    V_.y_input_before_ = S_.y_input_;
    V_.I_ex_before_ = S_.I_ex_;
    V_.I_in_before_ = S_.I_in_;
    V_.dI_ex_before_ = S_.dI_ex_;
    V_.dI_in_before_ = S_.dI_in_;
    V_.V_m_before_ = S_.V_m_;

    // get first event
    double ev_offset;
    double ev_weight;
    bool end_of_refract;

    if ( not get_next_event_( T, ev_offset, ev_weight, end_of_refract ) )
    {
      // No incoming spikes, handle with fixed propagator matrix.
      // Handling this case separately improves performance significantly
      // if there are many steps without input spikes.

      // update membrane potential
      if ( not S_.is_refractory_ )
      {
        // If we use S_.V_m_ * std::exp( -V_.h_ms_ / P_.tau_m_ ) instead of
        // V_.expm1_tau_m_ * S_.V_m_ + S_.V_m_ here, the accuracy decreases,
        // see test_iaf_ps_dc_t_accuracy.sli for details.
        S_.V_m_ = V_.P30_ * ( P_.I_e_ + S_.y_input_ ) + V_.P31_ex_ * S_.dI_ex_ + V_.P32_ex_ * S_.I_ex_
          + V_.P31_in_ * S_.dI_in_ + V_.P32_in_ * S_.I_in_ + V_.expm1_tau_m_ * S_.V_m_ + S_.V_m_;

        // lower bound of membrane potential
        S_.V_m_ = ( S_.V_m_ < P_.U_min_ ? P_.U_min_ : S_.V_m_ );
      }

      // update synaptic currents
      S_.I_ex_ = V_.exp_tau_syn_ex_ * V_.h_ms_ * S_.dI_ex_ + V_.exp_tau_syn_ex_ * S_.I_ex_;
      S_.dI_ex_ = V_.exp_tau_syn_ex_ * S_.dI_ex_;

      S_.I_in_ = V_.exp_tau_syn_in_ * V_.h_ms_ * S_.dI_in_ + V_.exp_tau_syn_in_ * S_.I_in_;
      S_.dI_in_ = V_.exp_tau_syn_in_ * S_.dI_in_;

      /* The following must not be moved before the y1_, dI_ex_ update,
         since the spike-time interpolation within emit_spike_ depends
         on all state variables having their values at the end of the
         interval.
      */
      if ( S_.V_m_ >= P_.U_th_ )
      {
        emit_spike_( origin, lag, 0, V_.h_ms_ );
      }
    }
    else
    {
      // We get here if there is at least one event,
      // which has been read above.  We can therefore use a do-while loop.

      // Time within step is measured by offsets, which are h at the beginning
      // and 0 at the end of the step.
      double last_offset = V_.h_ms_; // start of step

      do
      {
        // time is measured backward: inverse order in difference
        const double ministep = last_offset - ev_offset;

        propagate_( ministep );

        // check for threshold crossing during ministep
        // this must be done before adding the input, since
        // interpolation requires continuity
        if ( S_.V_m_ >= P_.U_th_ )
        {
          emit_spike_( origin, lag, V_.h_ms_ - last_offset, ministep );
        }


        // handle event
        if ( end_of_refract )
        {
          S_.is_refractory_ = false;
        } // return from refractoriness
        else
        {
          if ( ev_weight >= 0.0 )
          {
            S_.dI_ex_ += V_.psc_norm_ex_ * ev_weight; // exc. spike input
          }
          else
          {
            S_.dI_in_ += V_.psc_norm_in_ * ev_weight;
          } // inh. spike input
        }

        // store state
        V_.I_ex_before_ = S_.I_ex_;
        V_.I_in_before_ = S_.I_in_;
        V_.dI_ex_before_ = S_.dI_ex_;
        V_.dI_in_before_ = S_.dI_in_;
        V_.V_m_before_ = S_.V_m_;
        last_offset = ev_offset;

      } while ( get_next_event_( T, ev_offset, ev_weight, end_of_refract ) );

      // no events remaining, plain update step across remainder
      // of interval
      if ( last_offset > 0 ) // not at end of step, do remainder
      {
        propagate_( last_offset );
        if ( S_.V_m_ >= P_.U_th_ )
        {
          emit_spike_( origin, lag, V_.h_ms_ - last_offset, last_offset );
        }
      }
    } // else

    // Set new input current. The current change occurs at the
    // end of the interval and thus must come AFTER the threshold-
    // crossing interpolation
    S_.y_input_ = B_.currents_.get_value( lag );


    // logging
    B_.logger_.record_data( origin.get_steps() + lag );
  } // from lag = from ...
}


// function handles exact spike times
void
nest::iaf_psc_alpha_ps::handle( SpikeEvent& e )
{
  assert( e.get_delay_steps() > 0 );

  /* We need to compute the absolute time stamp of the delivery time
     of the spike, since spikes might spend longer than min_delay_
     in the queue.  The time is computed according to Time Memo, Rule 3.
  */
  const long Tdeliver = e.get_stamp().get_steps() + e.get_delay_steps() - 1;

  B_.events_.add_spike( e.get_rel_delivery_steps( nest::kernel().simulation_manager.get_slice_origin() ),
    Tdeliver,
    e.get_offset(),
    e.get_weight() * e.get_multiplicity() );
}

void
nest::iaf_psc_alpha_ps::handle( CurrentEvent& e )
{
  assert( e.get_delay_steps() > 0 );

  const double c = e.get_current();
  const double w = e.get_weight();

  // add weighted current; HEP 2002-10-04
  B_.currents_.add_value( e.get_rel_delivery_steps( nest::kernel().simulation_manager.get_slice_origin() ), w * c );
}

void
nest::iaf_psc_alpha_ps::handle( DataLoggingRequest& e )
{
  B_.logger_.handle( e );
}

// auxiliary functions ---------------------------------------------

void
nest::iaf_psc_alpha_ps::propagate_( const double dt )
{
  // V_m_ remains unchanged at 0.0 while neuron is refractory
  if ( not S_.is_refractory_ )
  {
    const double expm1_tau_m = numerics::expm1( -dt / P_.tau_m_ );

    const double ps_P30 = -P_.tau_m_ / P_.c_m_ * expm1_tau_m;

    double ps_P31_ex;
    double ps_P32_ex;
    double ps_P31_in;
    double ps_P32_in;
    std::tie( ps_P31_ex, ps_P32_ex ) = propagator_ex_.evaluate( dt );
    std::tie( ps_P31_in, ps_P32_in ) = propagator_in_.evaluate( dt );

    S_.V_m_ = ps_P30 * ( P_.I_e_ + S_.y_input_ ) + ps_P31_ex * S_.dI_ex_ + ps_P32_ex * S_.I_ex_ + ps_P31_in * S_.dI_in_
      + ps_P32_in * S_.I_in_ + S_.V_m_ * expm1_tau_m + S_.V_m_;

    // lower bound of membrane potential
    S_.V_m_ = ( S_.V_m_ < P_.U_min_ ? P_.U_min_ : S_.V_m_ );
  }

  const double ps_e_TauSyn_ex = std::exp( -dt / P_.tau_syn_ex_ );
  const double ps_e_TauSyn_in = std::exp( -dt / P_.tau_syn_in_ );

  // now the synaptic components
  S_.I_ex_ = ps_e_TauSyn_ex * dt * S_.dI_ex_ + ps_e_TauSyn_ex * S_.I_ex_;
  S_.dI_ex_ = ps_e_TauSyn_ex * S_.dI_ex_;

  S_.I_in_ = ps_e_TauSyn_in * dt * S_.dI_in_ + ps_e_TauSyn_in * S_.I_in_;
  S_.dI_in_ = ps_e_TauSyn_in * S_.dI_in_;
}

void
nest::iaf_psc_alpha_ps::emit_spike_( Time const& origin, const long lag, const double t0, const double dt )
{
  // we know that the potential is subthreshold at t0, super at t0+dt

  // compute spike time relative to beginning of step
  S_.last_spike_step_ = origin.get_steps() + lag + 1;
  S_.last_spike_offset_ = V_.h_ms_ - ( t0 + regula_falsi( *this, dt ) );

  assert( S_.last_spike_offset_ >= 0.0 );

  // reset neuron and make it refractory
  S_.V_m_ = P_.U_reset_;
  S_.is_refractory_ = true;

  // send spike
  set_spiketime( Time::step( S_.last_spike_step_ ), S_.last_spike_offset_ );
  SpikeEvent se;
  se.set_offset( S_.last_spike_offset_ );
  kernel().event_delivery_manager.send( *this, se, lag );

  return;
}

void
nest::iaf_psc_alpha_ps::emit_instant_spike_( Time const& origin, const long lag, const double spike_offs )
{
  assert( S_.V_m_ >= P_.U_th_ ); // ensure we are superthreshold

  // set stamp and offset for spike
  S_.last_spike_step_ = origin.get_steps() + lag + 1;
  S_.last_spike_offset_ = spike_offs;

  // reset neuron and make it refractory
  S_.V_m_ = P_.U_reset_;
  S_.is_refractory_ = true;

  // send spike
  set_spiketime( Time::step( S_.last_spike_step_ ), S_.last_spike_offset_ );
  SpikeEvent se;
  se.set_offset( S_.last_spike_offset_ );
  kernel().event_delivery_manager.send( *this, se, lag );

  return;
}

double
nest::iaf_psc_alpha_ps::threshold_distance( double t_step ) const
{
  const double expm1_tau_m = numerics::expm1( -t_step / P_.tau_m_ );

  const double ps_P30 = -P_.tau_m_ / P_.c_m_ * expm1_tau_m;

  double ps_P31_ex;
  double ps_P32_ex;
  double ps_P31_in;
  double ps_P32_in;
  std::tie( ps_P31_ex, ps_P32_ex ) = propagator_ex_.evaluate( t_step );
  std::tie( ps_P31_in, ps_P32_in ) = propagator_in_.evaluate( t_step );

  const double V_m_root = ps_P30 * ( P_.I_e_ + V_.y_input_before_ ) + ps_P31_ex * V_.dI_ex_before_
    + ps_P32_ex * V_.I_ex_before_ + ps_P31_in * V_.dI_in_before_ + ps_P32_in * V_.I_in_before_
    + V_.V_m_before_ * expm1_tau_m + V_.V_m_before_;

  return V_m_root - P_.U_th_;
}<|MERGE_RESOLUTION|>--- conflicted
+++ resolved
@@ -26,11 +26,7 @@
 #include <limits>
 
 // Includes from libnestutil:
-<<<<<<< HEAD
 #include "iaf_propagator.h"
-=======
-#include "dict_util.h"
->>>>>>> d4d6aa28
 #include "numerics.h"
 #include "regula_falsi.h"
 

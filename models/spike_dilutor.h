--- conflicted
+++ resolved
@@ -136,13 +136,8 @@
     Parameters_( const Parameters_& ) = default;
     Parameters_& operator=( const Parameters_& ) = default;
 
-<<<<<<< HEAD
     void get( dictionary& ) const;             //!< Store current values in dictionary
-    void set( const dictionary&, Node* node ); //!< Set values from dicitonary
-=======
-    void get( DictionaryDatum& ) const;             //!< Store current values in dictionary
-    void set( const DictionaryDatum&, Node* node ); //!< Set values from dictionary
->>>>>>> f6d845a3
+    void set( const dictionary&, Node* node ); //!< Set values from dictionary
   };
 
   struct Buffers_

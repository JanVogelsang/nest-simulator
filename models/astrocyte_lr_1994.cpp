--- conflicted
+++ resolved
@@ -85,11 +85,7 @@
   const double& ip3 = y[ S::IP3 ];
   // Ca_tot_ corresponds to the c_0 (total [Ca++] in terms of cytosolic vol)
   // in De Young & Keizer (1992) and Li & Rinzel (1994)
-<<<<<<< HEAD
-  const double calc = std::max( 0.0, std::min( y[ S::Ca ], node.P_.Ca_tot_ ) ); // keep calcium within limits
-=======
   const double& calc = std::max( 0.0, std::min( y[ S::Ca_astro ], node.P_.Ca_tot_ ) ); // keep calcium within limits
->>>>>>> 8e85268c
   const double& h_ip3r = y[ S::h_IP3R ];
 
   const double alpha_h_ip3r =

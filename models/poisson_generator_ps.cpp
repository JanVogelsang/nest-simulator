--- conflicted
+++ resolved
@@ -53,13 +53,8 @@
  * Default constructors defining default parameter
  * ---------------------------------------------------------------- */
 
-<<<<<<< HEAD
 poisson_generator_ps::Parameters_::Parameters_()
-  : rate_( 0.0 )      // Hz
-=======
-nest::poisson_generator_ps::Parameters_::Parameters_()
   : rate_( 0.0 )      // spks/s
->>>>>>> 36d182e8
   , dead_time_( 0.0 ) // ms
   , num_targets_( 0 )
 {

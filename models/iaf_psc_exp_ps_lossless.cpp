/*
 *  iaf_psc_exp_ps_lossless.cpp
 *
 *  This file is part of NEST.
 *
 *  Copyright (C) 2004 The NEST Initiative
 *
 *  NEST is free software: you can redistribute it and/or modify
 *  it under the terms of the GNU General Public License as published by
 *  the Free Software Foundation, either version 2 of the License, or
 *  (at your option) any later version.
 *
 *  NEST is distributed in the hope that it will be useful,
 *  but WITHOUT ANY WARRANTY; without even the implied warranty of
 *  MERCHANTABILITY or FITNESS FOR A PARTICULAR PURPOSE.  See the
 *  GNU General Public License for more details.
 *
 *  You should have received a copy of the GNU General Public License
 *  along with NEST.  If not, see <http://www.gnu.org/licenses/>.
 *
 */

#include "iaf_psc_exp_ps_lossless.h"

// C++ includes:
#include <limits>

// Includes from nestkernel:
#include "exceptions.h"
#include "universal_data_logger_impl.h"

// Includes from libnestutil:
#include "dict_util.h"
#include "propagator_stability.h"
#include "regula_falsi.h"

// Includes from sli:
#include "arraydatum.h"
#include "dict.h"
#include "dictutils.h"
<<<<<<< HEAD
#include "doubledatum.h"
#include "integerdatum.h"
=======
>>>>>>> 7bdb9963


/* ----------------------------------------------------------------
 * Recordables map
 * ---------------------------------------------------------------- */

nest::RecordablesMap< nest::iaf_psc_exp_ps_lossless > nest::iaf_psc_exp_ps_lossless::recordablesMap_;

namespace nest
{
// Override the create() method with one call to RecordablesMap::insert_()
// for each quantity to be recorded.
template <>
void
RecordablesMap< iaf_psc_exp_ps_lossless >::create()
{
  // use standard names whereever you can for consistency!
  insert_( names::V_m, &iaf_psc_exp_ps_lossless::get_V_m_ );
  insert_( names::I_syn, &iaf_psc_exp_ps_lossless::get_I_syn_ );
  insert_( names::I_syn_ex, &iaf_psc_exp_ps_lossless::get_I_syn_ex_ );
  insert_( names::I_syn_in, &iaf_psc_exp_ps_lossless::get_I_syn_in_ );
}
}

/* ----------------------------------------------------------------
 * Default constructors defining default parameters and state
 * ---------------------------------------------------------------- */

nest::iaf_psc_exp_ps_lossless::Parameters_::Parameters_()
  : tau_m_( 10.0 )                                       // ms
  , tau_ex_( 2.0 )                                       // ms
  , tau_in_( 2.0 )                                       // ms
  , c_m_( 250.0 )                                        // pF
  , t_ref_( 2.0 )                                        // ms
  , E_L_( -70.0 )                                        // mV
  , I_e_( 0.0 )                                          // pA
  , U_th_( -55.0 - E_L_ )                                // mV, rel to E_L_
  , U_min_( -std::numeric_limits< double >::infinity() ) // mV
  , U_reset_( -70.0 - E_L_ )                             // mV, rel to E_L_
{
}

nest::iaf_psc_exp_ps_lossless::State_::State_()
  : y0_( 0.0 )
  , I_syn_ex_( 0.0 )
  , I_syn_in_( 0.0 )
  , y2_( 0.0 )
  , is_refractory_( false )
  , last_spike_step_( -1 )
  , last_spike_offset_( 0.0 )
{
}

nest::iaf_psc_exp_ps_lossless::Buffers_::Buffers_( iaf_psc_exp_ps_lossless& n )
  : logger_( n )
{
}

nest::iaf_psc_exp_ps_lossless::Buffers_::Buffers_( const Buffers_&, iaf_psc_exp_ps_lossless& n )
  : logger_( n )
{
}

/* ----------------------------------------------------------------
 * Parameter and state extractions and manipulation functions
 * ---------------------------------------------------------------- */
void
nest::iaf_psc_exp_ps_lossless::Parameters_::get( dictionary& d ) const
{
  d[ names::E_L ] = E_L_;
  d[ names::I_e ] = I_e_;
  d[ names::V_th ] = U_th_ + E_L_;
  d[ names::V_min ] = U_min_ + E_L_;
  d[ names::V_reset ] = U_reset_ + E_L_;
  d[ names::C_m ] = c_m_;
  d[ names::tau_m ] = tau_m_;
  d[ names::tau_syn_ex ] = tau_ex_;
  d[ names::tau_syn_in ] = tau_in_;
  d[ names::t_ref ] = t_ref_;
}

double
nest::iaf_psc_exp_ps_lossless::Parameters_::set( const dictionary& d, Node* node )
{
  // if E_L_ is changed, we need to adjust all variables defined relative to
  // E_L_
  const double E_L_old = E_L_;
  update_value_param( d, names::E_L, E_L_, node );
  const double delta_E_L = E_L_ - E_L_old;

  update_value_param( d, names::tau_m, tau_m_, node );
  update_value_param( d, names::tau_syn_ex, tau_ex_, node );
  update_value_param( d, names::tau_syn_in, tau_in_, node );
  update_value_param( d, names::C_m, c_m_, node );
  update_value_param( d, names::t_ref, t_ref_, node );
  update_value_param( d, names::I_e, I_e_, node );

  if ( update_value_param( d, names::V_th, U_th_, node ) )
  {
    U_th_ -= E_L_;
  }
  else
  {
    U_th_ -= delta_E_L;
  }

  if ( update_value_param( d, names::V_min, U_min_, node ) )
  {
    U_min_ -= E_L_;
  }
  else
  {
    U_min_ -= delta_E_L;
  }

  if ( update_value_param( d, names::V_reset, U_reset_, node ) )
  {
    U_reset_ -= E_L_;
  }
  else
  {
    U_reset_ -= delta_E_L;
  }

  if ( U_reset_ >= U_th_ )
  {
    throw BadProperty( "Reset potential must be smaller than threshold." );
  }

  if ( U_reset_ < U_min_ )
  {
    throw BadProperty( "Reset potential must be greater than or equal to minimum potential." );
  }

  if ( c_m_ <= 0 )
  {
    throw BadProperty( "Capacitance must be strictly positive." );
  }

  if ( t_ref_ < 0 )
  {
    throw BadProperty( "Refractory time must not be negative." );
  }

  if ( tau_ex_ != tau_in_ )
  {
    throw BadProperty(
      "tau_syn_ex == tau_syn_in is required in the current implementation."
      " If you need unequal time constants, use iaf_psc_exp_ps for now."
      " See note in documentation, and github issue #921" );
  }

  if ( tau_m_ <= 0 or tau_ex_ <= 0 or tau_in_ <= 0 )
  {
    throw BadProperty( "All time constants must be strictly positive." );
  }

  if ( tau_m_ == tau_ex_ or tau_m_ == tau_in_ )
  {
    throw BadProperty(
      "Membrane and synapse time constant(s) must differ."
      "See note in documentation." );
  }

  return delta_E_L;
}

void
nest::iaf_psc_exp_ps_lossless::State_::get( dictionary& d, const Parameters_& p ) const
{
<<<<<<< HEAD
  d[ names::V_m ] = y2_ + p.E_L_; // Membrane potential
  d[ names::is_refractory ] = is_refractory_;
  d[ names::t_spike ] = Time( Time::step( last_spike_step_ ) ).get_ms();
  d[ names::offset ] = last_spike_offset_;
  d[ names::I_syn_ex ] = I_syn_ex_;
  d[ names::I_syn_in ] = I_syn_in_;
  d[ names::I_syn ] = I_syn_ex_ + I_syn_in_;
=======
  def< double >( d, names::V_m, y2_ + p.E_L_ ); // Membrane potential
  def< bool >( d, names::is_refractory, is_refractory_ );
  def< double >( d, names::offset, last_spike_offset_ );
  def< double >( d, names::I_syn_ex, I_syn_ex_ );
  def< double >( d, names::I_syn_in, I_syn_in_ );
  def< double >( d, names::I_syn, I_syn_ex_ + I_syn_in_ );
>>>>>>> 7bdb9963
}

void
nest::iaf_psc_exp_ps_lossless::State_::set( const dictionary& d, const Parameters_& p, double delta_EL, Node* node )
{
  if ( update_value_param( d, names::V_m, y2_, node ) )
  {
    y2_ -= p.E_L_;
  }
  else
  {
    y2_ -= delta_EL;
  }

  update_value_param( d, names::I_syn_ex, I_syn_ex_, node );
  update_value_param( d, names::I_syn_in, I_syn_in_, node );
}

/* ----------------------------------------------------------------
 * Default and copy constructor for node
 * ---------------------------------------------------------------- */

nest::iaf_psc_exp_ps_lossless::iaf_psc_exp_ps_lossless()
  : ArchivingNode()
  , P_()
  , S_()
  , B_( *this )
{
  recordablesMap_.create();
}

nest::iaf_psc_exp_ps_lossless::iaf_psc_exp_ps_lossless( const iaf_psc_exp_ps_lossless& n )
  : ArchivingNode( n )
  , P_( n.P_ )
  , S_( n.S_ )
  , B_( n.B_, *this )
{
}

/* ----------------------------------------------------------------
 * Node initialization functions
 * ---------------------------------------------------------------- */

void
nest::iaf_psc_exp_ps_lossless::init_buffers_()
{
  B_.events_.resize();
  B_.events_.clear();
  B_.currents_.clear(); // includes resize
  B_.logger_.reset();
}

void
nest::iaf_psc_exp_ps_lossless::pre_run_hook()
{
  // ensures initialization in case mm connected after Simulate
  B_.logger_.init();

  V_.h_ms_ = Time::get_resolution().get_ms();

  V_.expm1_tau_m_ = std::expm1( -V_.h_ms_ / P_.tau_m_ );
  V_.exp_tau_ex_ = std::exp( -V_.h_ms_ / P_.tau_ex_ );
  V_.exp_tau_in_ = std::exp( -V_.h_ms_ / P_.tau_in_ );

  V_.P20_ = -P_.tau_m_ / P_.c_m_ * numerics::expm1( -V_.h_ms_ / P_.tau_m_ );
  V_.P21_ex_ = propagator_32( P_.tau_ex_, P_.tau_m_, P_.c_m_, V_.h_ms_ );
  V_.P21_in_ = propagator_32( P_.tau_in_, P_.tau_m_, P_.c_m_, V_.h_ms_ );

  V_.refractory_steps_ = Time( Time::ms( P_.t_ref_ ) ).get_steps();
  assert( V_.refractory_steps_ >= 0 ); // since t_ref_ >= 0, this can only fail in error

  V_.a1_ = P_.tau_m_ * P_.tau_ex_;
  V_.a2_ = P_.tau_m_ * ( P_.tau_m_ - P_.tau_ex_ );
  V_.a3_ = P_.c_m_ * P_.U_th_ * ( P_.tau_m_ - P_.tau_ex_ );
  V_.a4_ = P_.c_m_ * ( P_.tau_m_ - P_.tau_ex_ );

  V_.b1_ = -P_.tau_m_ * P_.tau_m_;
  V_.b2_ = P_.tau_m_ * P_.tau_ex_;
  V_.b3_ = P_.tau_m_ * P_.c_m_ * P_.U_th_;
  V_.b4_ = -P_.c_m_ * ( P_.tau_m_ - P_.tau_ex_ );

  V_.c1_ = P_.tau_m_ / P_.c_m_;
  V_.c2_ = ( -P_.tau_m_ * P_.tau_ex_ ) / ( P_.c_m_ * ( P_.tau_m_ - P_.tau_ex_ ) );
  V_.c3_ = ( P_.tau_m_ * P_.tau_m_ ) / ( P_.c_m_ * ( P_.tau_m_ - P_.tau_ex_ ) );
  V_.c4_ = P_.tau_ex_ / P_.tau_m_;
  V_.c5_ = ( P_.c_m_ * P_.U_th_ ) / P_.tau_m_;
  V_.c6_ = 1 - ( P_.tau_ex_ / P_.tau_m_ );
}

/* ----------------------------------------------------------------
 * Update and spike handling functions
 * ---------------------------------------------------------------- */

void
nest::iaf_psc_exp_ps_lossless::update( const Time& origin, const long from, const long to )
{
  assert( to >= 0 );
  assert( static_cast< delay >( from ) < kernel().connection_manager.get_min_delay() );
  assert( from < to );

  // at start of slice, tell input queue to prepare for delivery
  if ( from == 0 )
  {
    B_.events_.prepare_delivery();
  }

  /* Neurons may have been initialized to superthreshold potentials.
     We need to check for this here and issue spikes at the beginning of
     the interval.
  */
  if ( S_.y2_ >= P_.U_th_ )
  {
    emit_instant_spike_( origin, from, V_.h_ms_ * ( 1.0 - std::numeric_limits< double >::epsilon() ) );
  }

  for ( long lag = from; lag < to; ++lag )
  {
    // time at start of update step
    const long T = origin.get_steps() + lag;

    // if neuron returns from refractoriness during this step, place
    // pseudo-event in queue to mark end of refractory period
    if ( S_.is_refractory_ and T + 1 - S_.last_spike_step_ == V_.refractory_steps_ )
    {
      B_.events_.add_refractory( T, S_.last_spike_offset_ );
    }

    // save state at beginning of interval for spike-time approximation
    V_.y0_before_ = S_.y0_;
    V_.I_syn_ex_before_ = S_.I_syn_ex_;
    V_.I_syn_in_before_ = S_.I_syn_in_;
    V_.y2_before_ = S_.y2_;

    // get first event
    double ev_offset;
    double ev_weight;
    bool end_of_refract;

    if ( not B_.events_.get_next_spike( T, false, ev_offset, ev_weight, end_of_refract ) )
    {
      // No incoming spikes, handle with fixed propagator matrix.
      // Handling this case separately improves performance significantly
      // if there are many steps without input spikes.

      // update membrane potential
      if ( not S_.is_refractory_ )
      {
        // If we use S_.y2_ * std::exp( -V_.h_ms_ / P_.tau_m_ ) instead of
        // V_.expm1_tau_m_ * S_.y2_ + S_.y2_ here, the accuracy decreases,
        // see test_iaf_ps_dc_t_accuracy.sli for details.
        S_.y2_ = V_.P20_ * ( P_.I_e_ + S_.y0_ ) + V_.P21_ex_ * S_.I_syn_ex_ + V_.P21_in_ * S_.I_syn_in_
          + V_.expm1_tau_m_ * S_.y2_ + S_.y2_;

        // lower bound of membrane potential
        S_.y2_ = ( S_.y2_ < P_.U_min_ ? P_.U_min_ : S_.y2_ );
      }

      // update synaptic currents
      S_.I_syn_ex_ = S_.I_syn_ex_ * V_.exp_tau_ex_;
      S_.I_syn_in_ = S_.I_syn_in_ * V_.exp_tau_in_;

      /* The following must not be moved before the y1_, y2_ update,
         since the spike-time interpolation within emit_spike_ depends
         on all state variables having their values at the end of the
         interval.
      */

      const double spike_time_max = is_spike_( V_.h_ms_ );
      if ( not numerics::is_nan( spike_time_max ) )
      {
        emit_spike_( origin, lag, 0, spike_time_max );
      }
    }
    else
    {
      // We only get here if there is at least one event,
      // which has been read above.  We can therefore use
      // a do-while loop.

      // Time within step is measured by offsets, which are h at the beginning
      // and 0 at the end of the step.
      double last_offset = V_.h_ms_; // start of step

      do
      {
        // time is measured backward: inverse order in difference
        const double ministep = last_offset - ev_offset;
        assert( ministep >= 0.0 );

        // dt == 0 may occur if two spikes arrive simultaneously;
        // no propagation in that case; see #368
        if ( ministep > 0 )
        {
          propagate_( ministep );

          // check for threshold crossing during ministep
          // this must be done before adding the input, since
          // interpolation requires continuity
          const double spike_time_max = is_spike_( ministep );

          if ( not numerics::is_nan( spike_time_max ) )
          {
            emit_spike_( origin, lag, V_.h_ms_ - last_offset, spike_time_max );
          }
        }

        // handle event
        if ( end_of_refract )
        {
          S_.is_refractory_ = false; // return from refractoriness
        }
        else
        {
          if ( ev_weight >= 0.0 )
          {
            S_.I_syn_ex_ += ev_weight; // exc. spike input
          }
          else
          {
            S_.I_syn_in_ += ev_weight; // inh. spike input
          }
        }

        // store state
        V_.I_syn_ex_before_ = S_.I_syn_ex_;
        V_.I_syn_in_before_ = S_.I_syn_in_;
        V_.y2_before_ = S_.y2_;
        last_offset = ev_offset;
      } while ( B_.events_.get_next_spike( T, false, ev_offset, ev_weight, end_of_refract ) );

      // no events remaining, plain update step across remainder
      // of interval
      if ( last_offset > 0 ) // not at end of step, do remainder
      {
        const double spike_time_max = is_spike_( last_offset );
        propagate_( last_offset );
        if ( not numerics::is_nan( spike_time_max ) )
        {
          emit_spike_( origin, lag, V_.h_ms_ - last_offset, spike_time_max );
        }
      }
    } // else

    // Set new input current. The current change occurs at the
    // end of the interval and thus must come AFTER the threshold-
    // crossing approximation
    S_.y0_ = B_.currents_.get_value( lag );

    // log state data
    B_.logger_.record_data( origin.get_steps() + lag );
  } // for
}

// function handles exact spike times
void
nest::iaf_psc_exp_ps_lossless::handle( SpikeEvent& e )
{
  assert( e.get_delay_steps() > 0 );

  /* We need to compute the absolute time stamp of the delivery time
     of the spike, since spikes might spend longer than min_delay_
     in the queue.  The time is computed according to Time Memo, Rule 3.
  */
  const long Tdeliver = e.get_stamp().get_steps() + e.get_delay_steps() - 1;

  B_.events_.add_spike( e.get_rel_delivery_steps( nest::kernel().simulation_manager.get_slice_origin() ),
    Tdeliver,
    e.get_offset(),
    e.get_weight() * e.get_multiplicity() );
}

void
nest::iaf_psc_exp_ps_lossless::handle( CurrentEvent& e )
{
  assert( e.get_delay_steps() > 0 );

  const double c = e.get_current();
  const double w = e.get_weight();

  // add weighted current; HEP 2002-10-04
  B_.currents_.add_value( e.get_rel_delivery_steps( nest::kernel().simulation_manager.get_slice_origin() ), w * c );
}

void
nest::iaf_psc_exp_ps_lossless::handle( DataLoggingRequest& e )
{
  B_.logger_.handle( e );
}

// auxiliary functions ---------------------------------------------

void
nest::iaf_psc_exp_ps_lossless::propagate_( const double dt )
{
  // dt == 0 may occur if two spikes arrive simultaneously;
  // propagate_() shall not be called then; see #368.
  assert( dt > 0 );

  if ( not S_.is_refractory_ )
  {
    const double P20 = -P_.tau_m_ / P_.c_m_ * numerics::expm1( -dt / P_.tau_m_ );

    const double P21_ex = propagator_32( P_.tau_ex_, P_.tau_m_, P_.c_m_, dt );
    const double P21_in = propagator_32( P_.tau_in_, P_.tau_m_, P_.c_m_, dt );

    S_.y2_ =
      P20 * ( P_.I_e_ + S_.y0_ ) + P21_ex * S_.I_syn_ex_ + P21_in * S_.I_syn_in_ + S_.y2_ * std::exp( -dt / P_.tau_m_ );
  }

  const double exp_tau_ex = std::exp( -dt / P_.tau_ex_ );
  const double exp_tau_in = std::exp( -dt / P_.tau_in_ );

  S_.I_syn_ex_ = S_.I_syn_ex_ * exp_tau_ex;
  S_.I_syn_in_ = S_.I_syn_in_ * exp_tau_in;
}

void
nest::iaf_psc_exp_ps_lossless::emit_spike_( const Time& origin, const long lag, const double t0, const double dt )
{
  // dt == 0 may occur if two spikes arrive simultaneously;
  // emit_spike_() shall not be called then; see #368.
  assert( dt > 0 );

  // we know that the potential is subthreshold at t0, super at t0+dt

  // compute spike time relative to beginning of step
  S_.last_spike_step_ = origin.get_steps() + lag + 1;
  S_.last_spike_offset_ = V_.h_ms_ - ( t0 + regula_falsi( *this, dt ) );

  // reset neuron and make it refractory
  S_.y2_ = P_.U_reset_;
  S_.is_refractory_ = true;

  // send spike
  set_spiketime( Time::step( S_.last_spike_step_ ), S_.last_spike_offset_ );
  SpikeEvent se;

  se.set_offset( S_.last_spike_offset_ );
  kernel().event_delivery_manager.send( *this, se, lag );
}

void
nest::iaf_psc_exp_ps_lossless::emit_instant_spike_( const Time& origin, const long lag, const double spike_offs )
{
  assert( S_.y2_ >= P_.U_th_ ); // ensure we are superthreshold

  // set stamp and offset for spike
  S_.last_spike_step_ = origin.get_steps() + lag + 1;
  S_.last_spike_offset_ = spike_offs;

  // reset neuron and make it refractory
  S_.y2_ = P_.U_reset_;
  S_.is_refractory_ = true;

  // send spike
  set_spiketime( Time::step( S_.last_spike_step_ ), S_.last_spike_offset_ );
  SpikeEvent se;

  se.set_offset( S_.last_spike_offset_ );
  kernel().event_delivery_manager.send( *this, se, lag );
}

double
nest::iaf_psc_exp_ps_lossless::threshold_distance( double t_step ) const
{
  const double P20 = -P_.tau_m_ / P_.c_m_ * numerics::expm1( -t_step / P_.tau_m_ );

  const double P21_ex = propagator_32( P_.tau_ex_, P_.tau_m_, P_.c_m_, t_step );
  const double P21_in = propagator_32( P_.tau_in_, P_.tau_m_, P_.c_m_, t_step );

  double y2_root = P20 * ( P_.I_e_ + V_.y0_before_ ) + P21_ex * V_.I_syn_ex_before_ + P21_in * V_.I_syn_in_before_
    + V_.y2_before_ * std::exp( -t_step / P_.tau_m_ );

  return y2_root - P_.U_th_;
}

double
nest::iaf_psc_exp_ps_lossless::is_spike_( const double dt )
{
  // dt == 0 may occur if two spikes arrive simultaneously;
  // is_spike_() shall not be called then; see #368.
  assert( dt > 0 );

  // synapse time constants are assumed to be equal in this implementation
  assert( P_.tau_ex_ == P_.tau_in_ );

  const double I_0 = V_.I_syn_ex_before_ + V_.I_syn_in_before_;
  const double V_0 = V_.y2_before_;
  const double exp_tau_s = numerics::expm1( dt / P_.tau_ex_ );
  const double exp_tau_m = numerics::expm1( dt / P_.tau_m_ );
  const double exp_tau_m_s = numerics::expm1( dt / P_.tau_m_ - dt / P_.tau_ex_ );
  const double I_e = V_.y0_before_ + P_.I_e_;

  /* Expressions for f and b below are rewritten but equivalent
     to those given in Krishnan et al. 2018.
     The expression for g given in the paper as eq.(49) is incorrect.
     It can instead be constructed as a line through the points (see Fig.6):
     (I_theta-I_e, V_th) and (i2, f(i2)) where i2=(I_theta-I_e)*exp(dt/tau_s).

     Note that there is a typo in Algorithm 1 and 2 of the paper:
     g and f are interchanged. (compare to Fig.6)
  */

  const double f = ( ( V_.a1_ * I_0 * exp_tau_m_s + exp_tau_m * ( V_.a3_ - I_e * V_.a2_ ) + V_.a3_ ) / V_.a4_ );


  // no-spike, NS_1, (V <= g_h,I_e(I) and V < f_h,I_e(I))
  if ( ( V_0 < ( ( ( I_0 + I_e ) * ( V_.b1_ * exp_tau_m + V_.b2_ * exp_tau_s ) + V_.b3_ * ( exp_tau_m - exp_tau_s ) )
           / ( V_.b4_ * exp_tau_s ) ) )
<<<<<<< HEAD
    and ( V_0 <= f ) )
=======
    and V_0 <= f )
>>>>>>> 7bdb9963
  {
    return numerics::nan;
  }

  // spike, S_1, V >= f_h,I_e(I)
  else if ( V_0 >= f )
  {
    return dt;
  }
  // no-spike, NS_2, V < b(I)
  else if ( V_0
    < ( V_.c1_ * I_e + V_.c2_ * I_0 + V_.c3_ * std::pow( I_0, V_.c4_ ) * std::pow( ( V_.c5_ - I_e ), V_.c6_ ) ) )
  {
    return numerics::nan;
  }
  else
  // missed spike detected, S_2
  {
    return ( V_.a1_ / P_.tau_m_ * P_.tau_ex_ )
      * std::log( V_.b1_ * I_0 / ( V_.a2_ * I_e - V_.a1_ * I_0 - V_.a4_ * V_0 ) );
  }
}<|MERGE_RESOLUTION|>--- conflicted
+++ resolved
@@ -35,14 +35,8 @@
 #include "regula_falsi.h"
 
 // Includes from sli:
-#include "arraydatum.h"
 #include "dict.h"
 #include "dictutils.h"
-<<<<<<< HEAD
-#include "doubledatum.h"
-#include "integerdatum.h"
-=======
->>>>>>> 7bdb9963
 
 
 /* ----------------------------------------------------------------
@@ -213,7 +207,6 @@
 void
 nest::iaf_psc_exp_ps_lossless::State_::get( dictionary& d, const Parameters_& p ) const
 {
-<<<<<<< HEAD
   d[ names::V_m ] = y2_ + p.E_L_; // Membrane potential
   d[ names::is_refractory ] = is_refractory_;
   d[ names::t_spike ] = Time( Time::step( last_spike_step_ ) ).get_ms();
@@ -221,14 +214,6 @@
   d[ names::I_syn_ex ] = I_syn_ex_;
   d[ names::I_syn_in ] = I_syn_in_;
   d[ names::I_syn ] = I_syn_ex_ + I_syn_in_;
-=======
-  def< double >( d, names::V_m, y2_ + p.E_L_ ); // Membrane potential
-  def< bool >( d, names::is_refractory, is_refractory_ );
-  def< double >( d, names::offset, last_spike_offset_ );
-  def< double >( d, names::I_syn_ex, I_syn_ex_ );
-  def< double >( d, names::I_syn_in, I_syn_in_ );
-  def< double >( d, names::I_syn, I_syn_ex_ + I_syn_in_ );
->>>>>>> 7bdb9963
 }
 
 void
@@ -638,11 +623,7 @@
   // no-spike, NS_1, (V <= g_h,I_e(I) and V < f_h,I_e(I))
   if ( ( V_0 < ( ( ( I_0 + I_e ) * ( V_.b1_ * exp_tau_m + V_.b2_ * exp_tau_s ) + V_.b3_ * ( exp_tau_m - exp_tau_s ) )
            / ( V_.b4_ * exp_tau_s ) ) )
-<<<<<<< HEAD
-    and ( V_0 <= f ) )
-=======
     and V_0 <= f )
->>>>>>> 7bdb9963
   {
     return numerics::nan;
   }

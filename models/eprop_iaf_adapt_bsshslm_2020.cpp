/*
 *  eprop_iaf_adapt_bsshslm_2020.cpp
 *
 *  This file is part of NEST.
 *
 *  Copyright (C) 2004 The NEST Initiative
 *
 *  NEST is free software: you can redistribute it and/or modify
 *  it under the terms of the GNU General Public License as published by
 *  the Free Software Foundation, either version 2 of the License, or
 *  (at your option) any later version.
 *
 *  NEST is distributed in the hope that it will be useful,
 *  but WITHOUT ANY WARRANTY; without even the implied warranty of
 *  MERCHANTABILITY or FITNESS FOR A PARTICULAR PURPOSE.  See the
 *  GNU General Public License for more details.
 *
 *  You should have received a copy of the GNU General Public License
 *  along with NEST.  If not, see <http://www.gnu.org/licenses/>.
 *
 */

// nest models
#include "eprop_iaf_adapt_bsshslm_2020.h"

// C++
#include <limits>

// libnestutil
#include "dict_util.h"
#include "numerics.h"

// nestkernel
#include "exceptions.h"
#include "kernel_manager.h"
#include "nest_impl.h"
#include "universal_data_logger_impl.h"

// sli
#include "dictutils.h"

namespace nest
{

void
register_eprop_iaf_adapt_bsshslm_2020( const std::string& name )
{
  register_node_model< eprop_iaf_adapt_bsshslm_2020 >( name );
}

/* ----------------------------------------------------------------
 * Recordables map
 * ---------------------------------------------------------------- */

RecordablesMap< eprop_iaf_adapt_bsshslm_2020 > eprop_iaf_adapt_bsshslm_2020::recordablesMap_;

template <>
void
RecordablesMap< eprop_iaf_adapt_bsshslm_2020 >::create()
{
  insert_( names::adaptation, &eprop_iaf_adapt_bsshslm_2020::get_adaptation_ );
  insert_( names::V_th_adapt, &eprop_iaf_adapt_bsshslm_2020::get_v_th_adapt_ );
  insert_( names::learning_signal, &eprop_iaf_adapt_bsshslm_2020::get_learning_signal_ );
  insert_( names::surrogate_gradient, &eprop_iaf_adapt_bsshslm_2020::get_surrogate_gradient_ );
  insert_( names::V_m, &eprop_iaf_adapt_bsshslm_2020::get_v_m_ );
}

/* ----------------------------------------------------------------
 * Default constructors for parameters, state, and buffers
 * ---------------------------------------------------------------- */

eprop_iaf_adapt_bsshslm_2020::Parameters_::Parameters_()
  : adapt_beta_( 1.0 )
  , adapt_tau_( 10.0 )
  , C_m_( 250.0 )
  , c_reg_( 0.0 )
  , E_L_( -70.0 )
  , f_target_( 0.01 )
  , beta_( 1.0 )
  , gamma_( 0.3 )
  , I_e_( 0.0 )
  , regular_spike_arrival_( true )
  , surrogate_gradient_function_( "piecewise_linear" )
  , t_ref_( 2.0 )
  , tau_m_( 10.0 )
  , V_min_( -std::numeric_limits< double >::max() )
  , V_th_( -55.0 - E_L_ )
{
}

eprop_iaf_adapt_bsshslm_2020::State_::State_()
  : adapt_( 0.0 )
  , v_th_adapt_( 15.0 )
  , learning_signal_( 0.0 )
  , r_( 0 )
  , surrogate_gradient_( 0.0 )
  , i_in_( 0.0 )
  , v_m_( 0.0 )
  , z_( 0.0 )
  , z_in_( 0.0 )
{
}

eprop_iaf_adapt_bsshslm_2020::Buffers_::Buffers_( eprop_iaf_adapt_bsshslm_2020& n )
  : logger_( n )
{
}

eprop_iaf_adapt_bsshslm_2020::Buffers_::Buffers_( const Buffers_&, eprop_iaf_adapt_bsshslm_2020& n )
  : logger_( n )
{
}

/* ----------------------------------------------------------------
 * Getter and setter functions for parameters and state
 * ---------------------------------------------------------------- */

void
eprop_iaf_adapt_bsshslm_2020::Parameters_::get( DictionaryDatum& d ) const
{
  def< double >( d, names::adapt_beta, adapt_beta_ );
  def< double >( d, names::adapt_tau, adapt_tau_ );
  def< double >( d, names::C_m, C_m_ );
  def< double >( d, names::c_reg, c_reg_ );
  def< double >( d, names::E_L, E_L_ );
  def< double >( d, names::f_target, f_target_ );
  def< double >( d, names::beta, beta_ );
  def< double >( d, names::gamma, gamma_ );
  def< double >( d, names::I_e, I_e_ );
  def< bool >( d, names::regular_spike_arrival, regular_spike_arrival_ );
  def< std::string >( d, names::surrogate_gradient_function, surrogate_gradient_function_ );
  def< double >( d, names::t_ref, t_ref_ );
  def< double >( d, names::tau_m, tau_m_ );
  def< double >( d, names::V_min, V_min_ + E_L_ );
  def< double >( d, names::V_th, V_th_ + E_L_ );
}

double
eprop_iaf_adapt_bsshslm_2020::Parameters_::set( const DictionaryDatum& d, Node* node )
{
  // if leak potential is changed, adjust all variables defined relative to it
  const double ELold = E_L_;
  updateValueParam< double >( d, names::E_L, E_L_, node );
  const double delta_EL = E_L_ - ELold;

  V_th_ -= updateValueParam< double >( d, names::V_th, V_th_, node ) ? E_L_ : delta_EL;
  V_min_ -= updateValueParam< double >( d, names::V_min, V_min_, node ) ? E_L_ : delta_EL;

  updateValueParam< double >( d, names::adapt_beta, adapt_beta_, node );
  updateValueParam< double >( d, names::adapt_tau, adapt_tau_, node );
  updateValueParam< double >( d, names::C_m, C_m_, node );
  updateValueParam< double >( d, names::c_reg, c_reg_, node );

  if ( updateValueParam< double >( d, names::f_target, f_target_, node ) )
  {
    f_target_ /= 1000.0; // convert from spikes/s to spikes/ms
  }

  updateValueParam< double >( d, names::beta, beta_, node );
  updateValueParam< double >( d, names::gamma, gamma_, node );
  updateValueParam< double >( d, names::I_e, I_e_, node );
  updateValueParam< bool >( d, names::regular_spike_arrival, regular_spike_arrival_, node );
  updateValueParam< std::string >( d, names::surrogate_gradient_function, surrogate_gradient_function_, node );
  updateValueParam< double >( d, names::t_ref, t_ref_, node );
  updateValueParam< double >( d, names::tau_m, tau_m_, node );

  if ( adapt_beta_ < 0 )
  {
    throw BadProperty( "Threshold adaptation prefactor adapt_beta ≥ 0 required." );
  }

  if ( adapt_tau_ <= 0 )
  {
    throw BadProperty( "Threshold adaptation time constant adapt_tau > 0 required." );
  }

  if ( C_m_ <= 0 )
  {
    throw BadProperty( "Membrane capacitance C_m > 0 required." );
  }

  if ( c_reg_ < 0 )
  {
    throw BadProperty( "Firing rate regularization prefactor c_reg ≥ 0 required." );
  }

  if ( f_target_ < 0 )
  {
    throw BadProperty( "Firing rate regularization target rate f_target ≥ 0 required." );
  }

  if ( tau_m_ <= 0 )
  {
    throw BadProperty( "Membrane time constant tau_m > 0 required." );
  }

  if ( t_ref_ < 0 )
  {
    throw BadProperty( "Refractory time t_ref ≥ 0 required." );
  }

  if ( V_th_ < V_min_ )
  {
    throw BadProperty( "Spike threshold voltage V_th ≥ minimal voltage V_min required." );
  }

  return delta_EL;
}

void
eprop_iaf_adapt_bsshslm_2020::State_::get( DictionaryDatum& d, const Parameters_& p ) const
{
  def< double >( d, names::adaptation, adapt_ );
  def< double >( d, names::V_m, v_m_ + p.E_L_ );
  def< double >( d, names::V_th_adapt, v_th_adapt_ + p.E_L_ );
  def< double >( d, names::surrogate_gradient, surrogate_gradient_ );
  def< double >( d, names::learning_signal, learning_signal_ );
}

void
eprop_iaf_adapt_bsshslm_2020::State_::set( const DictionaryDatum& d, const Parameters_& p, double delta_EL, Node* node )
{
  v_m_ -= updateValueParam< double >( d, names::V_m, v_m_, node ) ? p.E_L_ : delta_EL;

  // adaptive threshold can only be set indirectly via the adaptation variable
  if ( updateValueParam< double >( d, names::adaptation, adapt_, node ) )
  {
    // if E_L changed in this SetStatus call, p.V_th_ has been adjusted and no further action is needed
    v_th_adapt_ = p.V_th_ + p.adapt_beta_ * adapt_;
  }
  else
  {
    // adjust voltage to change in E_L
    v_th_adapt_ -= delta_EL;
  }
}

/* ----------------------------------------------------------------
 * Default and copy constructor for node
 * ---------------------------------------------------------------- */

eprop_iaf_adapt_bsshslm_2020::eprop_iaf_adapt_bsshslm_2020()
  : EpropArchivingNodeRecurrent()
  , P_()
  , S_()
  , B_( *this )
{
  recordablesMap_.create();
}

eprop_iaf_adapt_bsshslm_2020::eprop_iaf_adapt_bsshslm_2020( const eprop_iaf_adapt_bsshslm_2020& n )
  : EpropArchivingNodeRecurrent( n )
  , P_( n.P_ )
  , S_( n.S_ )
  , B_( n.B_, *this )
{
}

/* ----------------------------------------------------------------
 * Node initialization functions
 * ---------------------------------------------------------------- */

void
eprop_iaf_adapt_bsshslm_2020::init_buffers_()
{
  B_.spikes_.clear();   // includes resize
  B_.currents_.clear(); // includes resize
  B_.logger_.reset();   // includes resize
}

void
eprop_iaf_adapt_bsshslm_2020::pre_run_hook()
{
  B_.logger_.init(); // ensures initialization in case multimeter connected after Simulate

  V_.RefractoryCounts_ = Time( Time::ms( P_.t_ref_ ) ).get_steps();

  compute_surrogate_gradient_ = select_surrogate_gradient( P_.surrogate_gradient_function_ );

  // calculate the entries of the propagator matrix for the evolution of the state vector

  const double dt = Time::get_resolution().get_ms();

  V_.P_v_m_ = std::exp( -dt / P_.tau_m_ );
  V_.P_i_in_ = P_.tau_m_ / P_.C_m_ * ( 1.0 - V_.P_v_m_ );
  V_.P_z_in_ = P_.regular_spike_arrival_ ? 1.0 : 1.0 - V_.P_v_m_;
  V_.P_adapt_ = std::exp( -dt / P_.adapt_tau_ );
}

long
eprop_iaf_adapt_bsshslm_2020::get_shift() const
{
  return offset_gen_ + delay_in_rec_;
}

bool
eprop_iaf_adapt_bsshslm_2020::is_eprop_recurrent_node() const
{
  return true;
}

/* ----------------------------------------------------------------
 * Update function
 * ---------------------------------------------------------------- */

void
eprop_iaf_adapt_bsshslm_2020::update( Time const& origin, const long from, const long to )
{
  const long update_interval = kernel().simulation_manager.get_eprop_update_interval().get_steps();
  const bool with_reset = kernel().simulation_manager.get_eprop_reset_neurons_on_update();
  const long shift = get_shift();

  for ( long lag = from; lag < to; ++lag )
  {
    const long t = origin.get_steps() + lag;
    const long interval_step = ( t - shift ) % update_interval;

    if ( interval_step == 0 )
    {
      erase_used_firing_rate_reg_history();
      erase_used_eprop_history();

      if ( with_reset )
      {
        S_.v_m_ = 0.0;
        S_.adapt_ = 0.0;
        S_.r_ = 0;
        S_.z_ = 0.0;
      }
    }

    if ( S_.r_ > 0 )
    {
      --S_.r_;
    }

    S_.z_in_ = B_.spikes_.get_value( lag );

    S_.v_m_ = V_.P_i_in_ * S_.i_in_ + V_.P_z_in_ * S_.z_in_ + V_.P_v_m_ * S_.v_m_;
    S_.v_m_ -= P_.V_th_ * S_.z_;
    S_.v_m_ = std::max( S_.v_m_, P_.V_min_ );

    S_.adapt_ = V_.P_adapt_ * S_.adapt_ + S_.z_;
    S_.v_th_adapt_ = P_.V_th_ + P_.adapt_beta_ * S_.adapt_;

    S_.z_ = 0.0;

    S_.surrogate_gradient_ =
<<<<<<< HEAD
      ( this->*compute_surrogate_gradient_ )( S_.r_, S_.v_m_, S_.v_th_adapt_, P_.V_th_, P_.beta_, P_.gamma_ );

    emplace_new_eprop_history_entry( t );

    write_surrogate_gradient_to_history( t, S_.surrogate_gradient_ );
=======
      ( this->*compute_surrogate_gradient_ )( S_.r_, S_.v_m_, S_.v_th_adapt_, P_.beta_, P_.gamma_ );
>>>>>>> 757b0641

    if ( S_.v_m_ >= S_.v_th_adapt_ and S_.r_ == 0 )
    {
      count_spike();

      SpikeEvent se;
      kernel().event_delivery_manager.send( *this, se, lag );

      S_.z_ = 1.0;
      S_.r_ = V_.RefractoryCounts_;
    }

    append_new_eprop_history_entry( t );
    write_surrogate_gradient_to_history( t, S_.surrogate_gradient_ );

    if ( interval_step == update_interval - 1 )
    {
      write_firing_rate_reg_to_history( t, P_.f_target_, P_.c_reg_ );
      reset_spike_count();
    }

    S_.learning_signal_ = get_learning_signal_from_history( t );

    S_.i_in_ = B_.currents_.get_value( lag ) + P_.I_e_;

    B_.logger_.record_data( t );
  }
}

/* ----------------------------------------------------------------
 * Event handling functions
 * ---------------------------------------------------------------- */

void
eprop_iaf_adapt_bsshslm_2020::handle( SpikeEvent& e )
{
  assert( e.get_delay_steps() > 0 );

  B_.spikes_.add_value(
    e.get_rel_delivery_steps( kernel().simulation_manager.get_slice_origin() ), e.get_weight() * e.get_multiplicity() );
}

void
eprop_iaf_adapt_bsshslm_2020::handle( CurrentEvent& e )
{
  assert( e.get_delay_steps() > 0 );

  B_.currents_.add_value(
    e.get_rel_delivery_steps( kernel().simulation_manager.get_slice_origin() ), e.get_weight() * e.get_current() );
}

void
eprop_iaf_adapt_bsshslm_2020::handle( LearningSignalConnectionEvent& e )
{
  for ( auto it_event = e.begin(); it_event != e.end(); )
  {
    const long time_step = e.get_stamp().get_steps();
    const double weight = e.get_weight();
    const double error_signal = e.get_coeffvalue( it_event ); // get_coeffvalue advances iterator
    const double learning_signal = weight * error_signal;

    write_learning_signal_to_history( time_step, learning_signal );
  }
}

void
eprop_iaf_adapt_bsshslm_2020::handle( DataLoggingRequest& e )
{
  B_.logger_.handle( e );
}

double
eprop_iaf_adapt_bsshslm_2020::compute_gradient( std::vector< long >& presyn_isis,
  const long t_previous_update,
  const long t_previous_trigger_spike,
  const double kappa,
  const bool average_gradient )
{
  auto eprop_hist_it = get_eprop_history( t_previous_trigger_spike );

  double e = 0.0;       // eligibility trace
  double e_bar = 0.0;   // low-pass filtered eligibility trace
  double epsilon = 0.0; // adaptive component of eligibility vector
  double grad = 0.0;    // gradient value to be calculated
  double L = 0.0;       // learning signal
  double psi = 0.0;     // surrogate gradient
  double sum_e = 0.0;   // sum of eligibility traces
  double z = 0.0;       // spiking variable
  double z_bar = 0.0;   // low-pass filtered spiking variable

  for ( long presyn_isi : presyn_isis )
  {
    z = 1.0; // set spiking variable to 1 for each incoming spike

    for ( long t = 0; t < presyn_isi; ++t )
    {
      assert( eprop_hist_it != eprop_history_.end() );

      psi = eprop_hist_it->surrogate_gradient_;
      L = eprop_hist_it->learning_signal_;

      z_bar = V_.P_v_m_ * z_bar + V_.P_z_in_ * z;
      e = psi * ( z_bar - P_.adapt_beta_ * epsilon );
      epsilon = V_.P_adapt_ * epsilon + e;
      e_bar = kappa * e_bar + ( 1.0 - kappa ) * e;
      grad += L * e_bar;
      sum_e += e;
      z = 0.0; // set spiking variable to 0 between spikes

      ++eprop_hist_it;
    }
  }
  presyn_isis.clear();

  const long update_interval = kernel().simulation_manager.get_eprop_update_interval().get_steps();
  const long learning_window = kernel().simulation_manager.get_eprop_learning_window().get_steps();
  const auto firing_rate_reg = get_firing_rate_reg_history( t_previous_update + get_shift() + update_interval );

  grad += firing_rate_reg * sum_e;

  if ( average_gradient )
  {
    grad /= learning_window;
  }

  return grad;
}

} // namespace nest<|MERGE_RESOLUTION|>--- conflicted
+++ resolved
@@ -346,15 +346,7 @@
     S_.z_ = 0.0;
 
     S_.surrogate_gradient_ =
-<<<<<<< HEAD
-      ( this->*compute_surrogate_gradient_ )( S_.r_, S_.v_m_, S_.v_th_adapt_, P_.V_th_, P_.beta_, P_.gamma_ );
-
-    emplace_new_eprop_history_entry( t );
-
-    write_surrogate_gradient_to_history( t, S_.surrogate_gradient_ );
-=======
       ( this->*compute_surrogate_gradient_ )( S_.r_, S_.v_m_, S_.v_th_adapt_, P_.beta_, P_.gamma_ );
->>>>>>> 757b0641
 
     if ( S_.v_m_ >= S_.v_th_adapt_ and S_.r_ == 0 )
     {

--- conflicted
+++ resolved
@@ -49,12 +49,9 @@
 {
   compartment_currents = CompartmentCurrents( v_comp );
 }
-<<<<<<< HEAD
+
+nest::Compartment::Compartment( const long compartment_index,
 Compartment::Compartment( const long compartment_index,
-=======
-
-nest::Compartment::Compartment( const long compartment_index,
->>>>>>> 656e13de
   const long parent_index,
   const DictionaryDatum& compartment_params )
   : xx_( 0.0 )

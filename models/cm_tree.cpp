/*
 *  cm_tree.cpp
 *
 *  This file is part of NEST.
 *
 *  Copyright (C) 2004 The NEST Initiative
 *
 *  NEST is free software: you can redistribute it and/or modify
 *  it under the terms of the GNU General Public License as published by
 *  the Free Software Foundation, either version 2 of the License, or
 *  (at your option) any later version.
 *
 *  NEST is distributed in the hope that it will be useful,
 *  but WITHOUT ANY WARRANTY; without even the implied warranty of
 *  MERCHANTABILITY or FITNESS FOR A PARTICULAR PURPOSE.  See the
 *  GNU General Public License for more details.
 *
 *  You should have received a copy of the GNU General Public License
 *  along with NEST.  If not, see <http://www.gnu.org/licenses/>.
 *
 */
#include "cm_tree.h"


nest::Compartment::Compartment( const long compartment_index, const long parent_index )
  : xx_( 0.0 )
  , yy_( 0.0 )
  , comp_index( compartment_index )
  , p_index( parent_index )
  , parent( nullptr )
  , ca( 1.0 )
  , gc( 0.01 )
  , gl( 0.1 )
  , el( -70. )
  , v_comp( el )
  , gg0( 0.0 )
  , ca__div__dt( 0.0 )
  , gl__div__2( 0.0 )
  , gc__div__2( 0.0 )
  , gl__times__el( 0.0 )
  , ff( 0.0 )
  , gg( 0.0 )
  , hh( 0.0 )
  , n_passed( 0 )
  , compartment_currents( v_comp )
{
  compartment_currents = CompartmentCurrents( v_comp );
}

nest::Compartment::Compartment( const long compartment_index,
  const long parent_index,
  const dictionary& compartment_params )
  : xx_( 0.0 )
  , yy_( 0.0 )
  , comp_index( compartment_index )
  , p_index( parent_index )
  , parent( nullptr )
  , ca( 1.0 )
  , gc( 0.01 )
  , gl( 0.1 )
  , el( -70. )
  , v_comp( el )
  , gg0( 0.0 )
  , ca__div__dt( 0.0 )
  , gl__div__2( 0.0 )
  , gc__div__2( 0.0 )
  , gl__times__el( 0.0 )
  , ff( 0.0 )
  , gg( 0.0 )
  , hh( 0.0 )
  , n_passed( 0 )
  , compartment_currents( v_comp )
{
<<<<<<< HEAD
  compartment_params.update_value( names::C_m, ca );
  compartment_params.update_value( names::g_C, gc );
  compartment_params.update_value( names::g_L, gl );
  compartment_params.update_value( names::e_L, el );
=======
  compartment_params->clear_access_flags();

  updateValue< double >( compartment_params, names::C_m, ca );
  updateValue< double >( compartment_params, names::g_C, gc );
  updateValue< double >( compartment_params, names::g_L, gl );
  updateValue< double >( compartment_params, names::e_L, el );
  updateValue< double >( compartment_params, names::v_comp, v_comp );
>>>>>>> c201d671

  compartment_currents = CompartmentCurrents( v_comp, compartment_params );

  ALL_ENTRIES_ACCESSED( *compartment_params, "compartment_params", "Unread dictionary entries: " );
}

void
nest::Compartment::pre_run_hook()
{
  compartment_currents.pre_run_hook();

  const double dt = Time::get_resolution().get_ms();
  ca__div__dt = ca / dt;
  gl__div__2 = gl / 2.;
  gg0 = ca__div__dt + gl__div__2;
  gc__div__2 = gc / 2.;
  gl__times__el = gl * el;

  // initialize the buffer
  currents.clear();
}

std::map< std::string, double* >
nest::Compartment::get_recordables()
{
  std::map< std::string, double* > recordables = compartment_currents.get_recordables( comp_index );

  recordables.insert( recordables.begin(), recordables.end() );
  recordables[ "v_comp" + std::to_string( comp_index ) ] = &v_comp;

  return recordables;
}

// for matrix construction
void
nest::Compartment::construct_matrix_element( const long lag )
{
  // matrix diagonal element
  gg = gg0;

  if ( parent )
  {
    gg += gc__div__2;
    // matrix off diagonal element
    hh = -gc__div__2;
  }

  for ( auto child_it = children.begin(); child_it != children.end(); ++child_it )
  {
    gg += ( *child_it ).gc__div__2;
  }

  // right hand side
  ff = ( ca__div__dt - gl__div__2 ) * v_comp + gl__times__el;

  if ( parent )
  {
    ff -= gc__div__2 * ( v_comp - parent->v_comp );
  }

  for ( auto child_it = children.begin(); child_it != children.end(); ++child_it )
  {
    ff -= ( *child_it ).gc__div__2 * ( v_comp - ( *child_it ).v_comp );
  }

  // add all currents to compartment
  std::pair< double, double > gi = compartment_currents.f_numstep( v_comp, lag );
  gg += gi.first;
  ff += gi.second;

  // add input current
  ff += currents.get_value( lag );
}


nest::CompTree::CompTree()
  : root_( -1, -1 )
  , size_( 0 )
{
  compartments_.resize( 0 );
  leafs_.resize( 0 );
}

/**
 * Add a compartment to the tree structure via the python interface
 * root should have -1 as parent index. Add root compartment first.
 * Assumes parent of compartment is already added
 */
void
nest::CompTree::add_compartment( const long parent_index )
{
  Compartment* compartment = new Compartment( size_, parent_index );
  add_compartment( compartment, parent_index );
}

void
nest::CompTree::add_compartment( const long parent_index, const dictionary& compartment_params )
{
  Compartment* compartment = new Compartment( size_, parent_index, compartment_params );
  add_compartment( compartment, parent_index );
}

void
nest::CompTree::add_compartment( Compartment* compartment, const long parent_index )
{
  size_++;

  if ( parent_index >= 0 )
  {
    /**
     * we do not raise an UnknownCompartment exception from within
     * get_compartment(), because we want to print a more informative
     * exception message
     */
    Compartment* parent = get_compartment( parent_index, get_root(), 0 );
    if ( not parent )
    {
      std::string msg = "does not exist in tree, but was specified as a parent compartment";
      throw UnknownCompartment( parent_index, msg );
    }

    parent->children.push_back( *compartment );
  }
  else
  {
    // we raise an error if the root already exists
    if ( root_.comp_index >= 0 )
    {
      std::string msg = ", the root, has already been instantiated";
      throw UnknownCompartment( root_.comp_index, msg );
    }
    root_ = *compartment;
  }

  compartment_indices_.push_back( compartment->comp_index );

  set_compartments();
}

/**
 * Get the compartment corresponding to the provided index in the tree.
 *
 * This function gets the compartments by a recursive search through the tree.
 *
 * The overloaded functions looks only in the subtree of the provided compartment,
 * and also has the option to throw an error if no compartment corresponding to
 * `compartment_index` is found in the tree
 */
nest::Compartment*
nest::CompTree::get_compartment( const long compartment_index ) const
{
  return get_compartment( compartment_index, get_root(), 1 );
}

nest::Compartment*
nest::CompTree::get_compartment( const long compartment_index, Compartment* compartment, const long raise_flag ) const
{
  Compartment* r_compartment = nullptr;

  if ( compartment->comp_index == compartment_index )
  {
    r_compartment = compartment;
  }
  else
  {
    auto child_it = compartment->children.begin();
    while ( not r_compartment and child_it != compartment->children.end() )
    {
      r_compartment = get_compartment( compartment_index, &( *child_it ), 0 );
      ++child_it;
    }
  }

  if ( not r_compartment and raise_flag )
  {
    std::string msg = "does not exist in tree";
    throw UnknownCompartment( compartment_index, msg );
  }

  return r_compartment;
}

/**
 * Get the compartment corresponding to the provided index in the tree. Optimized
 * trough the use of a pointer vector containing all compartments. Calling this
 * function before CompTree::init_pointers() is called will result in a segmentation
 * fault
 */
nest::Compartment*
nest::CompTree::get_compartment_opt( const long compartment_idx ) const
{
  return compartments_[ compartment_idx ];
}

/**
 * Initialize all tree structure pointers
 */
void
nest::CompTree::init_pointers()
{
  set_parents();
  set_compartments();
  set_leafs();
}

/**
 * For each compartments, sets its pointer towards its parent compartment
 */
void
nest::CompTree::set_parents()
{
  for ( auto compartment_idx_it = compartment_indices_.begin(); compartment_idx_it != compartment_indices_.end();
        ++compartment_idx_it )
  {
    Compartment* comp_ptr = get_compartment( *compartment_idx_it );
    // will be nullptr if root
    Compartment* parent_ptr = get_compartment( comp_ptr->p_index, &root_, 0 );
    comp_ptr->parent = parent_ptr;
  }
}

/**
 * Creates a vector of compartment pointers, organized in the order in which they were
 * added by `add_compartment()`
 */
void
nest::CompTree::set_compartments()
{
  compartments_.clear();

  for ( auto compartment_idx_it = compartment_indices_.begin(); compartment_idx_it != compartment_indices_.end();
        ++compartment_idx_it )
  {
    compartments_.push_back( get_compartment( *compartment_idx_it ) );
  }
}

/**
 * Creates a vector of compartment pointers of compartments that are also leafs of the tree.
 */
void
nest::CompTree::set_leafs()
{
  leafs_.clear();
  for ( auto compartment_it = compartments_.begin(); compartment_it != compartments_.end(); ++compartment_it )
  {
    if ( int( ( *compartment_it )->children.size() ) == 0 )
    {
      leafs_.push_back( *compartment_it );
    }
  }
}

/**
 * Initializes pointers for the spike buffers for all synapse receptors
 */
void
nest::CompTree::set_syn_buffers( std::vector< RingBuffer >& syn_buffers )
{
  for ( auto compartment_it = compartments_.begin(); compartment_it != compartments_.end(); ++compartment_it )
  {
    ( *compartment_it )->compartment_currents.set_syn_buffers( syn_buffers );
  }
}

/**
 * Returns a map of variable names and pointers to the recordables
 */
std::map< std::string, double* >
nest::CompTree::get_recordables()
{
  std::map< std::string, double* > recordables;

  /**
   * add recordables for all compartments, suffixed by compartment_idx,
   * to "recordables"
   */
  for ( auto compartment_it = compartments_.begin(); compartment_it != compartments_.end(); ++compartment_it )
  {
    std::map< std::string, double* > recordables_comp = ( *compartment_it )->get_recordables();
    recordables.insert( recordables_comp.begin(), recordables_comp.end() );
  }
  return recordables;
}

/**
 * Initialize state variables
 */
void
nest::CompTree::pre_run_hook()
{
  if ( root_.comp_index < 0 )
  {
    std::string msg = "does not exist in tree, meaning that no compartments have been added";
    throw UnknownCompartment( 0, msg );
  }

  // initialize the compartments
  for ( auto compartment_it = compartments_.begin(); compartment_it != compartments_.end(); ++compartment_it )
  {
    ( *compartment_it )->pre_run_hook();
  }
}

/**
 * Returns vector of voltage values, indices correspond to compartments in `compartments_`
 */
std::vector< double >
nest::CompTree::get_voltage() const
{
  std::vector< double > v_comps;
  for ( auto compartment_it = compartments_.cbegin(); compartment_it != compartments_.cend(); ++compartment_it )
  {
    v_comps.push_back( ( *compartment_it )->v_comp );
  }
  return v_comps;
}

/**
 * Return voltage of single compartment voltage, indicated by the compartment_index
 */
double
nest::CompTree::get_compartment_voltage( const long compartment_index )
{
  return compartments_[ compartment_index ]->v_comp;
}

/**
 * Construct the matrix equation to be solved to advance the model one timestep
 */
void
nest::CompTree::construct_matrix( const long lag )
{
  for ( auto compartment_it = compartments_.begin(); compartment_it != compartments_.end(); ++compartment_it )
  {
    ( *compartment_it )->construct_matrix_element( lag );
  }
}

/**
 * Solve matrix with O(n) algorithm
 */
void
nest::CompTree::solve_matrix()
{
  std::vector< Compartment* >::iterator leaf_it = leafs_.begin();

  // start the down sweep (puts to zero the sub diagonal matrix elements)
  solve_matrix_downsweep( leafs_[ 0 ], leaf_it );

  // do up sweep to set voltages
  solve_matrix_upsweep( &root_, 0.0 );
}

void
nest::CompTree::solve_matrix_downsweep( Compartment* compartment, std::vector< Compartment* >::iterator leaf_it )
{
  // compute the input output transformation at compartment
  std::pair< double, double > output = compartment->io();

  // move on to the parent layer
  if ( compartment->parent )
  {
    Compartment* parent = compartment->parent;
    // gather input from child layers
    parent->gather_input( output );
    // move on to next compartments
    ++parent->n_passed;
    if ( parent->n_passed == int( parent->children.size() ) )
    {
      parent->n_passed = 0;
      // move on to next compartment
      solve_matrix_downsweep( parent, leaf_it );
    }
    else
    {
      // start at next leaf
      ++leaf_it;
      if ( leaf_it != leafs_.end() )
      {
        solve_matrix_downsweep( *leaf_it, leaf_it );
      }
    }
  }
}

void
nest::CompTree::solve_matrix_upsweep( Compartment* compartment, double vv )
{
  // compute compartment voltage
  vv = compartment->calc_v( vv );
  // move on to child compartments
  for ( auto child_it = compartment->children.begin(); child_it != compartment->children.end(); ++child_it )
  {
    solve_matrix_upsweep( &( *child_it ), vv );
  }
}

/**
 * Print the tree graph
 */
void
nest::CompTree::print_tree() const
{
  // loop over all compartments
  std::printf( ">>> CM tree with %d compartments <<<\n", int( compartments_.size() ) );
  for ( int ii = 0; ii < int( compartments_.size() ); ++ii )
  {
    Compartment* compartment = compartments_[ ii ];
    std::cout << "    Compartment " << compartment->comp_index << ": ";
    std::cout << "C_m = " << compartment->ca << " nF, ";
    std::cout << "g_L = " << compartment->gl << " uS, ";
    std::cout << "e_L = " << compartment->el << " mV, ";
    if ( compartment->parent )
    {
      std::cout << "Parent " << compartment->parent->comp_index << " --> ";
      std::cout << "g_c = " << compartment->gc << " uS, ";
    }
    std::cout << std::endl;
  }
  std::cout << std::endl;
}<|MERGE_RESOLUTION|>--- conflicted
+++ resolved
@@ -71,24 +71,17 @@
   , n_passed( 0 )
   , compartment_currents( v_comp )
 {
-<<<<<<< HEAD
+  compartment_params.init_access_flags();
+
   compartment_params.update_value( names::C_m, ca );
   compartment_params.update_value( names::g_C, gc );
   compartment_params.update_value( names::g_L, gl );
   compartment_params.update_value( names::e_L, el );
-=======
-  compartment_params->clear_access_flags();
-
-  updateValue< double >( compartment_params, names::C_m, ca );
-  updateValue< double >( compartment_params, names::g_C, gc );
-  updateValue< double >( compartment_params, names::g_L, gl );
-  updateValue< double >( compartment_params, names::e_L, el );
-  updateValue< double >( compartment_params, names::v_comp, v_comp );
->>>>>>> c201d671
+  compartment_params.update_value( names::v_comp, v_comp );
 
   compartment_currents = CompartmentCurrents( v_comp, compartment_params );
 
-  ALL_ENTRIES_ACCESSED( *compartment_params, "compartment_params", "Unread dictionary entries: " );
+  compartment_params.all_entries_accessed( "compartment_params", "Unread dictionary entries: " );
 }
 
 void

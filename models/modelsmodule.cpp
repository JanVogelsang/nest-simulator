--- conflicted
+++ resolved
@@ -186,15 +186,12 @@
   kernel().model_manager.register_node_model< parrot_neuron >(
     "parrot_neuron" );
   kernel().model_manager.register_node_model< pp_psc_delta >( "pp_psc_delta" );
-<<<<<<< HEAD
+  kernel().model_manager.register_node_model< pp_pop_psc_delta >(
+    "pp_pop_psc_delta" );
   kernel().model_manager.register_node_model< pp_pop_psc_delta >( "pp_pop_psc_delta" );
   kernel().model_manager.register_node_model< gif_psc_exp >( "gif_psc_exp" );
   kernel().model_manager.register_node_model< gif_psc_exp_multisynapse >(
     "gif_psc_exp_multisynapse" );
-=======
-  kernel().model_manager.register_node_model< pp_pop_psc_delta >(
-    "pp_pop_psc_delta" );
->>>>>>> 758791cf
 
   kernel().model_manager.register_node_model< ac_generator >( "ac_generator" );
   kernel().model_manager.register_node_model< dc_generator >( "dc_generator" );

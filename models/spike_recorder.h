/*
 *  spike_recorder.h
 *
 *  This file is part of NEST.
 *
 *  Copyright (C) 2004 The NEST Initiative
 *
 *  NEST is free software: you can redistribute it and/or modify
 *  it under the terms of the GNU General Public License as published by
 *  the Free Software Foundation, either version 2 of the License, or
 *  (at your option) any later version.
 *
 *  NEST is distributed in the hope that it will be useful,
 *  but WITHOUT ANY WARRANTY; without even the implied warranty of
 *  MERCHANTABILITY or FITNESS FOR A PARTICULAR PURPOSE.  See the
 *  GNU General Public License for more details.
 *
 *  You should have received a copy of the GNU General Public License
 *  along with NEST.  If not, see <http://www.gnu.org/licenses/>.
 *
 */

#ifndef SPIKE_RECORDER_H
#define SPIKE_RECORDER_H

// C++ includes:
#include <vector>

// Includes from nestkernel:
#include "device_node.h"
#include "event.h"
#include "exceptions.h"
#include "nest_types.h"
#include "recording_device.h"

/* BeginUserDocs: device, recorder, spike

Short description
+++++++++++++++++

Collecting spikes from neurons

Description
+++++++++++

The most universal collector device is the ``spike_recorder``, which
collects and records all *spikes* it receives from neurons that are
connected to it. Each spike received by the spike recorder is
immediately handed over to the selected recording backend for further
processing.

Any node from which spikes are to be recorded, must be connected to
the spike recorder using the standard ``Connect`` command. The
connection ``weights`` and ``delays`` are ignored by the spike
recorder, which means that the spike recorder records the time of
spike creation rather than that of their arrival.

::

   >>> neurons = nest.Create('iaf_psc_alpha', 5)
   >>> sr = nest.Create('spike_recorder')
   >>> nest.Connect(neurons, sr)

The call to ``Connect`` will fail if the connection direction is
reversed (i.e., connecting *sr* to *neurons*).

.. include:: ../models/recording_device.rst

See also
++++++++

EndUserDocs */

namespace nest
{

/**
 * Class spike_recorder
 */

class spike_recorder : public RecordingDevice
{

public:
  spike_recorder();
  spike_recorder( const spike_recorder& );

  bool
  has_proxies() const override
  {
    return false;
  }

  bool
  local_receiver() const override
  {
    return true;
  }

<<<<<<< HEAD
  std::string
  get_element_type() const
=======
  Name
  get_element_type() const override
>>>>>>> 7bdb9963
  {
    return names::recorder;
  }

  /**
   * Import sets of overloaded virtual functions.
   * @see Technical Issues / Virtual Functions: Overriding, Overloading, and
   * Hiding
   */
  using Node::handle;
  using Node::handles_test_event;
  using Node::receives_signal;

  void handle( SpikeEvent& ) override;

  port handles_test_event( SpikeEvent&, rport ) override;

  Type get_type() const override;
  SignalType receives_signal() const override;

<<<<<<< HEAD
  void get_status( dictionary& ) const;
  void set_status( const dictionary& );
=======
  void get_status( DictionaryDatum& ) const override;
  void set_status( const DictionaryDatum& ) override;
>>>>>>> 7bdb9963

private:
  void pre_run_hook() override;
  void update( Time const&, const long, const long ) override;
};

inline port
spike_recorder::handles_test_event( SpikeEvent&, rport receptor_type )
{
  if ( receptor_type != 0 )
  {
    throw UnknownReceptorType( receptor_type, get_name() );
  }
  return 0;
}

inline SignalType
spike_recorder::receives_signal() const
{
  return ALL;
}

} // namespace

#endif /* #ifndef SPIKE_RECORDER_H */<|MERGE_RESOLUTION|>--- conflicted
+++ resolved
@@ -97,13 +97,8 @@
     return true;
   }
 
-<<<<<<< HEAD
   std::string
-  get_element_type() const
-=======
-  Name
   get_element_type() const override
->>>>>>> 7bdb9963
   {
     return names::recorder;
   }
@@ -124,13 +119,8 @@
   Type get_type() const override;
   SignalType receives_signal() const override;
 
-<<<<<<< HEAD
-  void get_status( dictionary& ) const;
-  void set_status( const dictionary& );
-=======
-  void get_status( DictionaryDatum& ) const override;
-  void set_status( const DictionaryDatum& ) override;
->>>>>>> 7bdb9963
+  void get_status( dictionary& ) const override;
+  void set_status( const dictionary& ) override;
 
 private:
   void pre_run_hook() override;

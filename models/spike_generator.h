--- conflicted
+++ resolved
@@ -75,15 +75,9 @@
 spike_weights array can be set to an empty array.
 
 The spike generator supports spike times that do not coincide with a time
-<<<<<<< HEAD
-step, i.e., are not falling on the grid defined by the simulation resolution.
-Spike times that do not coincide with a step are handled with one of three
-options (see examples below):
-=======
 step, that is, are not falling on the grid defined by the simulation resolution.
 There are three options that control how spike times that do not coincide
 with a step are handled (see also examples below):
->>>>>>> f59ab8bc
 
 Option 1:   ``precise_times``   default: false
 

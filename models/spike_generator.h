/*
 *  spike_generator.h
 *
 *  This file is part of NEST.
 *
 *  Copyright (C) 2004 The NEST Initiative
 *
 *  NEST is free software: you can redistribute it and/or modify
 *  it under the terms of the GNU General Public License as published by
 *  the Free Software Foundation, either version 2 of the License, or
 *  (at your option) any later version.
 *
 *  NEST is distributed in the hope that it will be useful,
 *  but WITHOUT ANY WARRANTY; without even the implied warranty of
 *  MERCHANTABILITY or FITNESS FOR A PARTICULAR PURPOSE.  See the
 *  GNU General Public License for more details.
 *
 *  You should have received a copy of the GNU General Public License
 *  along with NEST.  If not, see <http://www.gnu.org/licenses/>.
 *
 */

#ifndef SPIKE_GENERATOR_H
#define SPIKE_GENERATOR_H


// C++ includes:
#include <vector>

// Includes from nestkernel:
#include "connection.h"
#include "device_node.h"
#include "event.h"
#include "nest_time.h"
#include "nest_types.h"
#include "stimulation_device.h"

namespace nest
{

/* BeginUserDocs: device, spike, generator

Short description
+++++++++++++++++

Generate spikes from an array with spike-times

Description
+++++++++++

A spike generator can be used to generate spikes at specific times
which are given to the spike generator as an array.

.. note::

   If the spike trains have a very high rate, we recommend using the
   ``spike_generator``. For rates similar to regular neurons, use
   :doc:`spike train injector </models/spike_train_injector>`.



Spike times are given in milliseconds as an array. The `spike_times`
array must be sorted with the earliest spike first. All spike times
must be strictly in the future. Trying to set a spike time in the
past or at the current time step will cause a NEST error. Setting a
spike time of 0.0 will also result in an error.

Multiple occurrences of the same time indicate that more than one
event is to be generated at this particular time.

Additionally, `spike_weights` can be set. This is an array as well.
It contains one weight value per spike time. If set, the spikes
are delivered with the respective weight multiplied with the
weight of the connection. To disable this functionality, the
spike_weights array can be set to an empty array.

The spike generator supports spike times that do not coincide with a time
step, that is, are not falling on the grid defined by the simulation resolution.
There are three options that control how spike times that do not coincide
with a step are handled (see also examples below):

Option 1:   ``precise_times``   default: false

If false, spike times will be rounded to simulation steps, i.e., multiples
of the resolution. The rounding is controlled by the two other flags.
If true, spike times will not be rounded but represented exactly as a
combination of step and offset. This should only be used if all neurons
receiving the spike train can handle precise timing information. In this
case, the other two options are ignored.

Option 2:   ``allow_offgrid_times``   default: false

If false, spike times will be rounded to the nearest step if they are
less than tic/2 from the step, otherwise NEST reports an error.
If true, spike times are rounded to the nearest step if within tic/2
from the step, otherwise they are rounded up to the *end* of the step.
This setting has no effect if ``precise_times`` is `true`.

Option 3:   ``shift_now_spikes``   default: false

This option is mainly for use by the PyNN-NEST interface.
If false, spike times rounded down to the current point in time will
be considered in the past and ignored.
If true, spike times that are rounded down to the current time step
are shifted one time step into the future.

Note that ``GetStatus`` will report the spike times that the spike_generator
will actually use, i.e., for grid-based simulation the spike times rounded
to the appropriate point on the time grid. This means that ``GetStatus`` may
return different `spike_times` values at different resolutions.

Example:

::

     nest.Create("spike_generator",
                 params={"spike_times": [1.0, 2.0, 3.0]})

Instructs the spike generator to generate events at 1.0, 2.0, and
3.0 milliseconds, relative to the device-timer origin.

Example:

Assume that NEST works with default resolution (step size) of 0.1 ms
and default tic length of 0.001 ms. Then, spikes times not falling
onto the grid will be handled as follows for different option settings:

::

    nest.Create("spike_generator",
               params={"spike_times": [1.0, 1.9999, 3.0001]})

---> spikes at steps 10 (==1.0 ms), 20 (==2.0 ms) and 30 (==3.0 ms)

::

    nest.Create("spike_generator",
               params={"spike_times": [1.0, 1.05, 3.0001]})

---> **Error!** Spike time 1.05 not within tic/2 of step


::

    nest.Create("spike_generator",
               params={"spike_times": [1.0, 1.05, 3.0001],
               "allow_offgrid_times": True})

---> spikes at steps 10, 11 (mid-step time rounded up),
      30 (time within tic/2 of step moved to step)

::

    nest.Create("spike_generator",
               params={"spike_times": [1.0, 1.05, 3.0001],
               "precise_times": True})

---> spikes at step 10, offset 0.0; step 11, offset -0.05;
      step 31, offset -0.0999

Assume we have simulated 10.0 ms and simulation time is thus 10.0 (step
100). Then, any spike times set at this time must be later than step 100.

::

    nest.Create("spike_generator",
               params={"spike_times": [10.0001]})

---> spike time is within tic/2 of step 100, rounded down to 100 thus
      not in the future; **spike will not be emitted**

::

    nest.Create("spike_generator",
               params={"spike_times": [10.0001],
               "precise_times": True})

---> spike at step 101, offset -0.0999 is in the future

::

    nest.Create("spike_generator",
               params={"spike_times": [10.0001, 11.0001],
               "shift_now_spikes": True})

---> spike at step 101, spike shifted into the future, and spike at step
      110, not shifted, since it is in the future anyways

.. include:: ../models/stimulation_device.rst

spike_times
    List of spike times in ms.

spike_weights
    List of corresponding spike weights, the unit depends on the receiver.
    (e.g., nS for conductance-based neurons or pA for current based ones)

spike_multiplicities
    List of multiplicities of spikes, same length as spike_times; mostly
    for debugging.

precise_times
    See above.

allow_offgrid_times
    See above.

shift_now_spikes
    See above.

Set spike times from a stimulation backend
~~~~~~~~~~~~~~~~~~~~~~~~~~~~~~~~~~~~~~~~~~

The spike times for this stimulation device can be updated with input
coming from a stimulation backend. The data structure used for the
update holds just an array of spike times in ms.

Sends
+++++

SpikeEvent

See also
++++++++

poisson_generator, spike_train_injector

EndUserDocs
*/
class spike_generator : public StimulationDevice
{

public:
  spike_generator();
  spike_generator( const spike_generator& );

<<<<<<< HEAD
  port send_test_event( Node&, rport, synindex, bool ) override;
  void get_status( dictionary& ) const override;
  void set_status( const dictionary& ) override;
=======
  size_t send_test_event( Node&, size_t, synindex, bool ) override;
  void get_status( DictionaryDatum& ) const override;
  void set_status( const DictionaryDatum& ) override;
>>>>>>> 4cf76ceb

  StimulationDevice::Type get_type() const override;
  void set_data_from_stimulation_backend( std::vector< double >& input_spikes ) override;


  /**
   * Import sets of overloaded virtual functions.
   * @see Technical Issues / Virtual Functions: Overriding, Overloading, and
   * Hiding
   */
  using Node::event_hook;
  using Node::sends_signal;

  void event_hook( DSSpikeEvent& ) override;

  SignalType
  sends_signal() const override
  {
    return ALL;
  }

private:
  void init_state_() override;
  void init_buffers_() override;
  void pre_run_hook() override;

  void update( Time const&, const long, const long ) override;

  // ------------------------------------------------------------

  struct State_
  {
    State_();
    size_t position_; //!< index of next spike to deliver
  };

  // ------------------------------------------------------------

  struct Parameters_
  {
    //! Spike time stamp as Time, rel to origin_
    std::vector< Time > spike_stamps_;

    //! Spike time offset, if using precise_times_
    std::vector< double > spike_offsets_;

    std::vector< double > spike_weights_; //!< Spike weights as double

    std::vector< long > spike_multiplicities_; //!< Spike multiplicity

    //! Interpret spike times as precise, i.e. send as step and offset
    bool precise_times_;

    //! Allow and round up spikes not on steps; irrelevant if precise_times_
    bool allow_offgrid_times_;

    //! Shift spike times at present to next step
    bool shift_now_spikes_;

    Parameters_(); //!< Sets default parameter values
    Parameters_( const Parameters_& ) = default;
    Parameters_& operator=( const Parameters_& ) = default;

    void get( dictionary& ) const; //!< Store current values in dictionary

    /**
     * Set values from dictionary.
     * @note State is passed so that the position can be reset if the
     *       spike_times_ or spike_weights_ vector has been filled with
     *       new data, or if the origin was reset.
     */
    void set( const dictionary&, State_&, const Time&, const Time&, Node* node );

    /**
     * Insert spike time to arrays, throw BadProperty for invalid spike times.
     *
     * @param spike time, ms
     * @param origin
     * @param current simulation time
     */
    void assert_valid_spike_time_and_insert_( double, const Time&, const Time& );
  };

  // ------------------------------------------------------------

  Parameters_ P_;
  State_ S_;
};

inline size_t
spike_generator::send_test_event( Node& target, size_t receptor_type, synindex syn_id, bool dummy_target )
{
  enforce_single_syn_type( syn_id );

  if ( dummy_target )
  {
    DSSpikeEvent e;
    e.set_sender( *this );
    return target.handles_test_event( e, receptor_type );
  }
  else
  {
    SpikeEvent e;
    e.set_sender( *this );
    return target.handles_test_event( e, receptor_type );
  }
}

inline void
spike_generator::get_status( dictionary& d ) const
{
  P_.get( d );
  StimulationDevice::get_status( d );
}

inline void
nest::spike_generator::set_status( const dictionary& d )
{
  Parameters_ ptmp = P_; // temporary copy in case of errors

  // To detect "now" spikes and shift them, we need the origin. In case
  // it is set in this call, we need to extract it explicitly here.
  Time origin;
  double v;
  if ( d.update_value( names::origin, v ) )
  {
    origin = Time::ms( v );
  }
  else
  {
    origin = StimulationDevice::get_origin();
  }

  // throws if BadProperty
  ptmp.set( d, S_, origin, kernel().simulation_manager.get_time(), this );

  // We now know that ptmp is consistent. We do not write it back
  // to P_ before we are also sure that the properties to be set
  // in the parent class are internally consistent.
  StimulationDevice::set_status( d );

  // if we get here, temporary contains consistent set of properties
  P_ = ptmp;
}

inline StimulationDevice::Type
spike_generator::get_type() const
{
  return StimulationDevice::Type::SPIKE_GENERATOR;
}

} // namespace nest

#endif /* #ifndef SPIKE_GENERATOR_H */<|MERGE_RESOLUTION|>--- conflicted
+++ resolved
@@ -234,15 +234,9 @@
   spike_generator();
   spike_generator( const spike_generator& );
 
-<<<<<<< HEAD
-  port send_test_event( Node&, rport, synindex, bool ) override;
+  size_t send_test_event( Node&, size_t, synindex, bool ) override;
   void get_status( dictionary& ) const override;
   void set_status( const dictionary& ) override;
-=======
-  size_t send_test_event( Node&, size_t, synindex, bool ) override;
-  void get_status( DictionaryDatum& ) const override;
-  void set_status( const DictionaryDatum& ) override;
->>>>>>> 4cf76ceb
 
   StimulationDevice::Type get_type() const override;
   void set_data_from_stimulation_backend( std::vector< double >& input_spikes ) override;
